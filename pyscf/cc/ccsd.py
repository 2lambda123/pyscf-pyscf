#!/usr/bin/env python
# Copyright 2014-2021 The PySCF Developers. All Rights Reserved.
#
# Licensed under the Apache License, Version 2.0 (the "License");
# you may not use this file except in compliance with the License.
# You may obtain a copy of the License at
#
#     http://www.apache.org/licenses/LICENSE-2.0
#
# Unless required by applicable law or agreed to in writing, software
# distributed under the License is distributed on an "AS IS" BASIS,
# WITHOUT WARRANTIES OR CONDITIONS OF ANY KIND, either express or implied.
# See the License for the specific language governing permissions and
# limitations under the License.
#
# Author: Qiming Sun <osirpt.sun@gmail.com>
#

'''
RCCSD for real integrals
8-fold permutation symmetry has been used
(ij|kl) = (ji|kl) = (kl|ij) = ...
'''


import ctypes
from functools import reduce
import numpy
from pyscf import gto
from pyscf import lib
from pyscf.lib import logger
from pyscf import ao2mo
from pyscf.ao2mo import _ao2mo
from pyscf.cc import _ccsd
from pyscf.mp.mp2 import get_nocc, get_nmo, get_frozen_mask, _mo_without_core
from pyscf import __config__

BLKMIN = getattr(__config__, 'cc_ccsd_blkmin', 4)
MEMORYMIN = getattr(__config__, 'cc_ccsd_memorymin', 2000)


# t1: ia
# t2: ijab
def kernel(mycc, eris=None, t1=None, t2=None, max_cycle=50, tol=1e-8,
           tolnormt=1e-6, verbose=None):
    log = logger.new_logger(mycc, verbose)
    if eris is None:
        eris = mycc.ao2mo(mycc.mo_coeff)
    if t1 is None and t2 is None:
        t1, t2 = mycc.get_init_guess(eris)
    elif t2 is None:
        t2 = mycc.get_init_guess(eris)[1]

<<<<<<< HEAD
    if hasattr(mycc, "tailorfunc"):
        t1, t2 = mycc.tailorfunc(t1, t2)

    cput1 = cput0 = (time.clock(), time.time())
=======
    cput1 = cput0 = (logger.process_clock(), logger.perf_counter())
>>>>>>> a103fdb7
    eold = 0
    eccsd = mycc.energy(t1, t2, eris)
    log.info('Init E_corr(CCSD) = %.15g', eccsd)

    if isinstance(mycc.diis, lib.diis.DIIS):
        adiis = mycc.diis
    elif mycc.diis:
        adiis = lib.diis.DIIS(mycc, mycc.diis_file, incore=mycc.incore_complete)
        adiis.space = mycc.diis_space
    else:
        adiis = None

    conv = False
    for istep in range(max_cycle):
        t1new, t2new = mycc.update_amps(t1, t2, eris)
        # For tailored CC
        if hasattr(mycc, "tailorfunc"):
            t1new, t2new = mycc.tailorfunc(t1new, t2new)
        tmpvec = mycc.amplitudes_to_vector(t1new, t2new)
        tmpvec -= mycc.amplitudes_to_vector(t1, t2)
        normt = numpy.linalg.norm(tmpvec)
        tmpvec = None
        if mycc.iterative_damping < 1.0:
            alpha = mycc.iterative_damping
            t1new = (1-alpha) * t1 + alpha * t1new
            t2new *= alpha
            t2new += (1-alpha) * t2
        t1, t2 = t1new, t2new
        t1new = t2new = None
        #t1, t2 = mycc.run_diis(t1, t2, istep, normt, eccsd-eold, adiis)
        eold, eccsd = eccsd, mycc.energy(t1, t2, eris)
        t1, t2 = mycc.run_diis(t1, t2, istep, normt, eccsd-eold, adiis)
        log.info('cycle = %3d  E_corr(CCSD) = % 21.15g  dE = % 15.9g  norm(t1,t2) = %11.6g',
                 istep+1, eccsd, eccsd - eold, normt)
        cput1 = log.timer('CCSD iter', *cput1)
        if abs(eccsd-eold) < tol and normt < tolnormt:
            conv = True
            break
    log.timer('CCSD', *cput0)
    return conv, eccsd, t1, t2


def update_amps(mycc, t1, t2, eris):
    if mycc.cc2:
        raise NotImplementedError
    assert(isinstance(eris, _ChemistsERIs))

    time0 = logger.process_clock(), logger.perf_counter()
    log = logger.Logger(mycc.stdout, mycc.verbose)
    nocc, nvir = t1.shape
    fock = eris.fock
    mo_e_o = eris.mo_energy[:nocc]
    mo_e_v = eris.mo_energy[nocc:] + mycc.level_shift

    t1new = numpy.zeros_like(t1)
    t2new = mycc._add_vvvv(t1, t2, eris, t2sym='jiba')
    t2new *= .5  # *.5 because t2+t2.transpose(1,0,3,2) in the end
    time1 = log.timer_debug1('vvvv', *time0)

#** make_inter_F
    fov = fock[:nocc,nocc:].copy()
    t1new += fov

    foo = fock[:nocc,:nocc] - numpy.diag(mo_e_o)
    foo += .5 * numpy.einsum('ia,ja->ij', fock[:nocc,nocc:], t1)

    fvv = fock[nocc:,nocc:] - numpy.diag(mo_e_v)
    fvv -= .5 * numpy.einsum('ia,ib->ab', t1, fock[:nocc,nocc:])

    if mycc.incore_complete:
        fswap = None
    else:
        fswap = lib.H5TmpFile()
    fwVOov, fwVooV = _add_ovvv_(mycc, t1, t2, eris, fvv, t1new, t2new, fswap)
    time1 = log.timer_debug1('ovvv', *time1)

    woooo = numpy.asarray(eris.oooo).transpose(0,2,1,3).copy()

    unit = nocc**2*nvir*7 + nocc**3 + nocc*nvir**2
    mem_now = lib.current_memory()[0]
    max_memory = max(0, mycc.max_memory - mem_now)
    blksize = min(nvir, max(BLKMIN, int((max_memory*.9e6/8-nocc**4)/unit)))
    log.debug1('max_memory %d MB,  nocc,nvir = %d,%d  blksize = %d',
               max_memory, nocc, nvir, blksize)

    for p0, p1 in lib.prange(0, nvir, blksize):
        wVOov = fwVOov[p0:p1]
        wVooV = fwVooV[p0:p1]
        eris_ovoo = eris.ovoo[:,p0:p1]
        eris_oovv = numpy.empty((nocc,nocc,p1-p0,nvir))
        def load_oovv(p0, p1):
            eris_oovv[:] = eris.oovv[:,:,p0:p1]
        with lib.call_in_background(load_oovv, sync=not mycc.async_io) as prefetch_oovv:
            #:eris_oovv = eris.oovv[:,:,p0:p1]
            prefetch_oovv(p0, p1)
            foo += numpy.einsum('kc,kcji->ij', 2*t1[:,p0:p1], eris_ovoo)
            foo += numpy.einsum('kc,icjk->ij',  -t1[:,p0:p1], eris_ovoo)
            tmp = lib.einsum('la,jaik->lkji', t1[:,p0:p1], eris_ovoo)
            woooo += tmp + tmp.transpose(1,0,3,2)
            tmp = None

            wVOov -= lib.einsum('jbik,ka->bjia', eris_ovoo, t1)
            t2new[:,:,p0:p1] += wVOov.transpose(1,2,0,3)

            wVooV += lib.einsum('kbij,ka->bija', eris_ovoo, t1)
            eris_ovoo = None
        load_oovv = prefetch_oovv = None

        eris_ovvo = numpy.empty((nocc,p1-p0,nvir,nocc))
        def load_ovvo(p0, p1):
            eris_ovvo[:] = eris.ovvo[:,p0:p1]
        with lib.call_in_background(load_ovvo, sync=not mycc.async_io) as prefetch_ovvo:
            #:eris_ovvo = eris.ovvo[:,p0:p1]
            prefetch_ovvo(p0, p1)
            t1new[:,p0:p1] -= numpy.einsum('jb,jiab->ia', t1, eris_oovv)
            wVooV -= eris_oovv.transpose(2,0,1,3)
            wVOov += wVooV*.5  #: bjia + bija*.5
        load_ovvo = prefetch_ovvo = None

        t2new[:,:,p0:p1] += (eris_ovvo*0.5).transpose(0,3,1,2)
        eris_voov = eris_ovvo.conj().transpose(1,0,3,2)
        t1new[:,p0:p1] += 2*numpy.einsum('jb,aijb->ia', t1, eris_voov)
        eris_ovvo = None

        tmp  = lib.einsum('ic,kjbc->ibkj', t1, eris_oovv)
        tmp += lib.einsum('bjkc,ic->jbki', eris_voov, t1)
        t2new[:,:,p0:p1] -= lib.einsum('ka,jbki->jiba', t1, tmp)
        eris_oovv = tmp = None

        fov[:,p0:p1] += numpy.einsum('kc,aikc->ia', t1, eris_voov) * 2
        fov[:,p0:p1] -= numpy.einsum('kc,akic->ia', t1, eris_voov)

        tau  = numpy.einsum('ia,jb->ijab', t1[:,p0:p1]*.5, t1)
        tau += t2[:,:,p0:p1]
        theta  = tau.transpose(1,0,2,3) * 2
        theta -= tau
        fvv -= lib.einsum('cjia,cjib->ab', theta.transpose(2,1,0,3), eris_voov)
        foo += lib.einsum('aikb,kjab->ij', eris_voov, theta)
        tau = theta = None

        tau = t2[:,:,p0:p1] + numpy.einsum('ia,jb->ijab', t1[:,p0:p1], t1)
        woooo += lib.einsum('ijab,aklb->ijkl', tau, eris_voov)
        tau = None

        def update_wVooV(q0, q1, tau):
            wVooV[:] += lib.einsum('bkic,jkca->bija', eris_voov[:,:,:,q0:q1], tau)
        with lib.call_in_background(update_wVooV, sync=not mycc.async_io) as update_wVooV:
            for q0, q1 in lib.prange(0, nvir, blksize):
                tau  = t2[:,:,q0:q1] * .5
                tau += numpy.einsum('ia,jb->ijab', t1[:,q0:q1], t1)
                #:wVooV += lib.einsum('bkic,jkca->bija', eris_voov[:,:,:,q0:q1], tau)
                update_wVooV(q0, q1, tau)
        tau = update_wVooV = None
        def update_t2(q0, q1, tmp):
            t2new[:,:,q0:q1] += tmp.transpose(2,0,1,3)
            tmp *= .5
            t2new[:,:,q0:q1] += tmp.transpose(0,2,1,3)
        with lib.call_in_background(update_t2, sync=not mycc.async_io) as update_t2:
            for q0, q1 in lib.prange(0, nvir, blksize):
                tmp = lib.einsum('jkca,ckib->jaib', t2[:,:,p0:p1,q0:q1], wVooV)
                #:t2new[:,:,q0:q1] += tmp.transpose(2,0,1,3)
                #:tmp *= .5
                #:t2new[:,:,q0:q1] += tmp.transpose(0,2,1,3)
                update_t2(q0, q1, tmp)
                tmp = None

        wVOov += eris_voov
        eris_VOov = -.5 * eris_voov.transpose(0,2,1,3)
        eris_VOov += eris_voov
        eris_voov = None
        def update_wVOov(q0, q1, tau):
            wVOov[:,:,:,q0:q1] += .5 * lib.einsum('aikc,kcjb->aijb', eris_VOov, tau)
        with lib.call_in_background(update_wVOov, sync=not mycc.async_io) as update_wVOov:
            for q0, q1 in lib.prange(0, nvir, blksize):
                tau  = t2[:,:,q0:q1].transpose(1,3,0,2) * 2
                tau -= t2[:,:,q0:q1].transpose(0,3,1,2)
                tau -= numpy.einsum('ia,jb->ibja', t1[:,q0:q1]*2, t1)
                #:wVOov[:,:,:,q0:q1] += .5 * lib.einsum('aikc,kcjb->aijb', eris_VOov, tau)
                update_wVOov(q0, q1, tau)
                tau = None
        def update_t2(q0, q1, theta):
            t2new[:,:,q0:q1] += lib.einsum('kica,ckjb->ijab', theta, wVOov)
        with lib.call_in_background(update_t2, sync=not mycc.async_io) as update_t2:
            for q0, q1 in lib.prange(0, nvir, blksize):
                theta  = t2[:,:,p0:p1,q0:q1] * 2
                theta -= t2[:,:,p0:p1,q0:q1].transpose(1,0,2,3)
                #:t2new[:,:,q0:q1] += lib.einsum('kica,ckjb->ijab', theta, wVOov)
                update_t2(q0, q1, theta)
                theta = None
        eris_VOov = wVOov = wVooV = update_wVOov = None
        time1 = log.timer_debug1('voov [%d:%d]'%(p0, p1), *time1)
    fwVOov = fwVooV = fswap = None

    for p0, p1 in lib.prange(0, nvir, blksize):
        theta = t2[:,:,p0:p1].transpose(1,0,2,3) * 2 - t2[:,:,p0:p1]
        t1new += numpy.einsum('jb,ijba->ia', fov[:,p0:p1], theta)
        t1new -= lib.einsum('jbki,kjba->ia', eris.ovoo[:,p0:p1], theta)

        tau = numpy.einsum('ia,jb->ijab', t1[:,p0:p1], t1)
        tau += t2[:,:,p0:p1]
        t2new[:,:,p0:p1] += .5 * lib.einsum('ijkl,klab->ijab', woooo, tau)
        theta = tau = None

    ft_ij = foo + numpy.einsum('ja,ia->ij', .5*t1, fov)
    ft_ab = fvv - numpy.einsum('ia,ib->ab', .5*t1, fov)
    t2new += lib.einsum('ijac,bc->ijab', t2, ft_ab)
    t2new -= lib.einsum('ki,kjab->ijab', ft_ij, t2)

    eia = mo_e_o[:,None] - mo_e_v
    t1new += numpy.einsum('ib,ab->ia', t1, fvv)
    t1new -= numpy.einsum('ja,ji->ia', t1, foo)
    t1new /= eia

    #: t2new = t2new + t2new.transpose(1,0,3,2)
    for i in range(nocc):
        if i > 0:
            t2new[i,:i] += t2new[:i,i].transpose(0,2,1)
            t2new[i,:i] /= lib.direct_sum('a,jb->jab', eia[i], eia[:i])
            t2new[:i,i] = t2new[i,:i].transpose(0,2,1)
        t2new[i,i] = t2new[i,i] + t2new[i,i].T
        t2new[i,i] /= lib.direct_sum('a,b->ab', eia[i], eia[i])

    time0 = log.timer_debug1('update t1 t2', *time0)
    return t1new, t2new


def _add_ovvv_(mycc, t1, t2, eris, fvv, t1new, t2new, fswap):
    time1 = logger.process_clock(), logger.perf_counter()
    log = logger.Logger(mycc.stdout, mycc.verbose)
    nocc, nvir = t1.shape
    nvir_pair = nvir * (nvir+1) // 2

    if fswap is None:
        wVOov = numpy.zeros((nvir,nocc,nocc,nvir))
    else:
        wVOov = fswap.create_dataset('wVOov', (nvir,nocc,nocc,nvir), 'f8')
    wooVV = numpy.zeros((nocc,nocc*nvir_pair))

    max_memory = mycc.max_memory - lib.current_memory()[0]
    unit = nocc*nvir**2*3 + nocc**2*nvir + 2
    blksize = min(nvir, max(BLKMIN, int((max_memory*.95e6/8-wooVV.size)/unit)))
    if not mycc.direct:
        unit = nocc*nvir**2*3 + nocc**2*nvir + 2 + nocc*nvir**2 + nocc*nvir
        blksize = min(nvir, max(BLKMIN, int((max_memory*.95e6/8-wooVV.size-nocc**2*nvir)/unit)))
    log.debug1('max_memory %d MB,  nocc,nvir = %d,%d  blksize = %d',
               max_memory, nocc, nvir, blksize)

    def load_ovvv(buf, p0):
        if p0 < nvir:
            p1 = min(nvir, p0+blksize)
            buf[:p1-p0] = eris.ovvv[:,p0:p1].transpose(1,0,2)

    with lib.call_in_background(load_ovvv, sync=not mycc.async_io) as prefetch:
        buf = numpy.empty((blksize,nocc,nvir_pair))
        buf_prefetch = numpy.empty((blksize,nocc,nvir_pair))

        load_ovvv(buf_prefetch, 0)
        for p0, p1 in lib.prange(0, nvir, blksize):
            buf, buf_prefetch = buf_prefetch, buf
            prefetch(buf_prefetch, p1)

            eris_vovv = buf[:p1-p0]

            #:wooVV -= numpy.einsum('jc,ciba->jiba', t1[:,p0:p1], eris_vovv)
            lib.ddot(numpy.asarray(t1[:,p0:p1], order='C'),
                     eris_vovv.reshape(p1-p0,-1), -1, wooVV, 1)

            eris_vovv = lib.unpack_tril(eris_vovv.reshape((p1-p0)*nocc,nvir_pair))
            eris_vovv = eris_vovv.reshape(p1-p0,nocc,nvir,nvir)

            fvv += 2*numpy.einsum('kc,ckab->ab', t1[:,p0:p1], eris_vovv)
            fvv[:,p0:p1] -= numpy.einsum('kc,bkca->ab', t1, eris_vovv)

            if not mycc.direct:
                vvvo = eris_vovv.transpose(0,2,3,1).copy()
                for i in range(nocc):
                    tau = t2[i,:,p0:p1] + numpy.einsum('a,jb->jab', t1[i,p0:p1], t1)
                    tmp = lib.einsum('jcd,cdbk->jbk', tau, vvvo)
                    t2new[i] -= lib.einsum('ka,jbk->jab', t1, tmp)
                    tau = tmp = None

            wVOov[p0:p1] = lib.einsum('biac,jc->bija', eris_vovv, t1)

            theta = t2[:,:,p0:p1].transpose(1,2,0,3) * 2
            theta -= t2[:,:,p0:p1].transpose(0,2,1,3)
            t1new += lib.einsum('icjb,cjba->ia', theta, eris_vovv)
            theta = None
            time1 = log.timer_debug1('vovv [%d:%d]'%(p0, p1), *time1)

    if fswap is None:
        wooVV = lib.unpack_tril(wooVV.reshape(nocc**2,nvir_pair))
        return wVOov, wooVV.reshape(nocc,nocc,nvir,nvir).transpose(2,1,0,3)
    else:
        fswap.create_dataset('wVooV', (nvir,nocc,nocc,nvir), 'f8')
        wooVV = wooVV.reshape(nocc,nocc,nvir_pair)
        tril2sq = lib.square_mat_in_trilu_indices(nvir)
        for p0, p1 in lib.prange(0, nvir, blksize):
            fswap['wVooV'][p0:p1] = wooVV[:,:,tril2sq[p0:p1]].transpose(2,1,0,3)
        return fswap['wVOov'], fswap['wVooV']

def _add_vvvv(mycc, t1, t2, eris, out=None, with_ovvv=None, t2sym=None):
    '''t2sym: whether t2 has the symmetry t2[ijab]==t2[jiba] or
    t2[ijab]==-t2[jiab] or t2[ijab]==-t2[jiba]
    '''
    #TODO: Guess the symmetry of t2 amplitudes
    #if t2sym is None:
    #    if t2.shape[0] != t2.shape[1]:
    #        t2sym = ''
    #    elif abs(t2-t2.transpose(1,0,3,2)).max() < 1e-12:
    #        t2sym = 'jiba'
    #    elif abs(t2+t2.transpose(1,0,2,3)).max() < 1e-12:
    #        t2sym = '-jiab'
    #    elif abs(t2+t2.transpose(1,0,3,2)).max() < 1e-12:
    #        t2sym = '-jiba'

    if t2sym in ('jiba', '-jiba', '-jiab'):
        Ht2tril = _add_vvvv_tril(mycc, t1, t2, eris, with_ovvv=with_ovvv)
        nocc, nvir = t2.shape[1:3]
        Ht2 = _unpack_t2_tril(Ht2tril, nocc, nvir, out, t2sym)
    else:
        Ht2 = _add_vvvv_full(mycc, t1, t2, eris, out, with_ovvv)
    return Ht2

def _add_vvvv_tril(mycc, t1, t2, eris, out=None, with_ovvv=None):
    '''Ht2 = numpy.einsum('ijcd,acdb->ijab', t2, vvvv)
    Using symmetry t2[ijab] = t2[jiba] and Ht2[ijab] = Ht2[jiba], compute the
    lower triangular part of  Ht2
    '''
    time0 = logger.process_clock(), logger.perf_counter()
    log = logger.Logger(mycc.stdout, mycc.verbose)
    if with_ovvv is None:
        with_ovvv = mycc.direct
    nocc, nvir = t2.shape[1:3]
    nocc2 = nocc*(nocc+1)//2
    if t1 is None:
        tau = t2[numpy.tril_indices(nocc)]
    else:
        tau = numpy.empty((nocc2,nvir,nvir), dtype=t2.dtype)
        p1 = 0
        for i in range(nocc):
            p0, p1 = p1, p1 + i+1
            tau[p0:p1] = numpy.einsum('a,jb->jab', t1[i], t1[:i+1])
            tau[p0:p1] += t2[i,:i+1]

    if mycc.direct:   # AO-direct CCSD
        mo = getattr(eris, 'mo_coeff', None)
        if mo is None:  # If eris does not have the attribute mo_coeff
            mo = _mo_without_core(mycc, mycc.mo_coeff)
        nao, nmo = mo.shape
        aos = numpy.asarray(mo[:,nocc:].T, order='F')
        tau = _ao2mo.nr_e2(tau.reshape(nocc2,nvir**2), aos, (0,nao,0,nao), 's1', 's1')
        tau = tau.reshape(nocc2,nao,nao)
        time0 = log.timer_debug1('vvvv-tau', *time0)

        buf = eris._contract_vvvv_t2(mycc, tau, mycc.direct, out, log)
        buf = buf.reshape(nocc2,nao,nao)
        Ht2tril = _ao2mo.nr_e2(buf, mo.conj(), (nocc,nmo,nocc,nmo), 's1', 's1')
        Ht2tril = Ht2tril.reshape(nocc2,nvir,nvir)

        if with_ovvv:
            #: tmp = numpy.einsum('ijcd,ka,kdcb->ijba', tau, t1, eris.ovvv)
            #: t2new -= tmp + tmp.transpose(1,0,3,2)
            tmp = _ao2mo.nr_e2(buf, mo.conj(), (nocc,nmo,0,nocc), 's1', 's1')
            Ht2tril -= lib.ddot(tmp.reshape(nocc2*nvir,nocc), t1).reshape(nocc2,nvir,nvir)
            tmp = _ao2mo.nr_e2(buf, mo.conj(), (0,nocc,nocc,nmo), 's1', 's1')
            #: Ht2tril -= numpy.einsum('xkb,ka->xab', tmp.reshape(-1,nocc,nvir), t1)
            tmp = lib.transpose(tmp.reshape(nocc2,nocc,nvir), axes=(0,2,1), out=buf)
            tmp = lib.ddot(tmp.reshape(nocc2*nvir,nocc), t1, 1,
                           numpy.ndarray((nocc2*nvir,nvir), buffer=tau), 0)
            tmp = lib.transpose(tmp.reshape(nocc2,nvir,nvir), axes=(0,2,1), out=buf)
            Ht2tril -= tmp.reshape(nocc2,nvir,nvir)
    else:
        assert(not with_ovvv)
        Ht2tril = eris._contract_vvvv_t2(mycc, tau, mycc.direct, out, log)
    return Ht2tril

def _add_vvvv_full(mycc, t1, t2, eris, out=None, with_ovvv=False):
    '''Ht2 = numpy.einsum('ijcd,acdb->ijab', t2, vvvv)
    without using symmetry t2[ijab] = t2[jiba] in t2 or Ht2
    '''
    time0 = logger.process_clock(), logger.perf_counter()
    log = logger.Logger(mycc.stdout, mycc.verbose)
    if t1 is None:
        tau = t2
    else:
        tau = numpy.einsum('ia,jb->ijab', t1, t1)
        tau += t2

    if mycc.direct:   # AO-direct CCSD
        if with_ovvv:
            raise NotImplementedError
        mo = getattr(eris, 'mo_coeff', None)
        if mo is None:  # If eris does not have the attribute mo_coeff
            mo = _mo_without_core(mycc, mycc.mo_coeff)
        nocc, nvir = t2.shape[1:3]
        nao, nmo = mo.shape
        aos = numpy.asarray(mo[:,nocc:].T, order='F')
        tau = _ao2mo.nr_e2(tau.reshape(nocc**2,nvir,nvir), aos, (0,nao,0,nao), 's1', 's1')
        tau = tau.reshape(nocc,nocc,nao,nao)
        time0 = log.timer_debug1('vvvv-tau mo2ao', *time0)

        buf = eris._contract_vvvv_t2(mycc, tau, mycc.direct, out, log)
        buf = buf.reshape(nocc**2,nao,nao)
        Ht2 = _ao2mo.nr_e2(buf, mo.conj(), (nocc,nmo,nocc,nmo), 's1', 's1')
    else:
        assert(not with_ovvv)
        Ht2 = eris._contract_vvvv_t2(mycc, tau, mycc.direct, out, log)

    return Ht2.reshape(t2.shape)


def _contract_vvvv_t2(mycc, mol, vvvv, t2, out=None, verbose=None):
    '''Ht2 = numpy.einsum('ijcd,acbd->ijab', t2, vvvv)

    Args:
        vvvv : None or integral object
            if vvvv is None, contract t2 to AO-integrals using AO-direct algorithm
    '''
    if vvvv is None or len(vvvv.shape) == 2:
        # AO-direct or vvvv in 4-fold symmetry
        return _contract_s4vvvv_t2(mycc, mol, vvvv, t2, out, verbose)
    else:
        return _contract_s1vvvv_t2(mycc, mol, vvvv, t2, out, verbose)


def _contract_s4vvvv_t2(mycc, mol, vvvv, t2, out=None, verbose=None):
    '''Ht2 = numpy.einsum('ijcd,acbd->ijab', t2, vvvv)
    where vvvv has to be real and has the 4-fold permutation symmetry

    Args:
        vvvv : None or integral object
            if vvvv is None, contract t2 to AO-integrals using AO-direct algorithm
    '''
    assert(t2.dtype == numpy.double)
    if t2.size == 0:
        return numpy.zeros_like(t2)

    _dgemm = lib.numpy_helper._dgemm
    time0 = logger.process_clock(), logger.perf_counter()
    log = logger.new_logger(mycc, verbose)

    nvira, nvirb = t2.shape[-2:]
    x2 = t2.reshape(-1,nvira,nvirb)
    nocc2 = x2.shape[0]
    nvir2 = nvira * nvirb
    Ht2 = numpy.ndarray(x2.shape, dtype=x2.dtype, buffer=out)
    Ht2[:] = 0

    def contract_blk_(eri, i0, i1, j0, j1):
        ic = i1 - i0
        jc = j1 - j0
        #:Ht2[:,j0:j1] += numpy.einsum('xef,efab->xab', x2[:,i0:i1], eri)
        _dgemm('N', 'N', nocc2, jc*nvirb, ic*nvirb,
               x2.reshape(-1,nvir2), eri.reshape(-1,jc*nvirb),
               Ht2.reshape(-1,nvir2), 1, 1, i0*nvirb, 0, j0*nvirb)

        if i0 > j0:
            #:Ht2[:,i0:i1] += numpy.einsum('xef,abef->xab', x2[:,j0:j1], eri)
            _dgemm('N', 'T', nocc2, ic*nvirb, jc*nvirb,
                   x2.reshape(-1,nvir2), eri.reshape(-1,jc*nvirb),
                   Ht2.reshape(-1,nvir2), 1, 1, j0*nvirb, 0, i0*nvirb)

    max_memory = max(MEMORYMIN, mycc.max_memory - lib.current_memory()[0])
    if vvvv is None:   # AO-direct CCSD
        ao_loc = mol.ao_loc_nr()
        assert(nvira == nvirb == ao_loc[-1])

        intor = mol._add_suffix('int2e')
        ao2mopt = _ao2mo.AO2MOpt(mol, intor, 'CVHFnr_schwarz_cond',
                                 'CVHFsetnr_direct_scf')
        blksize = max(BLKMIN, numpy.sqrt(max_memory*.9e6/8/nvirb**2/2.5))
        blksize = int(min((nvira+3)/4, blksize))
        sh_ranges = ao2mo.outcore.balance_partition(ao_loc, blksize)
        blksize = max(x[2] for x in sh_ranges)
        eribuf = numpy.empty((blksize,blksize,nvirb,nvirb))
        loadbuf = numpy.empty((blksize,blksize,nvirb,nvirb))
        fint = gto.moleintor.getints4c

        for ip, (ish0, ish1, ni) in enumerate(sh_ranges):
            for jsh0, jsh1, nj in sh_ranges[:ip]:
                eri = fint(intor, mol._atm, mol._bas, mol._env,
                           shls_slice=(ish0,ish1,jsh0,jsh1), aosym='s2kl',
                           ao_loc=ao_loc, cintopt=ao2mopt._cintopt, out=eribuf)
                i0, i1 = ao_loc[ish0], ao_loc[ish1]
                j0, j1 = ao_loc[jsh0], ao_loc[jsh1]
                tmp = numpy.ndarray((i1-i0,nvirb,j1-j0,nvirb), buffer=loadbuf)
                _ccsd.libcc.CCload_eri(tmp.ctypes.data_as(ctypes.c_void_p),
                                       eri.ctypes.data_as(ctypes.c_void_p),
                                       (ctypes.c_int*4)(i0, i1, j0, j1),
                                       ctypes.c_int(nvirb))
                contract_blk_(tmp, i0, i1, j0, j1)
                time0 = log.timer_debug1('AO-vvvv [%d:%d,%d:%d]' %
                                         (ish0,ish1,jsh0,jsh1), *time0)

            eri = fint(intor, mol._atm, mol._bas, mol._env,
                       shls_slice=(ish0,ish1,ish0,ish1), aosym='s4',
                       ao_loc=ao_loc, cintopt=ao2mopt._cintopt, out=eribuf)
            i0, i1 = ao_loc[ish0], ao_loc[ish1]
            eri = lib.unpack_tril(eri, axis=0)
            tmp = numpy.ndarray((i1-i0,nvirb,i1-i0,nvirb), buffer=loadbuf)
            _ccsd.libcc.CCload_eri(tmp.ctypes.data_as(ctypes.c_void_p),
                                   eri.ctypes.data_as(ctypes.c_void_p),
                                   (ctypes.c_int*4)(i0, i1, i0, i1),
                                   ctypes.c_int(nvirb))
            eri = None
            contract_blk_(tmp, i0, i1, i0, i1)
            time0 = log.timer_debug1('AO-vvvv [%d:%d,%d:%d]' %
                                     (ish0,ish1,ish0,ish1), *time0)

    else:
        nvir_pair = nvirb * (nvirb+1) // 2
        unit = nvira*nvir_pair*2 + nvirb**2*nvira/4 + 1

        if mycc.async_io:
            fmap = lib.map_with_prefetch
            unit += nvira*nvir_pair
        else:
            fmap = map

        blksize = numpy.sqrt(max(BLKMIN**2, max_memory*.95e6/8/unit))
        blksize = int(min((nvira+3)/4, blksize))

        def load(v_slice):
            i0, i1 = v_slice
            off0 = i0*(i0+1)//2
            off1 = i1*(i1+1)//2
            return numpy.asarray(vvvv[off0:off1], order='C')

        tril2sq = lib.square_mat_in_trilu_indices(nvira)
        loadbuf = numpy.empty((blksize,blksize,nvirb,nvirb))

        slices = [(i0, i1) for i0, i1 in lib.prange(0, nvira, blksize)]
        for istep, wwbuf in enumerate(fmap(load, lib.prange(0, nvira, blksize))):
            i0, i1 = slices[istep]
            off0 = i0*(i0+1)//2
            for j0, j1 in lib.prange(0, i1, blksize):
                eri = wwbuf[tril2sq[i0:i1,j0:j1]-off0]
                tmp = numpy.ndarray((i1-i0,nvirb,j1-j0,nvirb), buffer=loadbuf)
                _ccsd.libcc.CCload_eri(tmp.ctypes.data_as(ctypes.c_void_p),
                                       eri.ctypes.data_as(ctypes.c_void_p),
                                       (ctypes.c_int*4)(i0, i1, j0, j1),
                                       ctypes.c_int(nvirb))
                contract_blk_(tmp, i0, i1, j0, j1)
            wwbuf = None
            time0 = log.timer_debug1('vvvv [%d:%d]'%(i0,i1), *time0)
    return Ht2.reshape(t2.shape)

def _contract_s1vvvv_t2(mycc, mol, vvvv, t2, out=None, verbose=None):
    '''Ht2 = numpy.einsum('ijcd,acdb->ijab', t2, vvvv)
    where vvvv can be real or complex and no permutation symmetry is available in vvvv.

    Args:
        vvvv : None or integral object
            if vvvv is None, contract t2 to AO-integrals using AO-direct algorithm
    '''
    # vvvv == None means AO-direct CCSD. It should redirect to
    # _contract_s4vvvv_t2(mycc, mol, vvvv, t2, out, verbose)
    assert(vvvv is not None)

    time0 = logger.process_clock(), logger.perf_counter()
    log = logger.new_logger(mycc, verbose)

    nvira, nvirb = t2.shape[-2:]
    x2 = t2.reshape(-1,nvira,nvirb)
    nocc2 = x2.shape[0]
    dtype = numpy.result_type(t2, vvvv)
    Ht2 = numpy.ndarray(x2.shape, dtype=dtype, buffer=out)

    max_memory = mycc.max_memory - lib.current_memory()[0]
    unit = nvirb**2*nvira*2 + nocc2*nvirb + 1
    blksize = min(nvira, max(BLKMIN, int(max_memory*1e6/8/unit)))

    for p0,p1 in lib.prange(0, nvira, blksize):
        Ht2[:,p0:p1] = lib.einsum('xcd,acbd->xab', x2, vvvv[p0:p1])
        time0 = log.timer_debug1('vvvv [%d:%d]' % (p0,p1), *time0)
    return Ht2.reshape(t2.shape)

def _unpack_t2_tril(t2tril, nocc, nvir, out=None, t2sym='jiba'):
    t2 = numpy.ndarray((nocc,nocc,nvir,nvir), dtype=t2tril.dtype, buffer=out)
    idx,idy = numpy.tril_indices(nocc)
    if t2sym == 'jiba':
        t2[idy,idx] = t2tril.transpose(0,2,1)
        t2[idx,idy] = t2tril
    elif t2sym == '-jiba':
        t2[idy,idx] = -t2tril.transpose(0,2,1)
        t2[idx,idy] = t2tril
    elif t2sym == '-jiab':
        t2[idy,idx] =-t2tril
        t2[idx,idy] = t2tril
        t2[numpy.diag_indices(nocc)] = 0
    return t2

def _unpack_4fold(c2vec, nocc, nvir, anti_symm=True):
    t2 = numpy.zeros((nocc**2,nvir**2), dtype=c2vec.dtype)
    if nocc > 1 and nvir > 1:
        t2tril = c2vec.reshape(nocc*(nocc-1)//2,nvir*(nvir-1)//2)
        otril = numpy.tril_indices(nocc, k=-1)
        vtril = numpy.tril_indices(nvir, k=-1)
        lib.takebak_2d(t2, t2tril, otril[0]*nocc+otril[1], vtril[0]*nvir+vtril[1])
        lib.takebak_2d(t2, t2tril, otril[1]*nocc+otril[0], vtril[1]*nvir+vtril[0])
        if anti_symm:  # anti-symmetry when exchanging two particle indices
            t2tril = -t2tril
        lib.takebak_2d(t2, t2tril, otril[0]*nocc+otril[1], vtril[1]*nvir+vtril[0])
        lib.takebak_2d(t2, t2tril, otril[1]*nocc+otril[0], vtril[0]*nvir+vtril[1])
    return t2.reshape(nocc,nocc,nvir,nvir)

def amplitudes_to_vector(t1, t2, out=None):
    nocc, nvir = t1.shape
    nov = nocc * nvir
    size = nov + nov*(nov+1)//2
    vector = numpy.ndarray(size, t1.dtype, buffer=out)
    vector[:nov] = t1.ravel()
    lib.pack_tril(t2.transpose(0,2,1,3).reshape(nov,nov), out=vector[nov:])
    return vector

def vector_to_amplitudes(vector, nmo, nocc):
    nvir = nmo - nocc
    nov = nocc * nvir
    t1 = vector[:nov].copy().reshape((nocc,nvir))
    # filltriu=lib.SYMMETRIC because t2[iajb] == t2[jbia]
    t2 = lib.unpack_tril(vector[nov:], filltriu=lib.SYMMETRIC)
    t2 = t2.reshape(nocc,nvir,nocc,nvir).transpose(0,2,1,3)
    return t1, numpy.asarray(t2, order='C')

def amplitudes_to_vector_s4(t1, t2, out=None):
    nocc, nvir = t1.shape
    nov = nocc * nvir
    size = nov + nocc*(nocc-1)//2*nvir*(nvir-1)//2
    vector = numpy.ndarray(size, t1.dtype, buffer=out)
    vector[:nov] = t1.ravel()
    otril = numpy.tril_indices(nocc, k=-1)
    vtril = numpy.tril_indices(nvir, k=-1)
    lib.take_2d(t2.reshape(nocc**2,nvir**2), otril[0]*nocc+otril[1],
                vtril[0]*nvir+vtril[1], out=vector[nov:])
    return vector

def vector_to_amplitudes_s4(vector, nmo, nocc):
    nvir = nmo - nocc
    nov = nocc * nvir
    size = nov + nocc*(nocc-1)//2*nvir*(nvir-1)//2
    t1 = vector[:nov].copy().reshape(nocc,nvir)
    t2 = numpy.zeros((nocc,nocc,nvir,nvir), dtype=vector.dtype)
    t2 = _unpack_4fold(vector[nov:size], nocc, nvir)
    return t1, t2


def energy(mycc, t1=None, t2=None, eris=None):
    '''CCSD correlation energy'''
    if t1 is None: t1 = mycc.t1
    if t2 is None: t2 = mycc.t2
    if eris is None: eris = mycc.ao2mo()

    nocc, nvir = t1.shape
    fock = eris.fock
    e = numpy.einsum('ia,ia', fock[:nocc,nocc:], t1) * 2
    max_memory = mycc.max_memory - lib.current_memory()[0]
    blksize = int(min(nvir, max(BLKMIN, max_memory*.3e6/8/(nocc**2*nvir+1))))
    for p0, p1 in lib.prange(0, nvir, blksize):
        eris_ovvo = eris.ovvo[:,p0:p1]
        tau = t2[:,:,p0:p1] + numpy.einsum('ia,jb->ijab', t1[:,p0:p1], t1)
        e += 2 * numpy.einsum('ijab,iabj', tau, eris_ovvo)
        e -=     numpy.einsum('jiab,iabj', tau, eris_ovvo)
    if abs(e.imag) > 1e-4:
        logger.warn(mycc, 'Non-zero imaginary part found in CCSD energy %s', e)
    return e.real

def restore_from_diis_(mycc, diis_file, inplace=True):
    '''Reuse an existed DIIS object in the CCSD calculation.

    The CCSD amplitudes will be restored from the DIIS object to generate t1
    and t2 amplitudes. The t1/t2 amplitudes of the CCSD object will be
    overwritten by the generated t1 and t2 amplitudes. The amplitudes vector
    and error vector will be reused in the CCSD calculation.
    '''
    adiis = lib.diis.DIIS(mycc, mycc.diis_file, incore=mycc.incore_complete)
    adiis.restore(diis_file, inplace=inplace)

    ccvec = adiis.extrapolate()
    mycc.t1, mycc.t2 = mycc.vector_to_amplitudes(ccvec)
    if inplace:
        mycc.diis = adiis
    return mycc

def get_t1_diagnostic(t1):
    '''Returns the t1 amplitude norm, normalized by number of correlated electrons.'''
    nelectron = 2 * t1.shape[0]
    return numpy.sqrt(numpy.linalg.norm(t1)**2 / nelectron)

def get_d1_diagnostic(t1):
    '''D1 diagnostic given in

        Janssen, et. al Chem. Phys. Lett. 290 (1998) 423
    '''
    f = lambda x: numpy.sqrt(numpy.sort(numpy.abs(x[0])))[-1]
    d1norm_ij = f(numpy.linalg.eigh(numpy.einsum('ia,ja->ij',t1,t1)))
    d1norm_ab = f(numpy.linalg.eigh(numpy.einsum('ia,ib->ab',t1,t1)))
    d1norm = max(d1norm_ij, d1norm_ab)
    return d1norm

def get_d2_diagnostic(t2):
    '''D2 diagnostic given in

        Nielsen, et. al Chem. Phys. Lett. 310 (1999) 568

    Note: This is currently only defined in the literature for restricted
    closed-shell systems.
    '''
    f = lambda x: numpy.sqrt(numpy.sort(numpy.abs(x[0])))[-1]
    d2norm_ij = f(numpy.linalg.eigh(numpy.einsum('ikab,jkab->ij',t2,t2)))
    d2norm_ab = f(numpy.linalg.eigh(numpy.einsum('ijac,ijbc->ab',t2,t2)))
    d2norm = max(d2norm_ij, d2norm_ab)
    return d2norm

def as_scanner(cc):
    '''Generating a scanner/solver for CCSD PES.

    The returned solver is a function. This function requires one argument
    "mol" as input and returns total CCSD energy.

    The solver will automatically use the results of last calculation as the
    initial guess of the new calculation.  All parameters assigned in the
    CCSD and the underlying SCF objects (conv_tol, max_memory etc) are
    automatically applied in the solver.

    Note scanner has side effects.  It may change many underlying objects
    (_scf, with_df, with_x2c, ...) during calculation.

    Examples::

        >>> from pyscf import gto, scf, cc
        >>> mol = gto.M(atom='H 0 0 0; F 0 0 1')
        >>> cc_scanner = cc.CCSD(scf.RHF(mol)).as_scanner()
        >>> e_tot = cc_scanner(gto.M(atom='H 0 0 0; F 0 0 1.1'))
        >>> e_tot = cc_scanner(gto.M(atom='H 0 0 0; F 0 0 1.5'))
    '''
    if isinstance(cc, lib.SinglePointScanner):
        return cc

    logger.info(cc, 'Set %s as a scanner', cc.__class__)

    class CCSD_Scanner(cc.__class__, lib.SinglePointScanner):
        def __init__(self, cc):
            self.__dict__.update(cc.__dict__)
            self._scf = cc._scf.as_scanner()
        def __call__(self, mol_or_geom, **kwargs):
            if isinstance(mol_or_geom, gto.Mole):
                mol = mol_or_geom
            else:
                mol = self.mol.set_geom_(mol_or_geom, inplace=False)

            if self.t2 is not None:
                last_size = self.vector_size()
            else:
                last_size = 0

            self.reset(mol)

            mf_scanner = self._scf
            mf_scanner(mol)
            self.mo_coeff = mf_scanner.mo_coeff
            self.mo_occ = mf_scanner.mo_occ
            if last_size != self.vector_size():
                self.t1 = self.t2 = None
            self.kernel(self.t1, self.t2, **kwargs)
            return self.e_tot
    return CCSD_Scanner(cc)


class CCSD(lib.StreamObject):
    '''restricted CCSD

    Attributes:
        verbose : int
            Print level.  Default value equals to :class:`Mole.verbose`
        max_memory : float or int
            Allowed memory in MB.  Default value equals to :class:`Mole.max_memory`
        conv_tol : float
            converge threshold.  Default is 1e-7.
        conv_tol_normt : float
            converge threshold for norm(t1,t2).  Default is 1e-5.
        max_cycle : int
            max number of iterations.  Default is 50.
        diis_space : int
            DIIS space size.  Default is 6.
        diis_start_cycle : int
            The step to start DIIS.  Default is 0.
        iterative_damping : float
            The self consistent damping parameter.
        direct : bool
            AO-direct CCSD. Default is False.
        async_io : bool
            Allow for asynchronous function execution. Default is True.
        incore_complete : bool
            Avoid all I/O (also for DIIS). Default is False.
        level_shift : float
            A shift on virtual orbital energies to stablize the CCSD iteration
        frozen : int or list
            If integer is given, the inner-most orbitals are frozen from CC
            amplitudes.  Given the orbital indices (0-based) in a list, both
            occupied and virtual orbitals can be frozen in CC calculation.

            >>> mol = gto.M(atom = 'H 0 0 0; F 0 0 1.1', basis = 'ccpvdz')
            >>> mf = scf.RHF(mol).run()
            >>> # freeze 2 core orbitals
            >>> mycc = cc.CCSD(mf).set(frozen = 2).run()
            >>> # freeze 2 core orbitals and 3 high lying unoccupied orbitals
            >>> mycc.set(frozen = [0,1,16,17,18]).run()

    Saved results

        converged : bool
            CCSD converged or not
        e_corr : float
            CCSD correlation correction
        e_tot : float
            Total CCSD energy (HF + correlation)
        t1, t2 :
            T amplitudes t1[i,a], t2[i,j,a,b]  (i,j in occ, a,b in virt)
        l1, l2 :
            Lambda amplitudes l1[i,a], l2[i,j,a,b]  (i,j in occ, a,b in virt)
    '''

    max_cycle = getattr(__config__, 'cc_ccsd_CCSD_max_cycle', 50)
    conv_tol = getattr(__config__, 'cc_ccsd_CCSD_conv_tol', 1e-7)
    iterative_damping = getattr(__config__, 'cc_ccsd_CCSD_iterative_damping', 1.0)
    conv_tol_normt = getattr(__config__, 'cc_ccsd_CCSD_conv_tol_normt', 1e-5)

    diis = getattr(__config__, 'cc_ccsd_CCSD_diis', True)
    diis_space = getattr(__config__, 'cc_ccsd_CCSD_diis_space', 6)
    diis_file = None
    diis_start_cycle = getattr(__config__, 'cc_ccsd_CCSD_diis_start_cycle', 0)
    # FIXME: Should we avoid DIIS starting early?
    diis_start_energy_diff = getattr(__config__, 'cc_ccsd_CCSD_diis_start_energy_diff', 1e9)

    direct = getattr(__config__, 'cc_ccsd_CCSD_direct', False)
    async_io = getattr(__config__, 'cc_ccsd_CCSD_async_io', True)
    incore_complete = getattr(__config__, 'cc_ccsd_CCSD_incore_complete', False)
    cc2 = getattr(__config__, 'cc_ccsd_CCSD_cc2', False)

    def __init__(self, mf, frozen=None, mo_coeff=None, mo_occ=None):
        if isinstance(mf, gto.Mole):
            raise RuntimeError('''
You see this error message because of the API updates in pyscf v0.10.
In the new API, the first argument of CC class is HF objects.  Please see
http://sunqm.net/pyscf/code-rule.html#api-rules for the details of API conventions''')

        if 'dft' in str(mf.__module__):
            raise RuntimeError('CCSD Warning: The first argument mf is a DFT object. '
                               'CCSD calculation should be initialized with HF object.\n'
                               'DFT object can be converted to HF object with '
                               'the code:\n'
                               '    mf_hf = mol.HF()\n'
                               '    mf_hf.__dict__.update(mf_dft.__dict__)\n')

        if mo_coeff is None: mo_coeff = mf.mo_coeff
        if mo_occ is None: mo_occ = mf.mo_occ

        self.mol = mf.mol
        self._scf = mf
        self.verbose = self.mol.verbose
        self.stdout = self.mol.stdout
        self.max_memory = mf.max_memory

        self.frozen = frozen
        self.incore_complete = self.incore_complete or self.mol.incore_anyway
        self.level_shift = 0

##################################################
# don't modify the following attributes, they are not input options
        self.mo_coeff = mo_coeff
        self.mo_occ = mo_occ
        self.converged = False
        self.converged_lambda = False
        self.emp2 = None
        self.e_hf = None
        self.e_corr = None
        self.t1 = None
        self.t2 = None
        self.l1 = None
        self.l2 = None
        self._nocc = None
        self._nmo = None
        self.chkfile = mf.chkfile

        keys = set(('max_cycle', 'conv_tol', 'iterative_damping',
                    'conv_tol_normt', 'diis', 'diis_space', 'diis_file',
                    'diis_start_cycle', 'diis_start_energy_diff', 'direct',
                    'async_io', 'incore_complete', 'cc2'))
        self._keys = set(self.__dict__.keys()).union(keys)

    @property
    def ecc(self):
        return self.e_corr

    @property
    def e_tot(self):
        return (self.e_hf or self._scf.e_tot) + self.e_corr

    @property
    def nocc(self):
        return self.get_nocc()
    @nocc.setter
    def nocc(self, n):
        self._nocc = n

    @property
    def nmo(self):
        return self.get_nmo()
    @nmo.setter
    def nmo(self, n):
        self._nmo = n

    def reset(self, mol=None):
        if mol is not None:
            self.mol = mol
        self._scf.reset(mol)
        return self

    get_nocc = get_nocc
    get_nmo = get_nmo
    get_frozen_mask = get_frozen_mask

    def dump_flags(self, verbose=None):
        log = logger.new_logger(self, verbose)
        log.info('')
        log.info('******** %s ********', self.__class__)
        log.info('CC2 = %g', self.cc2)
        log.info('CCSD nocc = %s, nmo = %s', self.nocc, self.nmo)
        if self.frozen is not None:
            log.info('frozen orbitals %s', self.frozen)
        log.info('max_cycle = %d', self.max_cycle)
        log.info('direct = %d', self.direct)
        log.info('conv_tol = %g', self.conv_tol)
        log.info('conv_tol_normt = %s', self.conv_tol_normt)
        log.info('diis_space = %d', self.diis_space)
        #log.info('diis_file = %s', self.diis_file)
        log.info('diis_start_cycle = %d', self.diis_start_cycle)
        log.info('diis_start_energy_diff = %g', self.diis_start_energy_diff)
        log.info('max_memory %d MB (current use %d MB)',
                 self.max_memory, lib.current_memory()[0])
        if (log.verbose >= logger.DEBUG1 and
            self.__class__ == CCSD):
            nocc = self.nocc
            nvir = self.nmo - self.nocc
            flops = _flops(nocc, nvir)
            log.debug1('total FLOPs %s', flops)
        return self

    def get_init_guess(self, eris=None):
        return self.init_amps(eris)[1:]
    def init_amps(self, eris=None):
        time0 = logger.process_clock(), logger.perf_counter()
        if eris is None:
            eris = self.ao2mo(self.mo_coeff)
        mo_e = eris.mo_energy
        nocc = self.nocc
        nvir = mo_e.size - nocc
        eia = mo_e[:nocc,None] - mo_e[None,nocc:]

        t1 = eris.fock[:nocc,nocc:] / eia
        t2 = numpy.empty((nocc,nocc,nvir,nvir), dtype=eris.ovov.dtype)
        max_memory = self.max_memory - lib.current_memory()[0]
        blksize = int(min(nvir, max(BLKMIN, max_memory*.3e6/8/(nocc**2*nvir+1))))
        emp2 = 0
        for p0, p1 in lib.prange(0, nvir, blksize):
            eris_ovov = eris.ovov[:,p0:p1]
            t2[:,:,p0:p1] = (eris_ovov.transpose(0,2,1,3).conj()
                             / lib.direct_sum('ia,jb->ijab', eia[:,p0:p1], eia))
            emp2 += 2 * numpy.einsum('ijab,iajb', t2[:,:,p0:p1], eris_ovov)
            emp2 -=     numpy.einsum('jiab,iajb', t2[:,:,p0:p1], eris_ovov)
        self.emp2 = emp2.real

        e_hf = self.e_hf or eris.e_hf

        logger.info(self, 'Init t2, MP2 energy = %.15g  E_corr(MP2) %.15g',
                    e_hf + self.emp2, self.emp2)
        logger.timer(self, 'init mp2', *time0)
        return self.emp2, t1, t2

    energy = energy
    _add_vvvv = _add_vvvv
    update_amps = update_amps

    def kernel(self, t1=None, t2=None, eris=None):
        return self.ccsd(t1, t2, eris)
    def ccsd(self, t1=None, t2=None, eris=None):
        assert(self.mo_coeff is not None)
        assert(self.mo_occ is not None)

        if self.verbose >= logger.WARN:
            self.check_sanity()
        self.dump_flags()

        if eris is None:
            eris = self.ao2mo(self.mo_coeff)

        self.e_hf = getattr(eris, 'e_hf', None)
        if self.e_hf is None:
            self.e_hf = self._scf.e_tot

        self.converged, self.e_corr, self.t1, self.t2 = \
                kernel(self, eris, t1, t2, max_cycle=self.max_cycle,
                       tol=self.conv_tol, tolnormt=self.conv_tol_normt,
                       verbose=self.verbose)
        self._finalize()
        return self.e_corr, self.t1, self.t2

    def _finalize(self):
        '''Hook for dumping results and clearing up the object.'''
        if self.converged:
            logger.info(self, '%s converged', self.__class__.__name__)
        else:
            logger.note(self, '%s not converged', self.__class__.__name__)
        logger.note(self, 'E(%s) = %.16g  E_corr = %.16g',
                    self.__class__.__name__, self.e_tot, self.e_corr)
        return self

    as_scanner = as_scanner
    restore_from_diis_ = restore_from_diis_


    def solve_lambda(self, t1=None, t2=None, l1=None, l2=None,
                     eris=None):
        from pyscf.cc import ccsd_lambda
        if t1 is None: t1 = self.t1
        if t2 is None: t2 = self.t2
        if eris is None: eris = self.ao2mo(self.mo_coeff)
        self.converged_lambda, self.l1, self.l2 = \
                ccsd_lambda.kernel(self, eris, t1, t2, l1, l2,
                                   max_cycle=self.max_cycle,
                                   tol=self.conv_tol_normt,
                                   verbose=self.verbose)
        return self.l1, self.l2

    def ccsd_t(self, t1=None, t2=None, eris=None):
        from pyscf.cc import ccsd_t
        if t1 is None: t1 = self.t1
        if t2 is None: t2 = self.t2
        if eris is None: eris = self.ao2mo(self.mo_coeff)
        return ccsd_t.kernel(self, eris, t1, t2, self.verbose)

    def ipccsd(self, nroots=1, left=False, koopmans=False, guess=None,
               partition=None, eris=None):
        from pyscf.cc import eom_rccsd
        return eom_rccsd.EOMIP(self).kernel(nroots, left, koopmans, guess,
                                            partition, eris)

    def eaccsd(self, nroots=1, left=False, koopmans=False, guess=None,
               partition=None, eris=None):
        from pyscf.cc import eom_rccsd
        return eom_rccsd.EOMEA(self).kernel(nroots, left, koopmans, guess,
                                            partition, eris)

    def eeccsd(self, nroots=1, koopmans=False, guess=None, eris=None):
        from pyscf.cc import eom_rccsd
        return eom_rccsd.EOMEE(self).kernel(nroots, koopmans, guess, eris)

    def eomee_ccsd_singlet(self, nroots=1, koopmans=False, guess=None, eris=None):
        from pyscf.cc import eom_rccsd
        return eom_rccsd.EOMEESinglet(self).kernel(nroots, koopmans, guess, eris)

    def eomee_ccsd_triplet(self, nroots=1, koopmans=False, guess=None, eris=None):
        from pyscf.cc import eom_rccsd
        return eom_rccsd.EOMEETriplet(self).kernel(nroots, koopmans, guess, eris)

    def eomsf_ccsd(self, nroots=1, koopmans=False, guess=None, eris=None):
        from pyscf.cc import eom_rccsd
        return eom_rccsd.EOMEESpinFlip(self).kernel(nroots, koopmans, guess, eris)

    def eomip_method(self):
        from pyscf.cc import eom_rccsd
        return eom_rccsd.EOMIP(self)

    def eomea_method(self):
        from pyscf.cc import eom_rccsd
        return eom_rccsd.EOMEA(self)

    def eomee_method(self):
        from pyscf.cc import eom_rccsd
        return eom_rccsd.EOMEE(self)

    def make_rdm1(self, t1=None, t2=None, l1=None, l2=None, with_frozen=True, ao_repr=False, eris=None):
        '''Un-relaxed 1-particle density matrix in MO space'''
        from pyscf.cc import ccsd_rdm
        if t1 is None: t1 = self.t1
        if t2 is None: t2 = self.t2
        if l1 is None: l1 = self.l1
        if l2 is None: l2 = self.l2
        if l1 is None: l1, l2 = self.solve_lambda(t1, t2, eris=eris)
        return ccsd_rdm.make_rdm1(self, t1, t2, l1, l2, with_frozen=with_frozen, ao_repr=ao_repr)

    def make_rdm2(self, t1=None, t2=None, l1=None, l2=None, with_frozen=True, ao_repr=False):
        '''2-particle density matrix in MO space.  The density matrix is
        stored as

        dm2[p,r,q,s] = <p^+ q^+ s r>
        '''
        from pyscf.cc import ccsd_rdm
        if t1 is None: t1 = self.t1
        if t2 is None: t2 = self.t2
        if l1 is None: l1 = self.l1
        if l2 is None: l2 = self.l2
        if l1 is None: l1, l2 = self.solve_lambda(t1, t2)
        return ccsd_rdm.make_rdm2(self, t1, t2, l1, l2, with_frozen=with_frozen, ao_repr=ao_repr)

    def ao2mo(self, mo_coeff=None):
        # Pseudo code how eris are implemented:
        # nocc = self.nocc
        # nmo = self.nmo
        # nvir = nmo - nocc
        # eris = _ChemistsERIs()
        # eri = ao2mo.incore.full(self._scf._eri, mo_coeff)
        # eri = ao2mo.restore(1, eri, nmo)
        # eris.oooo = eri[:nocc,:nocc,:nocc,:nocc].copy()
        # eris.ovoo = eri[:nocc,nocc:,:nocc,:nocc].copy()
        # eris.ovvo = eri[nocc:,:nocc,nocc:,:nocc].copy()
        # eris.ovov = eri[nocc:,:nocc,:nocc,nocc:].copy()
        # eris.oovv = eri[:nocc,:nocc,nocc:,nocc:].copy()
        # ovvv = eri[:nocc,nocc:,nocc:,nocc:].copy()
        # eris.ovvv = lib.pack_tril(ovvv.reshape(-1,nvir,nvir))
        # eris.vvvv = ao2mo.restore(4, eri[nocc:,nocc:,nocc:,nocc:], nvir)
        # eris.fock = numpy.diag(self._scf.mo_energy)
        # return eris

        nmo = self.nmo
        nao = self.mo_coeff.shape[0]
        nmo_pair = nmo * (nmo+1) // 2
        nao_pair = nao * (nao+1) // 2
        mem_incore = (max(nao_pair**2, nmo**4) + nmo_pair**2) * 8/1e6
        mem_now = lib.current_memory()[0]
        if (self._scf._eri is not None and
            (mem_incore+mem_now < self.max_memory or self.incore_complete)):
            return _make_eris_incore(self, mo_coeff)

        elif getattr(self._scf, 'with_df', None):
            logger.warn(self, 'CCSD detected DF being used in the HF object. '
                        'MO integrals are computed based on the DF 3-index tensors.\n'
                        'It\'s recommended to use dfccsd.CCSD for the '
                        'DF-CCSD calculations')
            return _make_df_eris_outcore(self, mo_coeff)

        else:
            return _make_eris_outcore(self, mo_coeff)

    def run_diis(self, t1, t2, istep, normt, de, adiis):
        if (adiis and
            istep >= self.diis_start_cycle and
            abs(de) < self.diis_start_energy_diff):
            vec = self.amplitudes_to_vector(t1, t2)
            t1, t2 = self.vector_to_amplitudes(adiis.update(vec))
            logger.debug1(self, 'DIIS for step %d', istep)
        return t1, t2

    def amplitudes_to_vector(self, t1, t2, out=None):
        return amplitudes_to_vector(t1, t2, out)

    def vector_to_amplitudes(self, vec, nmo=None, nocc=None):
        if nocc is None: nocc = self.nocc
        if nmo is None: nmo = self.nmo
        return vector_to_amplitudes(vec, nmo, nocc)

    def vector_size(self, nmo=None, nocc=None):
        if nocc is None: nocc = self.nocc
        if nmo is None: nmo = self.nmo
        nvir = nmo - nocc
        nov = nocc * nvir
        return nov + nov*(nov+1)//2

    def dump_chk(self, t1_t2=None, frozen=None, mo_coeff=None, mo_occ=None):
        if not self.chkfile:
            return self
        if t1_t2 is None: t1_t2 = self.t1, self.t2
        t1, t2 = t1_t2

        if frozen is None: frozen = self.frozen
        # "None" cannot be serialized by the chkfile module
        if frozen is None:
            frozen = 0

        cc_chk = {'e_corr': self.e_corr,
                  't1': t1,
                  't2': t2,
                  'frozen': frozen}

        if mo_coeff is not None: cc_chk['mo_coeff'] = mo_coeff
        if mo_occ is not None: cc_chk['mo_occ'] = mo_occ
        if self._nmo is not None: cc_chk['_nmo'] = self._nmo
        if self._nocc is not None: cc_chk['_nocc'] = self._nocc

        lib.chkfile.save(self.chkfile, 'ccsd', cc_chk)

    def density_fit(self, auxbasis=None, with_df=None):
        from pyscf.cc import dfccsd
        mycc = dfccsd.RCCSD(self._scf, self.frozen, self.mo_coeff, self.mo_occ)
        if with_df is not None:
            mycc.with_df = with_df
        if mycc.with_df.auxbasis != auxbasis:
            import copy
            mycc.with_df = copy.copy(mycc.with_df)
            mycc.with_df.auxbasis = auxbasis
        return mycc

    def nuc_grad_method(self):
        from pyscf.grad import ccsd
        return ccsd.Gradients(self)

    def get_t1_diagnostic(self, t1=None):
        if t1 is None: t1 = self.t1
        return get_t1_diagnostic(t1)

    def get_d1_diagnostic(self, t1=None):
        if t1 is None: t1 = self.t1
        return get_d1_diagnostic(t1)

    def get_d2_diagnostic(self, t2=None):
        if t2 is None: t2 = self.t2
        return get_d2_diagnostic(t2)


CC = RCCSD = CCSD


class _ChemistsERIs:
    '''(pq|rs)'''
    def __init__(self, mol=None):
        self.mol = mol
        self.mo_coeff = None
        self.nocc = None
        self.fock = None
        self.e_hf = None

        self.oooo = None
        self.ovoo = None
        self.oovv = None
        self.ovvo = None
        self.ovov = None
        self.ovvv = None
        self.vvvv = None

    def _common_init_(self, mycc, mo_coeff=None):
        if mo_coeff is None:
            mo_coeff = mycc.mo_coeff
        self.mo_coeff = mo_coeff = _mo_without_core(mycc, mo_coeff)

# Note: Recomputed fock matrix and HF energy since SCF may not be fully converged.
        dm = mycc._scf.make_rdm1(mycc.mo_coeff, mycc.mo_occ)
        vhf = mycc._scf.get_veff(mycc.mol, dm)
        fockao = mycc._scf.get_fock(vhf=vhf, dm=dm)
        self.fock = reduce(numpy.dot, (mo_coeff.conj().T, fockao, mo_coeff))
        self.e_hf = mycc._scf.energy_tot(dm=dm, vhf=vhf)
        nocc = self.nocc = mycc.nocc
        self.mol = mycc.mol

        # Note self.mo_energy can be different to fock.diagonal().
        # self.mo_energy is used in the initial guess function (to generate
        # MP2 amplitudes) and CCSD update_amps preconditioner.
        # fock.diagonal() should only be used to compute the expectation value
        # of Slater determinants.
        mo_e = self.mo_energy = self.fock.diagonal().real
        try:
            gap = abs(mo_e[:nocc,None] - mo_e[None,nocc:]).min()
            if gap < 1e-5:
                logger.warn(mycc, 'HOMO-LUMO gap %s too small for CCSD.\n'
                            'CCSD may be difficult to converge. Increasing '
                            'CCSD Attribute level_shift may improve '
                            'convergence.', gap)
        except ValueError:  # gap.size == 0
            pass
        return self

    def _direct_init_(self, mycc, mo_coeff=None, fock=None, e_hf=None):
        if mo_coeff is None:
            mo_coeff = mycc.mo_coeff
        self.mo_coeff = mo_coeff = _mo_without_core(mycc, mo_coeff)

        self.fock = fock.copy()
        self.e_hf = e_hf
        nocc = self.nocc = mycc.nocc
        self.mol = mycc.mol

        # Note self.mo_energy can be different to fock.diagonal().
        # self.mo_energy is used in the initial guess function (to generate
        # MP2 amplitudes) and CCSD update_amps preconditioner.
        # fock.diagonal() should only be used to compute the expectation value
        # of Slater determinants.
        mo_e = self.mo_energy = self.fock.diagonal().real.copy()
        try:
            gap = abs(mo_e[:nocc,None] - mo_e[None,nocc:]).min()
            if gap < 1e-5:
                logger.warn(mycc, 'HOMO-LUMO gap %s too small for CCSD.\n'
                            'CCSD may be difficult to converge. Increasing '
                            'CCSD Attribute level_shift may improve '
                            'convergence.', gap)
        except ValueError:  # gap.size == 0
            pass
        return self


    def get_ovvv(self, *slices):
        '''To access a subblock of ovvv tensor'''
        ovw = numpy.asarray(self.ovvv[slices])
        nocc, nvir, nvir_pair = ovw.shape
        ovvv = lib.unpack_tril(ovw.reshape(nocc*nvir,nvir_pair))
        nvir1 = ovvv.shape[2]
        return ovvv.reshape(nocc,nvir,nvir1,nvir1)

    def _contract_vvvv_t2(self, mycc, t2, vvvv_or_direct=False, out=None, verbose=None):
        if isinstance(vvvv_or_direct, numpy.ndarray):
            vvvv = vvvv_or_direct
        elif vvvv_or_direct:  # AO-direct contraction
            vvvv = None
        else:
            vvvv = self.vvvv
        return _contract_vvvv_t2(mycc, self.mol, vvvv, t2, out, verbose)

    def _contract_vvvv_oov(self, mycc, r2, out=None):
        raise NotImplementedError

    def _contract_vvvv_ovv(self, mycc, r2, out=None):
        raise NotImplementedError

def _make_eris_incore(mycc, mo_coeff=None):
    cput0 = (logger.process_clock(), logger.perf_counter())
    eris = _ChemistsERIs()
    eris._common_init_(mycc, mo_coeff)
    nocc = eris.nocc
    nmo = eris.fock.shape[0]
    nvir = nmo - nocc

    eri1 = ao2mo.incore.full(mycc._scf._eri, eris.mo_coeff)
    #:eri1 = ao2mo.restore(1, eri1, nmo)
    #:eris.oooo = eri1[:nocc,:nocc,:nocc,:nocc].copy()
    #:eris.ovoo = eri1[:nocc,nocc:,:nocc,:nocc].copy()
    #:eris.ovvo = eri1[:nocc,nocc:,nocc:,:nocc].copy()
    #:eris.ovov = eri1[:nocc,nocc:,:nocc,nocc:].copy()
    #:eris.oovv = eri1[:nocc,:nocc,nocc:,nocc:].copy()
    #:ovvv = eri1[:nocc,nocc:,nocc:,nocc:].copy()
    #:eris.ovvv = lib.pack_tril(ovvv.reshape(-1,nvir,nvir)).reshape(nocc,nvir,-1)
    #:eris.vvvv = ao2mo.restore(4, eri1[nocc:,nocc:,nocc:,nocc:], nvir)

    if eri1.ndim == 4:
        eri1 = ao2mo.restore(4, eri1, nmo)

    nvir_pair = nvir * (nvir+1) // 2
    eris.oooo = numpy.empty((nocc,nocc,nocc,nocc))
    eris.ovoo = numpy.empty((nocc,nvir,nocc,nocc))
    eris.ovvo = numpy.empty((nocc,nvir,nvir,nocc))
    eris.ovov = numpy.empty((nocc,nvir,nocc,nvir))
    eris.ovvv = numpy.empty((nocc,nvir,nvir_pair))
    eris.vvvv = numpy.empty((nvir_pair,nvir_pair))

    ij = 0
    outbuf = numpy.empty((nmo,nmo,nmo))
    oovv = numpy.empty((nocc,nocc,nvir,nvir))
    for i in range(nocc):
        buf = lib.unpack_tril(eri1[ij:ij+i+1], out=outbuf[:i+1])
        for j in range(i+1):
            eris.oooo[i,j] = eris.oooo[j,i] = buf[j,:nocc,:nocc]
            oovv[i,j] = oovv[j,i] = buf[j,nocc:,nocc:]
        ij += i + 1
    eris.oovv = oovv
    oovv = None

    ij1 = 0
    for i in range(nocc,nmo):
        buf = lib.unpack_tril(eri1[ij:ij+i+1], out=outbuf[:i+1])
        eris.ovoo[:,i-nocc] = buf[:nocc,:nocc,:nocc]
        eris.ovvo[:,i-nocc] = buf[:nocc,nocc:,:nocc]
        eris.ovov[:,i-nocc] = buf[:nocc,:nocc,nocc:]
        eris.ovvv[:,i-nocc] = lib.pack_tril(buf[:nocc,nocc:,nocc:])
        dij = i - nocc + 1
        lib.pack_tril(buf[nocc:i+1,nocc:,nocc:],
                      out=eris.vvvv[ij1:ij1+dij])
        ij += i + 1
        ij1 += dij
    logger.timer(mycc, 'CCSD integral transformation', *cput0)
    return eris

def _make_eris_outcore(mycc, mo_coeff=None):
    cput0 = (logger.process_clock(), logger.perf_counter())
    log = logger.Logger(mycc.stdout, mycc.verbose)
    eris = _ChemistsERIs()
    eris._common_init_(mycc, mo_coeff)

    mol = mycc.mol
    mo_coeff = numpy.asarray(eris.mo_coeff, order='F')
    nocc = eris.nocc
    nao, nmo = mo_coeff.shape
    nvir = nmo - nocc
    orbo = mo_coeff[:,:nocc]
    orbv = mo_coeff[:,nocc:]
    nvpair = nvir * (nvir+1) // 2
    eris.feri1 = lib.H5TmpFile()
    eris.oooo = eris.feri1.create_dataset('oooo', (nocc,nocc,nocc,nocc), 'f8')
    eris.oovv = eris.feri1.create_dataset('oovv', (nocc,nocc,nvir,nvir), 'f8', chunks=(nocc,nocc,1,nvir))
    eris.ovoo = eris.feri1.create_dataset('ovoo', (nocc,nvir,nocc,nocc), 'f8', chunks=(nocc,1,nocc,nocc))
    eris.ovvo = eris.feri1.create_dataset('ovvo', (nocc,nvir,nvir,nocc), 'f8', chunks=(nocc,1,nvir,nocc))
    eris.ovov = eris.feri1.create_dataset('ovov', (nocc,nvir,nocc,nvir), 'f8', chunks=(nocc,1,nocc,nvir))
    eris.ovvv = eris.feri1.create_dataset('ovvv', (nocc,nvir,nvpair), 'f8')

    def save_occ_frac(p0, p1, eri):
        eri = eri.reshape(p1-p0,nocc,nmo,nmo)
        eris.oooo[p0:p1] = eri[:,:,:nocc,:nocc]
        eris.oovv[p0:p1] = eri[:,:,nocc:,nocc:]

    def save_vir_frac(p0, p1, eri):
        eri = eri.reshape(p1-p0,nocc,nmo,nmo)
        eris.ovoo[:,p0:p1] = eri[:,:,:nocc,:nocc].transpose(1,0,2,3)
        eris.ovvo[:,p0:p1] = eri[:,:,nocc:,:nocc].transpose(1,0,2,3)
        eris.ovov[:,p0:p1] = eri[:,:,:nocc,nocc:].transpose(1,0,2,3)
        vvv = lib.pack_tril(eri[:,:,nocc:,nocc:].reshape((p1-p0)*nocc,nvir,nvir))
        eris.ovvv[:,p0:p1] = vvv.reshape(p1-p0,nocc,nvpair).transpose(1,0,2)

    cput1 = logger.process_clock(), logger.perf_counter()
    if not mycc.direct:
        max_memory = max(MEMORYMIN, mycc.max_memory-lib.current_memory()[0])
        eris.feri2 = lib.H5TmpFile()
        ao2mo.full(mol, orbv, eris.feri2, max_memory=max_memory, verbose=log)
        eris.vvvv = eris.feri2['eri_mo']
        cput1 = log.timer_debug1('transforming vvvv', *cput1)

    fswap = lib.H5TmpFile()
    max_memory = max(MEMORYMIN, mycc.max_memory-lib.current_memory()[0])
    int2e = mol._add_suffix('int2e')
    ao2mo.outcore.half_e1(mol, (mo_coeff,orbo), fswap, int2e,
                          's4', 1, max_memory, verbose=log)

    ao_loc = mol.ao_loc_nr()
    nao_pair = nao * (nao+1) // 2
    blksize = int(min(8e9,max_memory*.5e6)/8/(nao_pair+nmo**2)/nocc)
    blksize = min(nmo, max(BLKMIN, blksize))
    log.debug1('blksize %d', blksize)
    cput2 = cput1

    fload = ao2mo.outcore._load_from_h5g
    buf = numpy.empty((blksize*nocc,nao_pair))
    buf_prefetch = numpy.empty_like(buf)
    def load(buf_prefetch, p0, rowmax):
        if p0 < rowmax:
            p1 = min(rowmax, p0+blksize)
            fload(fswap['0'], p0*nocc, p1*nocc, buf_prefetch)

    outbuf = numpy.empty((blksize*nocc,nmo**2))
    with lib.call_in_background(load, sync=not mycc.async_io) as prefetch:
        prefetch(buf_prefetch, 0, nocc)
        for p0, p1 in lib.prange(0, nocc, blksize):
            buf, buf_prefetch = buf_prefetch, buf
            prefetch(buf_prefetch, p1, nocc)

            nrow = (p1 - p0) * nocc
            dat = ao2mo._ao2mo.nr_e2(buf[:nrow], mo_coeff, (0,nmo,0,nmo),
                                     's4', 's1', out=outbuf, ao_loc=ao_loc)
            save_occ_frac(p0, p1, dat)
        cput2 = log.timer_debug1('transforming oopp', *cput2)

        prefetch(buf_prefetch, nocc, nmo)
        for p0, p1 in lib.prange(0, nvir, blksize):
            buf, buf_prefetch = buf_prefetch, buf
            prefetch(buf_prefetch, nocc+p1, nmo)

            nrow = (p1 - p0) * nocc
            dat = ao2mo._ao2mo.nr_e2(buf[:nrow], mo_coeff, (0,nmo,0,nmo),
                                     's4', 's1', out=outbuf, ao_loc=ao_loc)
            save_vir_frac(p0, p1, dat)
            cput2 = log.timer_debug1('transforming ovpp [%d:%d]'%(p0,p1), *cput2)

    cput1 = log.timer_debug1('transforming oppp', *cput1)
    log.timer('CCSD integral transformation', *cput0)
    return eris

def _make_df_eris_outcore(mycc, mo_coeff=None):
    cput0 = (logger.process_clock(), logger.perf_counter())
    log = logger.Logger(mycc.stdout, mycc.verbose)
    eris = _ChemistsERIs()
    eris._common_init_(mycc, mo_coeff)

    mo_coeff = numpy.asarray(eris.mo_coeff, order='F')
    nocc = eris.nocc
    nao, nmo = mo_coeff.shape
    nvir = nmo - nocc
    nvir_pair = nvir*(nvir+1)//2

    naux = mycc._scf.with_df.get_naoaux()
    Loo = numpy.empty((naux,nocc,nocc))
    Lov = numpy.empty((naux,nocc,nvir))
    Lvo = numpy.empty((naux,nvir,nocc))
    Lvv = numpy.empty((naux,nvir_pair))
    ijslice = (0, nmo, 0, nmo)
    Lpq = None
    p1 = 0
    for eri1 in mycc._scf.with_df.loop():
        Lpq = _ao2mo.nr_e2(eri1, mo_coeff, ijslice, aosym='s2', out=Lpq).reshape(-1,nmo,nmo)
        p0, p1 = p1, p1 + Lpq.shape[0]
        Loo[p0:p1] = Lpq[:,:nocc,:nocc]
        Lov[p0:p1] = Lpq[:,:nocc,nocc:]
        Lvo[p0:p1] = Lpq[:,nocc:,:nocc]
        Lvv[p0:p1] = lib.pack_tril(Lpq[:,nocc:,nocc:].reshape(-1,nvir,nvir))
    Loo = Loo.reshape(naux,nocc*nocc)
    Lov = Lov.reshape(naux,nocc*nvir)
    Lvo = Lvo.reshape(naux,nocc*nvir)

    eris.feri1 = lib.H5TmpFile()
    eris.oooo = eris.feri1.create_dataset('oooo', (nocc,nocc,nocc,nocc), 'f8')
    eris.oovv = eris.feri1.create_dataset('oovv', (nocc,nocc,nvir,nvir), 'f8', chunks=(nocc,nocc,1,nvir))
    eris.ovoo = eris.feri1.create_dataset('ovoo', (nocc,nvir,nocc,nocc), 'f8', chunks=(nocc,1,nocc,nocc))
    eris.ovvo = eris.feri1.create_dataset('ovvo', (nocc,nvir,nvir,nocc), 'f8', chunks=(nocc,1,nvir,nocc))
    eris.ovov = eris.feri1.create_dataset('ovov', (nocc,nvir,nocc,nvir), 'f8', chunks=(nocc,1,nocc,nvir))
    eris.ovvv = eris.feri1.create_dataset('ovvv', (nocc,nvir,nvir_pair), 'f8')
    eris.vvvv = eris.feri1.create_dataset('vvvv', (nvir_pair,nvir_pair), 'f8')
    eris.oooo[:] = lib.ddot(Loo.T, Loo).reshape(nocc,nocc,nocc,nocc)
    eris.ovoo[:] = lib.ddot(Lov.T, Loo).reshape(nocc,nvir,nocc,nocc)
    eris.oovv[:] = lib.unpack_tril(lib.ddot(Loo.T, Lvv)).reshape(nocc,nocc,nvir,nvir)
    eris.ovvo[:] = lib.ddot(Lov.T, Lvo).reshape(nocc,nvir,nvir,nocc)
    eris.ovov[:] = lib.ddot(Lov.T, Lov).reshape(nocc,nvir,nocc,nvir)
    eris.ovvv[:] = lib.ddot(Lov.T, Lvv).reshape(nocc,nvir,nvir_pair)
    eris.vvvv[:] = lib.ddot(Lvv.T, Lvv)
    log.timer('CCSD integral transformation', *cput0)
    return eris

def _flops(nocc, nvir):
    '''Total float points'''
    return (nocc**3*nvir**2*2 + nocc**2*nvir**3*2 +     # Ftilde
            nocc**4*nvir*2 * 2 + nocc**4*nvir**2*2 +    # Wijkl
            nocc*nvir**4*2 * 2 +                        # Wabcd
            nocc**2*nvir**3*2 + nocc**3*nvir**2*2 +
            nocc**3*nvir**3*2 + nocc**3*nvir**3*2 +
            nocc**2*nvir**3*2 + nocc**3*nvir**2*2 +     # Wiabj
            nocc**2*nvir**3*2 + nocc**3*nvir**2*2 +     # t1
            nocc**3*nvir**2*2 * 2 + nocc**4*nvir**2*2 +
            nocc*(nocc+1)/2*nvir**4*2 +                 # vvvv
            nocc**2*nvir**3*2 * 2 + nocc**3*nvir**2*2 * 2 +     # t2
            nocc**3*nvir**3*2 +
            nocc**3*nvir**3*2 * 2 + nocc**3*nvir**2*2 * 4)      # Wiabj


if __name__ == '__main__':
    from pyscf import scf

    mol = gto.Mole()
    mol.atom = [
        [8 , (0. , 0.     , 0.)],
        [1 , (0. , -0.757 , 0.587)],
        [1 , (0. , 0.757  , 0.587)]]

    mol.basis = {'H': 'cc-pvdz',
                 'O': 'cc-pvdz',}
    mol.build()
    rhf = scf.RHF(mol)
    rhf.scf() # -76.0267656731

    mf = rhf.density_fit(auxbasis='weigend')
    mf._eri = None
    mcc = CCSD(mf)
    eris = mcc.ao2mo()
    emp2, t1, t2 = mcc.init_amps(eris)
    print(abs(t2).sum() - 4.9318753386922278)
    print(emp2 - -0.20401737899811551)
    t1, t2 = update_amps(mcc, t1, t2, eris)
    print(abs(t1).sum() - 0.046961325647584914)
    print(abs(t2).sum() - 5.378260578551683   )

    mcc = CCSD(rhf)
    eris = mcc.ao2mo()
    emp2, t1, t2 = mcc.init_amps(eris)
    print(abs(t2).sum() - 4.9556571218177)
    print(emp2 - -0.2040199672883385)
    t1, t2 = update_amps(mcc, t1, t2, eris)
    print(abs(t1).sum()-0.0475038989126)
    print(abs(t2).sum()-5.401823846018721)
    print(energy(mcc, t1, t2, eris) - -0.208967840546667)
    t1, t2 = update_amps(mcc, t1, t2, eris)
    print(energy(mcc, t1, t2, eris) - -0.212173678670510)
    print(abs(t1).sum() - 0.05470123093500083)
    print(abs(t2).sum() - 5.5605208391876539)

    mcc.ccsd()
    print(mcc.ecc - -0.213343234198275)
    print(abs(mcc.t2).sum() - 5.63970304662375)

    mcc.max_memory = 1
    mcc.direct = True
    mcc.ccsd()
    print(mcc.ecc - -0.213343234198275)
    print(abs(mcc.t2).sum() - 5.63970304662375)

    e, v = mcc.ipccsd(nroots=3)
    print(e[0] - 0.43356041409195489)
    print(e[1] - 0.51876598058509493)
    print(e[2] - 0.6782879569941862 )

    e, v = mcc.eeccsd(nroots=4)
    print(e[0] - 0.2757159395886167)
    print(e[1] - 0.2757159395886167)
    print(e[2] - 0.2757159395886167)
    print(e[3] - 0.3005716731825082)<|MERGE_RESOLUTION|>--- conflicted
+++ resolved
@@ -51,14 +51,10 @@
     elif t2 is None:
         t2 = mycc.get_init_guess(eris)[1]
 
-<<<<<<< HEAD
     if hasattr(mycc, "tailorfunc"):
         t1, t2 = mycc.tailorfunc(t1, t2)
 
-    cput1 = cput0 = (time.clock(), time.time())
-=======
     cput1 = cput0 = (logger.process_clock(), logger.perf_counter())
->>>>>>> a103fdb7
     eold = 0
     eccsd = mycc.energy(t1, t2, eris)
     log.info('Init E_corr(CCSD) = %.15g', eccsd)
@@ -88,10 +84,9 @@
             t2new += (1-alpha) * t2
         t1, t2 = t1new, t2new
         t1new = t2new = None
-        #t1, t2 = mycc.run_diis(t1, t2, istep, normt, eccsd-eold, adiis)
+        t1, t2 = mycc.run_diis(t1, t2, istep, normt, eccsd-eold, adiis)
         eold, eccsd = eccsd, mycc.energy(t1, t2, eris)
-        t1, t2 = mycc.run_diis(t1, t2, istep, normt, eccsd-eold, adiis)
-        log.info('cycle = %3d  E_corr(CCSD) = % 21.15g  dE = % 15.9g  norm(t1,t2) = %11.6g',
+        log.info('cycle = %d  E_corr(CCSD) = %.15g  dE = %.9g  norm(t1,t2) = %.6g',
                  istep+1, eccsd, eccsd - eold, normt)
         cput1 = log.timer('CCSD iter', *cput1)
         if abs(eccsd-eold) < tol and normt < tolnormt:
