--- conflicted
+++ resolved
@@ -242,14 +242,9 @@
         else:
             return self.ovvv
 
-<<<<<<< HEAD
 def _make_eris_incore(mycc, mo_coeff=None, ao2mofn=None,
         direct_init=False, **kwargs):
-    cput0 = (time.clock(), time.time())
-=======
-def _make_eris_incore(mycc, mo_coeff=None, ao2mofn=None):
     cput0 = (logger.process_clock(), logger.perf_counter())
->>>>>>> a103fdb7
     eris = _ChemistsERIs()
     if direct_init:
         eris._direct_init_(mycc, mo_coeff, **kwargs)
