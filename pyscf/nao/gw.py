from __future__ import print_function, division
import sys, numpy as np
from copy import copy
<<<<<<< HEAD
from pyscf.nao.m_pack2den import pack2den_u, pack2den_l
import time
from pyscf.nao.m_rf0_den import rf0_den, rf0_cmplx_ref_blk, rf0_cmplx_ref, rf0_cmplx_vertex_dp, rf0_cmplx_vertex_ac
from pyscf.nao.m_rf_den import rf_den
from pyscf.nao.m_rf_den_pyscf import rf_den_pyscf
from pyscf.data.nist import HARTREE2EV
from pyscf.nao.m_valence import get_str_fin

start_time = time.time()
=======
from timeit import default_timer as timer
from numpy import stack, dot, zeros, einsum, pi, log, array, require

from pyscf.data.nist import HARTREE2EV

from pyscf.nao import scf
from pyscf.nao.m_rf0_den import rf0_den, rf0_cmplx_ref_blk, rf0_cmplx_ref
from pyscf.nao.m_rf0_den import rf0_cmplx_vertex_dp, rf0_cmplx_vertex_ac
from pyscf.nao.m_rf_den import rf_den
from pyscf.nao.m_rf_den_pyscf import rf_den_pyscf
from pyscf.nao.m_valence import get_start
>>>>>>> 588d577f

class gw(scf):
  """ G0W0 with integration along imaginary axis """
  
  def __init__(self, **kw):
    from pyscf.nao.m_log_mesh import log_mesh
    """ Constructor G0W0 class """
    # how to exclude from the input the dtype and xc_code ?
    scf.__init__(self, **kw)
    #print(__name__, ' dtype ', self.dtype)

    self.xc_code_scf = copy(self.xc_code)
    self.niter_max_ev = kw['niter_max_ev'] if 'niter_max_ev' in kw else 15
    self.tol_ev = kw['tol_ev'] if 'tol_ev' in kw else 1e-6
    self.perform_gw = kw['perform_gw'] if 'perform_gw' in kw else False
    self.rescf = kw['rescf'] if 'rescf' in kw else False
    self.bsize = kw['bsize'] if 'bsize' in kw else min(40, self.norbs)
    self.tdscf = kw['tdscf'] if 'tdscf' in kw else None
    self.frozen_core = kw['frozen_core'] if 'frozen_core' in kw else None
    if sum(self.nelec) == 1: raise RuntimeError('Not implemented H, sorry :-) Look into scf/__init__.py for HF1e class...')
    
    if self.nspin==1: self.nocc_0t = nocc_0t = np.array([int((self.nelec+1)/2)])
    elif self.nspin==2: self.nocc_0t = nocc_0t = self.nelec
    else: raise RuntimeError('nspin>2?')

    if self.verbosity>0: print(__name__,'\t\t====> Number of occupied states = {}, states up to fermi level= {}, nspin = {}, and magnetization = {}'.format(nocc_0t,self.nfermi,self.nspin,self.spin))

    if 'nocc' in kw:
      s2nocc = [kw['nocc']] if type(kw['nocc'])==int else kw['nocc']
      self.nocc = array([min(i,j) for i,j in zip(s2nocc,nocc_0t)])
    else :
      self.nocc = array([min(6,j) for j in nocc_0t])
    
    if 'nvrt' in kw:
      s2nvrt = [kw['nvrt']] if type(kw['nvrt'])==int else kw['nvrt']
      self.nvrt = array([min(i,j) for i,j in zip(s2nvrt,self.norbs-nocc_0t)])
    else :
      self.nvrt = array([min(6,j) for j in self.norbs-nocc_0t])

    if self.verbosity>0: print(__name__,'\t\t====> Number of ocupied states are (nocc) = {}, Number of virtual states (nvrt) = {}'.format(self.nocc, self.nvrt))

    #self.start_st,self.finish_st = self.nocc_0t-self.nocc, self.nocc_0t+self.nvrt
    frozen_core = kw['frozen_core'] if 'frozen_core' in kw else self.frozen_core
    if frozen_core is not None: 
        st_fi = get_str_fin (self, algo=frozen_core, **kw)
        self.start_st, self.finish_st = st_fi[0], st_fi[1]
    else: 
        self.start_st = self.nocc_0t-self.nocc
        self.finish_st = self.nocc_0t+self.nvrt
    if self.verbosity>0: print(__name__,'\t\t====> Indices of states to be corrected start from {} to {} \n'.format(self.start_st,self.finish_st))
    self.nn = [range(self.start_st[s], self.finish_st[s]) for s in range(self.nspin)] # list of states
    

    if 'nocc_conv' in kw:
      s2nocc_conv = [kw['nocc_conv']] if type(kw['nocc_conv'])==int else kw['nocc_conv']
      self.nocc_conv = array([min(i,j) for i,j in zip(s2nocc_conv,nocc_0t)])
    else :
      self.nocc_conv = self.nocc

    if 'nvrt_conv' in kw:
      s2nvrt_conv = [kw['nvrt_conv']] if type(kw['nvrt_conv'])==int else kw['nvrt_conv']
      self.nvrt_conv = array([min(i,j) for i,j in zip(s2nvrt_conv,self.norbs-nocc_0t)])
    else :
      self.nvrt_conv = self.nvrt
    
    if self.rescf: self.kernel_scf() # here is rescf with HF functional tacitly assumed
        
    self.nff_ia = kw['nff_ia'] if 'nff_ia' in kw else 32
    self.tol_ia = kw['tol_ia'] if 'tol_ia' in kw else 1e-10
    (wmin_def,wmax_def,tmin_def,tmax_def) = self.get_wmin_wmax_tmax_ia_def(self.tol_ia)
    self.wmin_ia = kw['wmin_ia'] if 'wmin_ia' in kw else wmin_def
    self.wmax_ia = kw['wmax_ia'] if 'wmax_ia' in kw else wmax_def
    self.tmin_ia = kw['tmin_ia'] if 'tmin_ia' in kw else tmin_def
    self.tmax_ia = kw['tmax_ia'] if 'tmax_ia' in kw else tmax_def
    self.tt_ia,self.ww_ia = log_mesh(self.nff_ia, self.tmin_ia, self.tmax_ia, self.wmax_ia)
    #print('self.tmin_ia, self.tmax_ia, self.wmax_ia')
    #print(self.tmin_ia, self.tmax_ia, self.wmax_ia)
    #print(self.ww_ia[0], self.ww_ia[-1])

    self.dw_ia = self.ww_ia*(log(self.ww_ia[-1])-log(self.ww_ia[0]))/(len(self.ww_ia)-1)
    self.dw_excl = self.ww_ia[0]
    
    assert self.cc_da.shape[1]==self.nprod
    self.kernel_sq = self.hkernel_den
    #self.v_dab_ds = self.pb.get_dp_vertex_doubly_sparse(axis=2)

    self.x = require(self.mo_coeff[0,:,:,:,0], dtype=self.dtype, requirements='CW')

    if self.perform_gw: self.kernel_gw()
    
  def get_h0_vh_x_expval(self):
    if self.nspin==1:
      mat = self.get_hcore()+self.get_j()-0.5*self.get_k()
      mat1 = dot(self.mo_coeff[0,0,:,:,0], mat)
      expval = einsum('nb,nb->n', mat1, self.mo_coeff[0,0,:,:,0]).reshape((1,self.norbs))
    elif self.nspin==2:
      vh = self.get_j()
      mat = self.get_hcore()+vh[0]+vh[1]-self.get_k()
      expval = zeros((self.nspin, self.norbs))
      for s in range(self.nspin):
        mat1 = dot(self.mo_coeff[0,s,:,:,0], mat[s])
        expval[s] = einsum('nb,nb->n', mat1, self.mo_coeff[0,s,:,:,0])
    return expval
    
  def get_wmin_wmax_tmax_ia_def(self, tol):
    from numpy import log, exp, sqrt, where, amin, amax
    """ 
      This is a default choice of the wmin and wmax parameters for a log grid along 
      imaginary axis. The default choice is based on the eigenvalues. 
    """
    E = self.ksn2e[0,0,:]
    E_fermi = self.fermi_energy
    E_homo = amax(E[where(E<=E_fermi)])
    E_gap  = amin(E[where(E>E_fermi)]) - E_homo  
    E_maxdiff = amax(E) - amin(E)
    d = amin(abs(E_homo-E)[where(abs(E_homo-E)>1e-4)])
    wmin_def = sqrt(tol * (d**3) * (E_gap**3)/(d**2+E_gap**2))
    wmax_def = (E_maxdiff**2/tol)**(0.250)
    tmax_def = -log(tol)/ (E_gap)
    tmin_def = -100*log(1.0-tol)/E_maxdiff
    return wmin_def, wmax_def, tmin_def,tmax_def


  rf0_den = rf0_den
  rf0_cmplx_ref_blk = rf0_cmplx_ref_blk
  rf0_cmplx_ref = rf0_cmplx_ref
  rf0_cmplx_vertex_dp = rf0_cmplx_vertex_dp
  rf0_cmplx_vertex_ac = rf0_cmplx_vertex_ac
  rf0 = rf0_den
  
  rf = rf_den
  
  rf_pyscf = rf_den_pyscf

  def si_c(self, ww):
    from numpy.linalg import solve
    """ 
    This computes the correlation part of the screened interaction W_c
    by solving <self.nprod> linear equations (1-K chi0) W = K chi0 K
    scr_inter[w,p,q], where w in ww, p and q in 0..self.nprod 
    """
    rf0 = si0 = self.rf0(ww)
    for iw,w in enumerate(ww):
      k_c = dot(self.kernel_sq, rf0[iw,:,:])
      b = dot(k_c, self.kernel_sq)
      k_c = np.eye(self.nprod)-k_c
      si0[iw,:,:] = solve(k_c, b)

    return si0

  def si_c_via_diagrpa(self, ww):
    """ 
    This method computes the correlation part of the screened interaction W_c
    via the interacting response function. The interacting response function,
    in turn, is computed by diagonalizing RPA Hamiltonian.
    """
    rf = si0 = self.rf_pyscf(ww)
    for iw,r in enumerate(rf):
      si0[iw] = dot(self.kernel_sq, dot(r, self.kernel_sq))
    return si0

  def get_snmw2sf(self):
    """ 
    This computes a spectral function of the GW correction.
    sf[spin,n,m,w] = X^n V_mu X^m W_mu_nu X^n V_nu X^m,
    where n runs from s...f, m runs from 0...norbs, w runs from 0...nff_ia, spin=0...1 or 2.
    """
    wpq2si0 = self.si_c(ww = 1j*self.ww_ia).real
    v_pab = self.pb.get_ac_vertex_array()

    snmw2sf = []
    for s in range(self.nspin):
      nmw2sf = zeros((len(self.nn[s]), self.norbs, self.nff_ia), dtype=self.dtype)
      #nmw2sf = zeros((len(self.nn), self.norbs, self.nff_ia), dtype=self.dtype)
      xna = self.mo_coeff[0,s,self.nn[s],:,0]
      #xna = self.mo_coeff[0,s,self.nn,:,0]
      xmb = self.mo_coeff[0,s,:,:,0]
      nmp2xvx = einsum('na,pab,mb->nmp', xna, v_pab, xmb)
      for iw,si0 in enumerate(wpq2si0):
        nmw2sf[:,:,iw] = einsum('nmp,pq,nmq->nm', nmp2xvx, si0, nmp2xvx)
      snmw2sf.append(nmw2sf)
    return snmw2sf

  def gw_corr_int(self, sn2w, eps=None):
    """ This computes an integral part of the GW correction at energies sn2e[spin,len(self.nn)] """
    if not hasattr(self, 'snmw2sf'): self.snmw2sf = self.get_snmw2sf()
    sn2int = [np.zeros_like(n2w, dtype=self.dtype) for n2w in sn2w ]
    eps = self.dw_excl if eps is None else eps
    #print(__name__, 'self.dw_ia', self.dw_ia, sn2w)
    for s,ww in enumerate(sn2w):
      for n,w in enumerate(ww):
        #print(__name__, 's,n,w int corr', s,n,w)
        for m in range(self.norbs):
          if abs(w-self.ksn2e[0,s,m])<eps : continue
          state_corr = ((self.dw_ia*self.snmw2sf[s][n,m,:] / (w + 1j*self.ww_ia-self.ksn2e[0,s,m])).sum()/pi).real
          #print(n, m, -state_corr, w-self.ksn2e[0,s,m])
          sn2int[s][n] -= state_corr
    return sn2int

  def gw_corr_res(self, sn2w):
    """ This computes a residue part of the GW correction at energies sn2w[spin,len(self.nn)] """
    v_pab = self.pb.get_ac_vertex_array()
    sn2res = [np.zeros_like(n2w, dtype=self.dtype) for n2w in sn2w ]
    for s,ww in enumerate(sn2w):
      x = self.mo_coeff[0,s,:,:,0]
      for nl,(n,w) in enumerate(zip(self.nn[s],ww)):
        lsos = self.lsofs_inside_contour(self.ksn2e[0,s,:],w,self.dw_excl)
        zww = array([pole[0] for pole in lsos])
        #print(__name__, s,n,w, 'len lsos', len(lsos))
        si_ww = self.si_c(ww=zww)
        xv = dot(v_pab,x[n])
        for pole,si in zip(lsos, si_ww.real):
          xvx = dot(xv, x[pole[1]])
          contr = dot(xvx, dot(si, xvx))
          #print(pole[0], pole[2], contr)
          sn2res[s][nl] += pole[2]*contr
    return sn2res

  def lsofs_inside_contour(self, ee, w, eps):
    """ 
      Computes number of states the eigen energies of which are located inside an integration contour.
      The integration contour depends on w 
    """ 
    nGamma_pos = 0
    nGamma_neg = 0
    for i,e in enumerate(ee):
      zr = e - w
      zi = -np.sign(e-self.fermi_energy)
      if zr>=eps and zi>0 : nGamma_pos +=1
      if abs(zr)<eps and zi>0 : nGamma_pos +=1
    
      if zr<=-eps and zi<0 : nGamma_neg += 1
      if abs(zr)<eps and zi<0 : nGamma_neg += 1

    npol = max(nGamma_pos,nGamma_neg)
    if npol<1: return []

    i2zsc = []
    ipol = 0
    for i,e in enumerate(ee):
      zr = e - w
      zi = -eps*np.sign(e-self.fermi_energy)

      if zr>=eps and zi>0:
        ipol += 1
        if ipol>npol: raise RuntimeError('ipol>npol')
        i2zsc.append( [zr+1j*zi, i, -1.0] )
      elif zr<=-eps and zi<0:
        ipol += 1
        if ipol>npol: raise RuntimeError('ipol>npol')
        i2zsc.append( [zr+1j*zi, i, +1.0] )
      elif abs(zr)<eps and zi>0:
        ipol += 1
        if ipol>npol: raise RuntimeError('ipol>npol')
        i2zsc.append( [zr+1j*zi, i, -0.5] ) #[zr+1j*zi, i, -0.5]
      elif abs(zr)<eps and zi<0:
        ipol +=1
        if ipol>npol: raise RuntimeError('ipol>npol')
        i2zsc.append( [zr+1j*zi, i, +0.5] ) #[zr+1j*zi, i, +0.5]

    if ipol!=npol: raise RuntimeError('loop logics incompat???')
    return i2zsc
  
  def g0w0_eigvals(self):
    """ This computes the G0W0 corrections to the eigenvalues """
    sn2eval_gw = [np.copy(self.ksn2e[0,s,nn]) for s,nn in enumerate(self.nn) ]
    sn2eval_gw_prev = copy(sn2eval_gw)

    self.nn_conv = []  # self.nn_conv -- list of states to converge, spin-resolved.
    for nocc_0t,nocc_conv,nvrt_conv in zip(self.nocc_0t, self.nocc_conv, self.nvrt_conv):
      self.nn_conv.append( range(max(nocc_0t-nocc_conv,0), min(nocc_0t+nvrt_conv,self.norbs)))

    # iterations to converge the 
    if self.verbosity>0: print('-'*30,'|  G0W0 corrections of eigenvalues  |','-'*30+'\n')
    for i in range(self.niter_max_ev):
      sn2i = self.gw_corr_int(sn2eval_gw)
      sn2r = self.gw_corr_res(sn2eval_gw)
      
      sn2eval_gw = []
      for s,(evhf,n2i,n2r,nn) in enumerate(zip(self.h0_vh_x_expval,sn2i,sn2r,self.nn)):
        sn2eval_gw.append(evhf[nn]+n2i+n2r)
        
      sn2mismatch = zeros((self.nspin,self.norbs))
      for s, nn in enumerate(self.nn): sn2mismatch[s,nn] = sn2eval_gw[s][:]-sn2eval_gw_prev[s][:]
      sn2eval_gw_prev = copy(sn2eval_gw)
      err = 0.0
      for s,nn_conv in enumerate(self.nn_conv): err += abs(sn2mismatch[s,nn_conv]).sum()/len(nn_conv)

      if self.verbosity>0:
        np.set_printoptions(linewidth=1000, suppress=True, precision=5)
        print('Iteration #{}  Relative Error: {:.7f}'.format(i+1, err))
      if self.verbosity>1:
        #print(sn2mismatch)
        for s,n2ev in enumerate(sn2eval_gw):
          print('Spin{} {}'.format(s+1, n2ev[:]*HARTREE2EV)) #, sn2i[s][:]*HARTREE2EV, sn2r[s][:]*HARTREE2EV))
        
      if err<self.tol_ev : 
        if self.verbosity>0: print('-'*30,' |  Convergence has been reached  | ','-'*30,'\n')
        break
    return sn2eval_gw
    
  def report(self):
    """ Prints the energy levels """
    import re
    emfev = self.mo_energy[0].T * HARTREE2EV
    egwev = self.mo_energy_gw[0].T * HARTREE2EV
<<<<<<< HEAD
    file_name= ''.join(self.get_symbols())
=======
    file_name= re.sub('[^A-Za-z]', '', self.mol.atom)
    # The output should be possible to write more concise...
>>>>>>> 588d577f
    with open('report_'+file_name+'.out','w') as out_file:
        print('Total energy G0W0\t{} Ha'.format(self.etot_gw))
        print('-'*30,'|G0W0 eigenvalues (eV)|','-'*30)
        out_file.write('-'*30+'|G0W0 eigenvalues (eV)|'+'-'*30+'\n')
        if self.nspin==1:
            print('Energy-sorted MO indices \t {}'.format(self.argsort[0]))
            print("\n   n  %14s %14s %7s " % ("E_mf", "E_gw", "occ") )
            out_file.write("\n   n  %14s %14s %7s \n" % ("E_mf", "E_gw", "occ") )
            for ie,(emf,egw,f) in enumerate(zip(emfev,egwev,self.mo_occ[0].T)):
                print("%5d  %14.7f %14.7f %7.2f " % (ie, emf[0], egw[0], f[0]) )
                out_file.write("%5d  %14.7f %14.7f %7.2f\n" % (ie+1, emf[0], egw[0], f[0]) )
            print('\nFermi energy        (eV):\t{:f}'.format(self.fermi_energy* HARTREE2EV))
            out_file.write('\nFermi energy        (eV):\t{:f}\n'.format(self.fermi_energy* HARTREE2EV))            
            print('G0W0 HOMO energy    (eV):\t{:f}'.format(egwev[self.nfermi[0]-1,0]))
            out_file.write('G0W0 HOMO energy    (eV):\t{:f}\n'.format(egwev[self.nfermi[0]-1,0]))
            print('G0W0 LUMO energy    (eV):\t{:f}'.format(egwev[self.nfermi[0],0]))
            out_file.write('G0W0 LUMO energy    (eV):\t{:f}\n'.format(egwev[self.nfermi[0],0]))
            print('G0W0 HOMO-LUMO gap  (eV):\t{:f}'.format(egwev[self.nfermi[0],0]-egwev[self.nfermi[0]-1,0]))
            out_file.write('G0W0 HOMO-LUMO gap  (eV):\t{:f}\n'.format(egwev[self.nfermi[0],0]-egwev[self.nfermi[0]-1,0]))
        elif self.nspin==2:
            for s in range(2):
              print('Energy-sorted MO indices for spin {}\t {}'.format(str(s+1),self.argsort[s][max(self.nocc_0t[s]-10,0):min(self.nocc_0t[s]+10, self.norbs)]))
            print("\n    n %14s %14s  %7s | %14s %14s  %7s" % ("E_mf_up", "E_gw_up", "occ_up", "E_mf_down", "E_gw_down", "occ_down"))
            out_file.write("\n    n %14s %14s  %7s | %14s %14s  %7s\n" % ("E_mf_up", "E_gw_up", "occ_up", "E_mf_down", "E_gw_down", "occ_down"))
            for ie,(emf,egw,f) in enumerate(zip(emfev,egwev,self.mo_occ[0].T)):
                print("%5d  %14.7f %14.7f %7.2f | %14.7f %14.7f %7.2f" % (ie+1, emf[0], egw[0], f[0],  emf[1], egw[1], f[1]) )
                out_file.write ("%5d  %14.7f %14.7f %7.2f | %14.7f %14.7f %7.2f\n" % (ie, emf[0], egw[0], f[0],  emf[1], egw[1], f[1]) )
            print('\nFermi energy        (eV):\t{:f}'.format(self.fermi_energy* HARTREE2EV))
            out_file.write('\nFermi energy        (eV):\t{:f}\n'.format(self.fermi_energy* HARTREE2EV))
            print('G0W0 HOMO energy    (eV):\t{:f}\t{:f}'.format(egwev[self.nfermi[0]-1,0],egwev[self.nfermi[1]-1,1]))
            out_file.write('G0W0 HOMO energy    (eV):\t{:f}\t{:f}\n'.format(egwev[self.nfermi[0]-1,0],egwev[self.nfermi[1]-1,1]))
            print('G0W0 LUMO energy    (eV):\t{:f}\t{:f}'.format(egwev[self.nfermi[0],0],egwev[self.nfermi[1],1]))
            out_file.write('G0W0 LUMO energy    (eV):\t{:f}\t{:f}\n'.format(egwev[self.nfermi[0],0],egwev[self.nfermi[1],1]))
            print('G0W0 HOMO-LUMO gap  (eV):\t{:f}\t{:f}'.format(egwev[self.nfermi[0],0]-egwev[self.nfermi[0]-1,0],egwev[self.nfermi[1],1]-egwev[self.nfermi[1]-1,1]))
            out_file.write('G0W0 HOMO-LUMO gap  (eV):\t{:f}\t{:f}\n'.format(egwev[self.nfermi[0],0]-egwev[self.nfermi[0]-1,0],egwev[self.nfermi[1],1]-egwev[self.nfermi[1]-1,1]))
        else:
            raise RuntimeError('not implemented...')
        print('G0W0 Total energy   (eV):\t{:f}'.format(self.etot_gw()*HARTREE2EV))
        out_file.write('G0W0 Total energy   (eV):\t{:0.4f}'.format(self.etot_gw()*HARTREE2EV))
        elapsed_time = time.time() - start_time
        print('\nTotal running time is: {}\nJOB DONE! \t {}'.format(time.strftime("%H:%M:%S", time.gmtime(elapsed_time)),time.strftime("%c")))
        out_file.write('\nTotal running time is: {}\nJOB DONE! \t {}'.format(time.strftime("%H:%M:%S", time.gmtime(elapsed_time)),time.strftime("%c")))
        out_file.close
 
    
  def make_mo_g0w0(self):
    """ This creates the fields mo_energy_g0w0, and mo_coeff_g0w0 """

    self.h0_vh_x_expval = self.get_h0_vh_x_expval()
    if self.verbosity>2:
      if self.nspin==1:
        print(__name__,'\t\t====> Expectation values of Hartree-Fock Hamiltonian (eV):\n  no.\t\t<H>')
        for i, ab in enumerate(zip(self.h0_vh_x_expval[0].T*HARTREE2EV)):
            print (' %3d  %16.6f'%(i+1,ab[0]))
      if self.nspin==2:
        print(__name__,'\t\t====> Expectation values of Hartree-Fock Hamiltonian (eV):\n  no.\t\t<H_up>  |\t\t<H_dn>')        
        for i , (ab) in enumerate(zip(self.h0_vh_x_expval[0].T* HARTREE2EV,self.h0_vh_x_expval[1].T* HARTREE2EV)):
	        print(' %3d  %16.6f  | %12.6f'%(i+1, ab[0],ab[1]))

    if not hasattr(self,'sn2eval_gw'): self.sn2eval_gw=self.g0w0_eigvals() # Comp. GW-corrections
    
    # Update mo_energy_gw, mo_coeff_gw after the computation is done
    self.mo_energy_gw = np.copy(self.mo_energy)
    self.mo_coeff_gw = np.copy(self.mo_coeff)
    #print(len(self.sn2eval_gw), type(self.sn2eval_gw))
    #print(self.nn, type(self.nn))
    #print(self.mo_energy_gw.shape, type(self.mo_energy_gw))
    self.argsort = []
    for s,nn in enumerate(self.nn):
      self.mo_energy_gw[0,s,nn] = self.sn2eval_gw[s]
      nn_occ = [n for n in nn if n<self.nocc_0t[s]]
      nn_vrt = [n for n in nn if n>=self.nocc_0t[s]]
      scissor_occ = (self.mo_energy_gw[0,s,nn_occ] - self.mo_energy[0,s,nn_occ]).sum()/len(nn_occ)
      scissor_vrt = (self.mo_energy_gw[0,s,nn_vrt] - self.mo_energy[0,s,nn_vrt]).sum()/len(nn_vrt)
      #print(scissor_occ, scissor_vrt)
      mm_occ = list(set(range(self.nocc_0t[s]))-set(nn_occ))
      mm_vrt = list(set(range(self.nocc_0t[s],self.norbs)) - set(nn_vrt))
      self.mo_energy_gw[0,s,mm_occ] +=scissor_occ
      self.mo_energy_gw[0,s,mm_vrt] +=scissor_vrt
      #print(self.mo_energy_g0w0)
      argsrt = np.argsort(self.mo_energy_gw[0,s,:])
      self.argsort.append(argsrt)
<<<<<<< HEAD
      if self.verbosity>0: print(__name__, '\t\t====> Spin {}: energy-sorted MO indices: {}'.format(str(s+1),argsrt+1))
=======
      if self.verbosity>1: 
        print(__name__, '\t\t====> Spin {}: energy-sorted MO indices: {}'.format(str(s+1),argsrt))
>>>>>>> 588d577f
      self.mo_energy_gw[0,s,:] = np.sort(self.mo_energy_gw[0,s,:])
      for n,m in enumerate(argsrt): self.mo_coeff_gw[0,s,n] = self.mo_coeff[0,s,m]
 
    self.xc_code = 'GW'
    if self.verbosity>1:
      print(__name__,'\t\t====> Performed xc_code: {}\n '.format(self.xc_code))
      print('\nConverged GW-corrected eigenvalues:\n',self.mo_energy_gw*HARTREE2EV)
    
    return self.etot_gw()
        
  kernel_gw = make_mo_g0w0

  def etot_gw(self):
    dm1 = self.make_rdm1()
    ecore = (self.get_hcore()*dm1[0,...,0]).sum()
    vh,kmat = self.get_jk()
    
    if self.nspin==1:
      etot = ecore + 0.5*((vh-0.5*kmat)*dm1[0,...,0]).sum()
    elif self.nspin==2:
      etot = ecore + 0.5*((vh[0]+vh[1]-kmat)*dm1[0,...,0]).sum()
    else:
      print(__name__, self.nspin)
      raise RuntimeError('nspin?')
    
    ecorr = 0.0
    for spin, (n2egw, m2emf, m2occ, n2m) in enumerate(zip(self.mo_energy_gw[0],self.mo_energy[0],self.mo_occ[0],self.argsort)):
      for n, m in enumerate(n2m):
        ecorr -= 0.5*m2occ[m]*(n2egw[n]-m2emf[m])
    
    self.etot_gw = etot+ecorr+self.energy_nuc()
    return self.etot_gw
    
  def spin_square(self):
    from pyscf.nao.mf import mf
    mo_coeff = self.mo_coeff_gw if hasattr(self, 'mo_energy_gw') else self.mo_coeff
    return mf.spin_square(self, mo_coeff=mo_coeff)<|MERGE_RESOLUTION|>--- conflicted
+++ resolved
@@ -1,7 +1,6 @@
 from __future__ import print_function, division
 import sys, numpy as np
 from copy import copy
-<<<<<<< HEAD
 from pyscf.nao.m_pack2den import pack2den_u, pack2den_l
 import time
 from pyscf.nao.m_rf0_den import rf0_den, rf0_cmplx_ref_blk, rf0_cmplx_ref, rf0_cmplx_vertex_dp, rf0_cmplx_vertex_ac
@@ -9,21 +8,16 @@
 from pyscf.nao.m_rf_den_pyscf import rf_den_pyscf
 from pyscf.data.nist import HARTREE2EV
 from pyscf.nao.m_valence import get_str_fin
-
 start_time = time.time()
-=======
 from timeit import default_timer as timer
 from numpy import stack, dot, zeros, einsum, pi, log, array, require
-
 from pyscf.data.nist import HARTREE2EV
-
 from pyscf.nao import scf
 from pyscf.nao.m_rf0_den import rf0_den, rf0_cmplx_ref_blk, rf0_cmplx_ref
 from pyscf.nao.m_rf0_den import rf0_cmplx_vertex_dp, rf0_cmplx_vertex_ac
 from pyscf.nao.m_rf_den import rf_den
 from pyscf.nao.m_rf_den_pyscf import rf_den_pyscf
 from pyscf.nao.m_valence import get_start
->>>>>>> 588d577f
 
 class gw(scf):
   """ G0W0 with integration along imaginary axis """
@@ -330,12 +324,9 @@
     import re
     emfev = self.mo_energy[0].T * HARTREE2EV
     egwev = self.mo_energy_gw[0].T * HARTREE2EV
-<<<<<<< HEAD
     file_name= ''.join(self.get_symbols())
-=======
     file_name= re.sub('[^A-Za-z]', '', self.mol.atom)
     # The output should be possible to write more concise...
->>>>>>> 588d577f
     with open('report_'+file_name+'.out','w') as out_file:
         print('Total energy G0W0\t{} Ha'.format(self.etot_gw))
         print('-'*30,'|G0W0 eigenvalues (eV)|','-'*30)
@@ -418,12 +409,9 @@
       #print(self.mo_energy_g0w0)
       argsrt = np.argsort(self.mo_energy_gw[0,s,:])
       self.argsort.append(argsrt)
-<<<<<<< HEAD
       if self.verbosity>0: print(__name__, '\t\t====> Spin {}: energy-sorted MO indices: {}'.format(str(s+1),argsrt+1))
-=======
       if self.verbosity>1: 
         print(__name__, '\t\t====> Spin {}: energy-sorted MO indices: {}'.format(str(s+1),argsrt))
->>>>>>> 588d577f
       self.mo_energy_gw[0,s,:] = np.sort(self.mo_energy_gw[0,s,:])
       for n,m in enumerate(argsrt): self.mo_coeff_gw[0,s,n] = self.mo_coeff[0,s,m]
  
