# Copyright 2014-2018 The PySCF Developers. All Rights Reserved.
#
# Licensed under the Apache License, Version 2.0 (the "License");
# you may not use this file except in compliance with the License.
# You may obtain a copy of the License at
#
#     http://www.apache.org/licenses/LICENSE-2.0
#
# Unless required by applicable law or agreed to in writing, software
# distributed under the License is distributed on an "AS IS" BASIS,
# WITHOUT WARRANTIES OR CONDITIONS OF ANY KIND, either express or implied.
# See the License for the specific language governing permissions and
# limitations under the License.
#
# Author: Qiming Sun <osirpt.sun@gmail.com>
#

import os
import unittest
import tempfile
import numpy
from pyscf import lib
from pyscf import gto
from pyscf import scf
from pyscf import ao2mo
from pyscf import df
from pyscf import mcscf

def setUpModule():
    global mol
    mol = gto.Mole()
    mol.build(
        verbose = 0,
        atom = '''O     0    0.       0.
                  1     0    -0.757   0.587
                  1     0    0.757    0.587''',
        basis = '6-31g',
        output = '/dev/null'
    )

def tearDownModule():
    global mol
    del mol


class KnownValues(unittest.TestCase):
    def test_rhf_grad(self):
        gref = scf.RHF(mol).run().nuc_grad_method().kernel()
        g1 = scf.RHF(mol).density_fit().run().nuc_grad_method().kernel()
        self.assertAlmostEqual(abs(gref - g1).max(), 0, 4)

        pmol = mol.copy()
        mf = scf.RHF(pmol).density_fit(auxbasis='ccpvdz-jkfit').run()
        g = mf.Gradients().set(auxbasis_response=False).kernel()
        self.assertAlmostEqual(lib.fp(g), 0.005466630382488041, 7)
        g = mf.Gradients().kernel()
        self.assertAlmostEqual(lib.fp(g), 0.005516638190173352, 7)
        mfs = mf.as_scanner()
        e1 = mfs([['O' , (0. , 0.     , 0.001)],
                  [1   , (0. , -0.757 , 0.587)],
                  [1   , (0. , 0.757  , 0.587)] ])
        e2 = mfs([['O' , (0. , 0.     ,-0.001)],
                  [1   , (0. , -0.757 , 0.587)],
                  [1   , (0. , 0.757  , 0.587)] ])
        self.assertAlmostEqual((e1-e2)/0.002*lib.param.BOHR, g[0,2], 6)

    def test_rks_lda_grad(self):
        gref = mol.RKS(xc='lda,').run().nuc_grad_method().kernel()
        g1 = mol.RKS(xc='lda,').density_fit().run().nuc_grad_method().kernel()
        self.assertAlmostEqual(abs(gref - g1).max(), 0, 4)

    def test_rks_gga_grad(self):
        gref = mol.RKS(xc='b3lyp').run().nuc_grad_method().kernel()
        g1 = mol.RKS(xc='b3lyp').density_fit().run().nuc_grad_method().kernel()
        self.assertAlmostEqual(abs(gref - g1).max(), 0, 4)

    def test_rks_rsh_grad(self):
        gref = mol.RKS(xc='wb97').run().nuc_grad_method().kernel()
        g1 = mol.RKS(xc='wb97').density_fit().run().nuc_grad_method().kernel()
        self.assertAlmostEqual(abs(gref - g1).max(), 0, 4)

    def test_rks_mgga_grad(self):
        gref = mol.RKS(xc='m06').run().nuc_grad_method().kernel()
        g1 = mol.RKS(xc='m06').density_fit().run().nuc_grad_method().kernel()
        self.assertAlmostEqual(abs(gref - g1).max(), 0, 4)

    def test_uhf_grad(self):
        mol = gto.Mole()
        mol.atom = [
            ['O' , (0. , 0.     , 0.)],
            [1   , (0. , -0.757 , 0.587)],
            [1   , (0. , 0.757  , 0.587)] ]
        mol.verbose = 0
        mol.basis = '631g'
        mol.spin = 2
        mol.build()
        mf = scf.UHF(mol).density_fit().run(conv_tol=1e-12)
        g1 = mf.nuc_grad_method().kernel()
        gref = mol.UHF.run().nuc_grad_method().kernel()
        self.assertAlmostEqual(abs(gref - g1).max(), 0, 4)

        g = mf.Gradients().set(auxbasis_response=False).kernel()
        self.assertAlmostEqual(lib.fp(g), -0.19670644982746546, 7)
        g = mf.Gradients().kernel()
        self.assertAlmostEqual(lib.fp(g), -0.19660674423263175, 7)
        mfs = mf.as_scanner()
        e1 = mfs([['O' , (0. , 0.     , 0.001)],
                  [1   , (0. , -0.757 , 0.587)],
                  [1   , (0. , 0.757  , 0.587)] ])
        e2 = mfs([['O' , (0. , 0.     ,-0.001)],
                  [1   , (0. , -0.757 , 0.587)],
                  [1   , (0. , 0.757  , 0.587)] ])
        self.assertAlmostEqual((e1-e2)/0.002*lib.param.BOHR, g[0,2], 6)

    def test_uks_lda_grad(self):
        mol = gto.Mole()
        mol.atom = [
            ['O' , (0. , 0.     , 0.)],
            [1   , (0. , -0.757 , 0.587)],
            [1   , (0. ,  0.757 , 0.587)] ]
        mol.basis = '631g'
        mol.charge = 1
        mol.spin = 1
        mol.build()
        mf = mol.UKS().density_fit().run(conv_tol=1e-12)
        gref = mol.UKS.run().nuc_grad_method().kernel()
        g1 = mf.nuc_grad_method().kernel()
        self.assertAlmostEqual(abs(gref - g1).max(), 0, 4)

        g = mf.Gradients().set(auxbasis_response=False)
        self.assertAlmostEqual(lib.finger(g.kernel()), -0.12092643506961044, 7)
        g = mf.Gradients()
        self.assertAlmostEqual(lib.finger(g.kernel()), -0.12092884149543644, 7)
        g.grid_response = True
        self.assertAlmostEqual(lib.finger(g.kernel()), -0.12093220332146028, 7)

<<<<<<< HEAD
    def test_rks_lda_grad(self):
        gref = mol.RKS(xc='lda,').run().nuc_grad_method().kernel()
        g1 = mol.RKS(xc='lda,').density_fit().run().nuc_grad_method().kernel()
        self.assertAlmostEqual(abs(gref - g1).max(), 0, 4)

    def test_rks_grad(self):
        gref = mol.RKS(xc='b3lyp').run().nuc_grad_method().kernel()
        g1 = mol.RKS(xc='b3lyp').density_fit().run().nuc_grad_method().kernel()
        self.assertAlmostEqual(abs(gref - g1).max(), 0, 4)

    def test_uhf_grad(self):
        gref = mol.UHF.run().nuc_grad_method().kernel()
        g1 = mol.UHF.density_fit().run().nuc_grad_method().kernel()
        self.assertAlmostEqual(abs(gref - g1).max(), 0, 5)

    def test_uks_lda_grad(self):
        gref = mol.UKS.run(xc='lda,').nuc_grad_method().kernel()
        g1 = mol.UKS.density_fit().run(xc='lda,').nuc_grad_method().kernel()
        self.assertAlmostEqual(abs(gref - g1).max(), 0, 4)

    def test_uks_grad(self):
=======
    def test_uks_gga_grad(self):
>>>>>>> 063af4c6
        gref = mol.UKS.run(xc='b3lyp').nuc_grad_method().kernel()
        g1 = mol.UKS.density_fit().run(xc='b3lyp').nuc_grad_method().kernel()
        self.assertAlmostEqual(abs(gref - g1).max(), 0, 4)

<<<<<<< HEAD
=======
    def test_uks_rsh_grad(self):
        mol = gto.Mole()
        mol.atom = [
            ['O' , (0. , 0.     , 0.)],
            [1   , (0. , -0.757 , 0.587)],
            [1   , (0. ,  0.757 , 0.587)] ]
        mol.basis = '631g'
        mol.charge = 1
        mol.spin = 1
        mol.verbose = 0
        mol.build()
        gref = mol.UKS(xc='camb3lyp').run().nuc_grad_method().kernel()
        g1 = mol.UKS(xc='camb3lyp').density_fit().run().nuc_grad_method().kernel()
        self.assertAlmostEqual(abs(gref - g1).max(), 0, 4)

>>>>>>> 063af4c6
    def test_casscf_grad(self):
        gref = mcscf.CASSCF (mol.RHF.run (), 8, 6).run ().nuc_grad_method().kernel()
        g1 = mcscf.CASSCF (mol.RHF.density_fit().run(), 8, 6).run ().nuc_grad_method().kernel()
        self.assertAlmostEqual(abs(gref - g1).max(), 0, 4)

    def test_sacasscf_grad(self):
        mf = mol.RHF.run ()
        mc = mcscf.CASSCF (mf,8,6).state_average_([.5,.5]).run()
        gref = mc.nuc_grad_method ().kernel (state=1)
        mc = mcscf.CASSCF (mf.density_fit(),8,6).state_average_([.5,.5]).run()
        g1 = mc.nuc_grad_method ().kernel (state=1)
        self.assertAlmostEqual(abs(gref - g1).max(), 0, 4)

if __name__ == "__main__":
    print("Full Tests for df.grad")
    unittest.main()<|MERGE_RESOLUTION|>--- conflicted
+++ resolved
@@ -134,37 +134,11 @@
         g.grid_response = True
         self.assertAlmostEqual(lib.finger(g.kernel()), -0.12093220332146028, 7)
 
-<<<<<<< HEAD
-    def test_rks_lda_grad(self):
-        gref = mol.RKS(xc='lda,').run().nuc_grad_method().kernel()
-        g1 = mol.RKS(xc='lda,').density_fit().run().nuc_grad_method().kernel()
-        self.assertAlmostEqual(abs(gref - g1).max(), 0, 4)
-
-    def test_rks_grad(self):
-        gref = mol.RKS(xc='b3lyp').run().nuc_grad_method().kernel()
-        g1 = mol.RKS(xc='b3lyp').density_fit().run().nuc_grad_method().kernel()
-        self.assertAlmostEqual(abs(gref - g1).max(), 0, 4)
-
-    def test_uhf_grad(self):
-        gref = mol.UHF.run().nuc_grad_method().kernel()
-        g1 = mol.UHF.density_fit().run().nuc_grad_method().kernel()
-        self.assertAlmostEqual(abs(gref - g1).max(), 0, 5)
-
-    def test_uks_lda_grad(self):
-        gref = mol.UKS.run(xc='lda,').nuc_grad_method().kernel()
-        g1 = mol.UKS.density_fit().run(xc='lda,').nuc_grad_method().kernel()
-        self.assertAlmostEqual(abs(gref - g1).max(), 0, 4)
-
-    def test_uks_grad(self):
-=======
     def test_uks_gga_grad(self):
->>>>>>> 063af4c6
         gref = mol.UKS.run(xc='b3lyp').nuc_grad_method().kernel()
         g1 = mol.UKS.density_fit().run(xc='b3lyp').nuc_grad_method().kernel()
         self.assertAlmostEqual(abs(gref - g1).max(), 0, 4)
 
-<<<<<<< HEAD
-=======
     def test_uks_rsh_grad(self):
         mol = gto.Mole()
         mol.atom = [
@@ -180,7 +154,6 @@
         g1 = mol.UKS(xc='camb3lyp').density_fit().run().nuc_grad_method().kernel()
         self.assertAlmostEqual(abs(gref - g1).max(), 0, 4)
 
->>>>>>> 063af4c6
     def test_casscf_grad(self):
         gref = mcscf.CASSCF (mol.RHF.run (), 8, 6).run ().nuc_grad_method().kernel()
         g1 = mcscf.CASSCF (mol.RHF.density_fit().run(), 8, 6).run ().nuc_grad_method().kernel()
