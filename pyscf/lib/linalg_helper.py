--- conflicted
+++ resolved
@@ -1596,7 +1596,6 @@
     return [elast[i] for i in idx], [conv_last[i] for i in idx]
 
 
-<<<<<<< HEAD
 def cholesky_cublas(a):
     return cupy.linalg.cholesky(a)
 
@@ -1614,11 +1613,10 @@
     if CUBLAS and isinstance(a, cupy.ndarray):
         return inv_cublas(a)
     return numpy.linalg.inv(a)
-=======
+
 class LinearDependenceError(RuntimeError):
     pass
 
->>>>>>> 59f0f566
 
 class _Xlist(list):
     def __init__(self):
