--- conflicted
+++ resolved
@@ -1206,7 +1206,6 @@
         y, buf = buf, y
     return y
 
-<<<<<<< HEAD
 def exp(a, out=None, **kwargs):
     '''
     Multi-threaded numpy.exp
@@ -1845,7 +1844,6 @@
        ctypes.c_size_t(offset))
 
     return out
-=======
 def ndarray_pointer_2d(array):
     '''Return an array that contains the addresses of the first element in each
     row of the input 2d array.
@@ -1854,7 +1852,6 @@
     assert array.flags.c_contiguous
     i = numpy.arange(array.shape[0])
     return array.ctypes.data + (i * array.strides[0]).astype(numpy.uintp)
->>>>>>> d57f1d6c
 
 class NPArrayWithTag(numpy.ndarray):
     # Initialize kwargs in function tag_array
