--- conflicted
+++ resolved
@@ -12,11 +12,7 @@
 # See the License for the specific language governing permissions and
 # limitations under the License.
 
-<<<<<<< HEAD
-add_library(pbc SHARED ft_ao.c fill_ints.c optimizer.c grid_ao.c nr_direct.c fill_ints_sr.c fill_ints_srold.c)
-=======
 add_library(pbc SHARED ft_ao.c fill_ints.c fill_ints_sr.c optimizer.c grid_ao.c nr_direct.c)
->>>>>>> 6860edf0
 add_dependencies(pbc cgto cvhf np_helper)
 
 set_target_properties(pbc PROPERTIES
