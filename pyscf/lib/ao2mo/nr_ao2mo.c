--- conflicted
+++ resolved
@@ -1370,17 +1370,12 @@
                     int *atm, int natm, int *bas, int nbas, double *env)
 {
         int nao = ao_loc[nbas];
-<<<<<<< HEAD
-        double *eri_ao = malloc(sizeof(double) * nao * nao * nkl * ncomp);
-        assert(eri_ao);
-=======
         double *eri_ao = malloc(sizeof(double) * nao*nao*nkl*ncomp);
         if (eri_ao == NULL) {
                 fprintf(stderr, "malloc(%zu) falied in AO2MOnr_e1_drv\n",
                         sizeof(double) * nao*nao*nkl*ncomp);
                 exit(1);
         }
->>>>>>> d57f1d6c
         AO2MOnr_e1fill_drv(intor, fill, eri_ao, klsh_start, klsh_count,
                            nkl, ncomp, ao_loc, cintopt, vhfopt,
                            atm, natm, bas, nbas, env);
