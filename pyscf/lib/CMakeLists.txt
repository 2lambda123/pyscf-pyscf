# Copyright 2014-2018 The PySCF Developers. All Rights Reserved.
#
# Licensed under the Apache License, Version 2.0 (the "License");
# you may not use this file except in compliance with the License.
# You may obtain a copy of the License at
#
#     http://www.apache.org/licenses/LICENSE-2.0
#
# Unless required by applicable law or agreed to in writing, software
# distributed under the License is distributed on an "AS IS" BASIS,
# WITHOUT WARRANTIES OR CONDITIONS OF ANY KIND, either express or implied.
# See the License for the specific language governing permissions and
# limitations under the License.

cmake_minimum_required (VERSION 3.5)
project (pyscf)

if (NOT CMAKE_BUILD_TYPE)
  set(CMAKE_BUILD_TYPE RELWITHDEBINFO)
endif()
#set(CMAKE_BUILD_TYPE DEBUG)
set(CMAKE_VERBOSE_MAKEFILE OFF)
if (CMAKE_COMPILER_IS_GNUCC) # Does it skip the link flag on old OsX?
  # TODO: If updating to minimum requirement cmake>=3.7, use
  # CMAKE_SHARED_LINKER_FLAGS_INIT to combine LDFLAGS options.
  # https://cmake.org/cmake/help/v3.7/variable/CMAKE_SHARED_LINKER_FLAGS_INIT.html
  # see also issue #661
  if(UNIX AND NOT APPLE AND NOT DEFINED ENV{LDFLAGS})
    set(CMAKE_SHARED_LINKER_FLAGS "-Wl,--no-as-needed")
  endif()
endif()
set(CMAKE_C_FLAGS "-Wall ${CMAKE_C_FLAGS}")

option(BUILD_MARCH_NATIVE "gcc flag -march=native" off)
if (BUILD_MARCH_NATIVE)
  include(CheckCCompilerFlag)
  CHECK_C_COMPILER_FLAG("-march=native" COMPILER_SUPPORTS_MARCH_NATIVE)
  if(COMPILER_SUPPORTS_MARCH_NATIVE)
    if ("${CMAKE_C_COMPILER_ID}" STREQUAL "Intel")
      message("Add CFLAGS -march=native -unroll-aggressive")
      set(CMAKE_C_FLAGS "${CMAKE_C_FLAGS} -unroll-aggressive -ipo")
      set(CMAKE_C_FLAGS "${CMAKE_C_FLAGS} -fno-math-errno")
    else()
      message("Add CFLAGS -march=native -ftree-vectorize")
      set(CMAKE_C_FLAGS "${CMAKE_C_FLAGS} -march=native -funroll-loops -ftree-vectorize")
      set(CMAKE_C_FLAGS "${CMAKE_C_FLAGS} -fno-math-errno")
    endif()
  endif()
endif()


cmake_policy(SET CMP0042 NEW)

set(CMAKE_INCLUDE_CURRENT_DIR ON)

# Architecture specified cmake flags.  See also the templates in
# pyscf/lib/cmake_arch_config
if(EXISTS "${PROJECT_SOURCE_DIR}/cmake.arch.inc")
  include("${PROJECT_SOURCE_DIR}/cmake.arch.inc")
endif()

if (NOT BLAS_LIBRARIES)
#enable_language(Fortran)
find_package(BLAS)
check_function_exists(ffsll HAVE_FFS)
endif()

if (NOT BLAS_LIBRARIES)
  message(FATAL_ERROR "A required library with BLAS API not found.")
else()
  message(STATUS "BLAS libraries: ${BLAS_LIBRARIES}")
endif()
# if unable to find mkl library, just create BLAS_LIBRARIES here, e.g.
# set(BLAS_LIBRARIES "-L/path/to/mkl/lib -lmkl_intel_lp64 -lmkl_sequential -lmkl_core -lpthread -lmkl_avx -lm")
# or
# set(BLAS_LIBRARIES "                  /path/to/mkl/lib/intel64/libmkl_intel_lp64.so")
# set(BLAS_LIBRARIES "${BLAS_LIBRARIES};/path/to/mkl/lib/intel64/libmkl_sequential.so")
# set(BLAS_LIBRARIES "${BLAS_LIBRARIES};/path/to/mkl/lib/intel64/libmkl_core.so")
# set(BLAS_LIBRARIES "${BLAS_LIBRARIES};/path/to/mkl/lib/intel64/libmkl_avx.so")
# set(BLAS_LIBRARIES "${BLAS_LIBRARIES};/path/to/mkl/lib/intel64/libmkl_def.so")
# set(BLAS_LIBRARIES "-Wl,-rpath=${MKLROOT}/lib/intel64/ ${BLAS_LIBRARIES}")
#
# These settings can be written in the cmake.arch.inc file. This config file
# will automatically load all settings specified in cmake.arch.inc
#

find_package(OpenMP)
if(OPENMP_FOUND)
  set(HAVE_OPENMP 1)
else ()
  set(OpenMP_C_FLAGS " ")
endif()

#find_package(PythonInterp REQUIRED)
#find_package(PythonLibs REQUIRED)
#execute_process(COMMAND ${PYTHON_EXECUTABLE} -c "import numpy; print(numpy.get_include())"
#  OUTPUT_VARIABLE NUMPY_INCLUDE)
#include_directories(${PYTHON_INCLUDE_DIRS} ${NUMPY_INCLUDE})

include_directories(${PROJECT_SOURCE_DIR})
include_directories(${PROJECT_SOURCE_DIR}/deps/include)
include_directories(${CMAKE_INSTALL_PREFIX}/include)
link_directories(${PROJECT_SOURCE_DIR}/deps/lib ${PROJECT_SOURCE_DIR}/deps/lib64)
link_directories(${CMAKE_INSTALL_PREFIX}/lib ${CMAKE_INSTALL_PREFIX}/lib64)

configure_file(
  "${PROJECT_SOURCE_DIR}/config.h.in"
  "${PROJECT_BINARY_DIR}/config.h")
# to find config.h
include_directories("${PROJECT_BINARY_DIR}")

# See also https://gitlab.kitware.com/cmake/community/wikis/doc/cmake/RPATH-handling
if (WIN32)
  #?
elseif (APPLE)
  #TODO: test me set(CMAKE_MACOSX_RPATH On)
else ()
  set(CMAKE_SKIP_BUILD_RPATH  True)
  set(CMAKE_BUILD_WITH_INSTALL_RPATH True)
  set(CMAKE_INSTALL_RPATH "\$ORIGIN:\$ORIGIN/deps/lib:\$ORIGIN/deps/lib64")
endif ()

add_subdirectory(np_helper)
add_subdirectory(gto)
add_subdirectory(vhf)
add_subdirectory(ao2mo)
add_subdirectory(mcscf)
add_subdirectory(cc)
add_subdirectory(ri)
#add_subdirectory(localizer)
add_subdirectory(pbc)
add_subdirectory(agf2)

# Overwrite CMAKE_C_CREATE_SHARED_LIBRARY in Modules/CMakeCInformation.cmake
# to remove the SONAME flag in the so file. The soname information causes
# dynamic link error when importing libcint library.
set(C_LINK_TEMPLATE "<CMAKE_C_COMPILER> <CMAKE_SHARED_LIBRARY_C_FLAGS> <LANGUAGE_COMPILE_FLAGS> <LINK_FLAGS> <CMAKE_SHARED_LIBRARY_CREATE_C_FLAGS> -o <TARGET> <OBJECTS> <LINK_LIBRARIES>")
set(CXX_LINK_TEMPLATE "<CMAKE_CXX_COMPILER> <CMAKE_SHARED_LIBRARY_CXX_FLAGS> <LANGUAGE_COMPILE_FLAGS> <LINK_FLAGS> <CMAKE_SHARED_LIBRARY_CREATE_CXX_FLAGS> -o <TARGET> <OBJECTS> <LINK_LIBRARIES>")

include(ExternalProject)
option(BUILD_LIBCINT "Using libcint for analytical gaussian integral" ON)
option(WITH_F12 "Compling F12 integrals" ON)
if(BUILD_LIBCINT)
if(NOT EXISTS "${PROJECT_SOURCE_DIR}/deps/include/cint.h")
  ExternalProject_Add(libcint
    GIT_REPOSITORY https://github.com/sunqm/libcint.git
<<<<<<< HEAD
    GIT_TAG v4.4.0
    #GIT_REPOSITORY https://github.com/sunqm/qcint.git
    #GIT_TAG v4.1.3
=======
    GIT_TAG v4.4.1
>>>>>>> f7314628
    PREFIX ${PROJECT_BINARY_DIR}/deps
    INSTALL_DIR ${PROJECT_SOURCE_DIR}/deps
    CMAKE_ARGS -DWITH_F12=${WITH_F12} -DWITH_RANGE_COULOMB=1
            -DWITH_FORTRAN=0 -DWITH_CINT2_INTERFACE=0 -DMIN_EXPCUTOFF=20
            -DKEEP_GOING=1
            -DCMAKE_INSTALL_PREFIX:PATH=<INSTALL_DIR>
            -DCMAKE_INSTALL_LIBDIR:PATH=lib -DBLA_VENDOR=${BLA_VENDOR}
            -DCMAKE_C_COMPILER=${CMAKE_C_COMPILER}
            -DBLAS_LIBRARIES=${BLAS_LIBRARIES}
            -DCMAKE_C_CREATE_SHARED_LIBRARY=${C_LINK_TEMPLATE}
            -DBUILD_MARCH_NATIVE=${BUILD_MARCH_NATIVE}
  )
  add_dependencies(cgto libcint)
  add_dependencies(ao2mo libcint)
endif()
endif()

option(ENABLE_LIBXC "Using libxc for XC functional library" ON)
option(ENABLE_XCFUN "Using xcfun for XC functional library" ON)
option(BUILD_LIBXC "Download and build libxc library" ON)
option(BUILD_XCFUN "Download and build xcfun library" ON)

if(NOT DISABLE_DFT)
add_subdirectory(dft)

#if(NOT EXISTS "${PROJECT_SOURCE_DIR}/deps/include/xc.h" AND
#    ENABLE_LIBXC AND BUILD_LIBXC)
if(ENABLE_LIBXC AND BUILD_LIBXC)
  ExternalProject_Add(libxc
    #GIT_REPOSITORY https://gitlab.com/libxc/libxc.git
    #GIT_TAG master
    URL https://gitlab.com/libxc/libxc/-/archive/5.1.2/libxc-5.1.2.tar.gz
    PREFIX ${PROJECT_BINARY_DIR}/deps
    INSTALL_DIR ${PROJECT_SOURCE_DIR}/deps
    CMAKE_ARGS -DCMAKE_BUILD_TYPE=RELEASE -DBUILD_SHARED_LIBS=1
            -DCMAKE_INSTALL_PREFIX:PATH=<INSTALL_DIR>
            -DCMAKE_INSTALL_LIBDIR:PATH=lib
            -DENABLE_FORTRAN=0 -DDISABLE_KXC=0 -DDISABLE_LXC=1
            -DCMAKE_C_CREATE_SHARED_LIBRARY=${C_LINK_TEMPLATE}
  )
  add_dependencies(xc_itrf libxc)
  add_dependencies(dft libxc)
endif() # ENABLE_LIBXC

#if(NOT EXISTS "${PROJECT_SOURCE_DIR}/deps/include/xcfun.h" AND
#    ENABLE_XCFUN AND BUILD_XCFUN)
if(ENABLE_XCFUN AND BUILD_XCFUN)
  ExternalProject_Add(libxcfun
    #GIT_REPOSITORY https://github.com/sunqm/xcfun.git
    GIT_REPOSITORY https://github.com/fishjojo/xcfun.git
    # copy of v2.1.1, downgrade to cmake 3.5
    GIT_TAG cmake-3.5
    # Range seperated parameters can be set in the python code. This patch to
    # RSH omega is not needed anymore.
    #PATCH_COMMAND patch -p1 < ${PROJECT_SOURCE_DIR}/libxcfun.patch
    PREFIX ${PROJECT_BINARY_DIR}/deps
    INSTALL_DIR ${PROJECT_SOURCE_DIR}/deps
    CMAKE_ARGS -DCMAKE_BUILD_TYPE=RELEASE -DBUILD_SHARED_LIBS=1
            -DXCFUN_MAX_ORDER=3 -DENABLE_TESTALL=0
            -DCMAKE_INSTALL_PREFIX:PATH=<INSTALL_DIR>
            -DCMAKE_CXX_CREATE_SHARED_LIBRARY=${CXX_LINK_TEMPLATE}
  )
  add_dependencies(xcfun_itrf libxcfun)
  add_dependencies(dft libxcfun)
endif() # ENABLE_XCFUN
endif() # DISABLE_DFT

if(EXISTS "${PROJECT_SOURCE_DIR}/cmake.user.inc")
  include("${PROJECT_SOURCE_DIR}/cmake.user.inc")
endif()<|MERGE_RESOLUTION|>--- conflicted
+++ resolved
@@ -144,13 +144,7 @@
 if(NOT EXISTS "${PROJECT_SOURCE_DIR}/deps/include/cint.h")
   ExternalProject_Add(libcint
     GIT_REPOSITORY https://github.com/sunqm/libcint.git
-<<<<<<< HEAD
-    GIT_TAG v4.4.0
-    #GIT_REPOSITORY https://github.com/sunqm/qcint.git
-    #GIT_TAG v4.1.3
-=======
     GIT_TAG v4.4.1
->>>>>>> f7314628
     PREFIX ${PROJECT_BINARY_DIR}/deps
     INSTALL_DIR ${PROJECT_SOURCE_DIR}/deps
     CMAKE_ARGS -DWITH_F12=${WITH_F12} -DWITH_RANGE_COULOMB=1
