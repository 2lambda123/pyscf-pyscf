--- conflicted
+++ resolved
@@ -15,12 +15,7 @@
 add_library(dft SHARED
   CxLebedevGrid.c grid_basis.c nr_numint.c r_numint.c
   numint_uniform_grid.c xc_deriv.c nr_numint_sparse.c
-<<<<<<< HEAD
-  multigrid.c grid_common.c
-  grid_collocate.c grid_integrate.c grid_hfx.c utils.c
-=======
   multigrid.c grid_common.c grid_collocate.c grid_integrate.c utils.c
->>>>>>> d57f1d6c
 )
 add_dependencies(dft cgto cvhf np_helper pbc)
 
