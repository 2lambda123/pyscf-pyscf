#!/usr/bin/env python
# Copyright 2014-2018,2021 The PySCF Developers. All Rights Reserved.
#
# Licensed under the Apache License, Version 2.0 (the "License");
# you may not use this file except in compliance with the License.
# You may obtain a copy of the License at
#
#     http://www.apache.org/licenses/LICENSE-2.0
#
# Unless required by applicable law or agreed to in writing, software
# distributed under the License is distributed on an "AS IS" BASIS,
# WITHOUT WARRANTIES OR CONDITIONS OF ANY KIND, either express or implied.
# See the License for the specific language governing permissions and
# limitations under the License.
#
# Author: Qiming Sun <osirpt.sun@gmail.com>
#

'''Analytic PP integrals.  See also pyscf/pbc/gto/pesudo/pp.py

For GTH/HGH PPs, see:
    Goedecker, Teter, Hutter, PRB 54, 1703 (1996)
    Hartwigsen, Goedecker, and Hutter, PRB 58, 3641 (1998)
'''

import ctypes
import numpy
import scipy.special
from pyscf import lib
from pyscf import gto
from pyscf import __config__
from pyscf.pbc.lib.kpts_helper import gamma_point

EPS_PPL = getattr(__config__, "pbc_gto_pseudo_eps_ppl", 1e-2)
HL_TABLE_SLOTS = 7
ATOM_OF        = 0
ANG_OF         = 1
HL_DIM_OF      = 2
HL_DATA_OF     = 3
HL_OFFSET0     = 4
HF_OFFSET1     = 5
HF_OFFSET2     = 6

libpbc = lib.load_library('libpbc')

def get_pp_loc_part1(cell, kpts=None):
    '''PRB, 58, 3641 Eq (1), integrals associated to erf
    '''
    raise NotImplementedError


def get_pp_loc_part1_gs(cell, Gv):
    from pyscf.pbc import tools
    coulG = tools.get_coulG(cell, Gv=Gv)
    G2 = numpy.einsum('ix,ix->i', Gv, Gv)
    G0idx = numpy.where(G2==0)[0]
    ngrid = len(G2)
    Gv = numpy.asarray(Gv, order='C', dtype=numpy.double)
    coulG = numpy.asarray(coulG, order='C', dtype=numpy.double)
    G2 = numpy.asarray(G2, order='C', dtype=numpy.double)

    coords = cell.atom_coords()
    coords = numpy.asarray(coords, order='C', dtype=numpy.double)
    Z = numpy.empty([cell.natm,], order='C', dtype=numpy.double)
    rloc = numpy.empty([cell.natm,], order='C', dtype=numpy.double)
    for ia in range(cell.natm):
        Z[ia] = cell.atom_charge(ia)
        symb = cell.atom_symbol(ia)
        if symb in cell._pseudo:
            rloc[ia] = cell._pseudo[symb][1]
        else:
            rloc[ia] = -999

    out = numpy.empty((ngrid,), order='C', dtype=numpy.complex128)
    fn = getattr(libpbc, "pp_loc_part1_gs", None)
    try:
        fn(out.ctypes.data_as(ctypes.c_void_p),
           coulG.ctypes.data_as(ctypes.c_void_p),
           Gv.ctypes.data_as(ctypes.c_void_p),
           G2.ctypes.data_as(ctypes.c_void_p),
           ctypes.c_int(G0idx), ctypes.c_int(ngrid),
           Z.ctypes.data_as(ctypes.c_void_p),
           coords.ctypes.data_as(ctypes.c_void_p),
           rloc.ctypes.data_as(ctypes.c_void_p),
           ctypes.c_int(cell.natm))
    except Exception as e:
        raise RuntimeError("Failed to get vlocG part1. %s" % e)
    return out


def get_gth_vlocG_part1(cell, Gv):
    '''PRB, 58, 3641 Eq (5) first term
    '''
    from pyscf.pbc import tools
    coulG = tools.get_coulG(cell, Gv=Gv)
    G2 = numpy.einsum('ix,ix->i', Gv, Gv)
    #G2 = lib.multiply_sum(Gv, Gv, axis=1)
    G0idx = numpy.where(G2==0)[0]

    if cell.dimension != 2 or cell.low_dim_ft_type == 'inf_vacuum':
        vlocG = numpy.zeros((cell.natm, len(G2)))
        for ia in range(cell.natm):
            Zia = cell.atom_charge(ia)
            symb = cell.atom_symbol(ia)
            # Note the signs -- potential here is positive
            vlocG[ia] = Zia * coulG
            if symb in cell._pseudo:
                pp = cell._pseudo[symb]
                rloc, nexp, cexp = pp[1:3+1]
                vlocG[ia] *= lib.exp(-0.5*rloc**2 * G2)
                # alpha parameters from the non-divergent Hartree+Vloc G=0 term.
                vlocG[ia,G0idx] = -2*numpy.pi*Zia*rloc**2

    elif cell.dimension == 2:
        # The following 2D ewald summation is taken from:
        # Minary, Tuckerman, Pihakari, Martyna J. Chem. Phys. 116, 5351 (2002)
        vlocG = numpy.zeros((cell.natm,len(G2)))
        b = cell.reciprocal_vectors()
        inv_area = numpy.linalg.norm(numpy.cross(b[0], b[1]))/(2*numpy.pi)**2
        lzd2 = cell.vol * inv_area / 2
        lz = lzd2*2.

        G2[G0idx] = 1e200
        Gxy = numpy.linalg.norm(Gv[:,:2],axis=1)
        Gz = abs(Gv[:,2])

        for ia in range(cell.natm):
            Zia = cell.atom_charge(ia)
            symb = cell.atom_symbol(ia)
            if symb not in cell._pseudo:
                vlocG[ia] = Zia * coulG
                continue

            pp = cell._pseudo[symb]
            rloc, nexp, cexp = pp[1:3+1]

            ew_eta = 1./numpy.sqrt(2)/rloc
            JexpG2 = 4*numpy.pi / G2 * numpy.exp(-G2/(4*ew_eta**2))
            fac = 4*numpy.pi / G2 * numpy.cos(Gz*lzd2)
            JexpG2 -= fac * numpy.exp(-Gxy*lzd2)
            eta_z1 = (ew_eta**2 * lz + Gxy) / (2.*ew_eta)
            eta_z2 = (ew_eta**2 * lz - Gxy) / (2.*ew_eta)
            JexpG2 += fac * 0.5*(numpy.exp(-eta_z1**2)*scipy.special.erfcx(eta_z2) +
                                 numpy.exp(-eta_z2**2)*scipy.special.erfcx(eta_z1))
            vlocG[ia,:] = Zia * JexpG2

            JexpG0 = ( - numpy.pi * lz**2 / 2. * scipy.special.erf( ew_eta * lzd2 )
                       + numpy.pi/ew_eta**2 * scipy.special.erfc(ew_eta*lzd2)
                       - numpy.sqrt(numpy.pi)*lz/ew_eta * numpy.exp( - (ew_eta*lzd2)**2 ) )
            vlocG[ia,G0idx] = -2*numpy.pi*Zia*rloc**2 + Zia*JexpG0
    else:
        raise NotImplementedError('Low dimension ft_type %s'
                                  ' not implemented for dimension %d' %
                                  (cell.low_dim_ft_type, cell.dimension))
    return vlocG

# part2 Vnuc - Vloc
def get_pp_loc_part2(cell, kpts=None):
    '''PRB, 58, 3641 Eq (1), integrals associated to C1, C2, C3, C4
    '''
<<<<<<< HEAD
    if kpts is None:
        kpts_lst = numpy.zeros((1,3))
    else:
        kpts_lst = numpy.reshape(kpts, (-1,3))
    nkpts = len(kpts_lst)

    kptij_lst = numpy.hstack((kpts_lst,kpts_lst)).reshape(-1,2,3)
    if gamma_point(kpts_lst):
        intors = ('int3c2e', 'int3c1e', 'int3c1e_r2_origk',
                  'int3c1e_r4_origk', 'int3c1e_r6_origk')
        buf = get_pp_loc_part2_gamma_smallmem(cell, intors, kptij_lst, aosym='s2', comp=1)

        if isinstance(buf, int):
            if any(cell.atom_symbol(ia) in cell._pseudo for ia in range(cell.natm)):
                pass
            else:
                lib.logger.warn(cell, 'cell.pseudo was specified but its elements %s '
                                 'were not found in the system.', cell._pseudo.keys())
            vpploc = [0] * nkpts
        else:
            buf = buf.reshape(nkpts,-1)
            vpploc = []
            for k, kpt in enumerate(kpts_lst):
                v = lib.unpack_tril(buf[k])
                if abs(kpt).sum() < 1e-9:  # gamma_point:
                    v = v.real
                vpploc.append(v)
    else:
        from pyscf.pbc.df.incore import _IntNucBuilder
        vpploc = _IntNucBuilder(cell, kpts).get_pp_loc_part2()

=======
    if kpts is None or gamma_point(kpts):
        vpploc = [get_pp_loc_part2_gamma(cell)]
    else:
        from pyscf.pbc.df.aft import _IntPPBuilder
        vpploc = _IntPPBuilder(cell, kpts).get_pp_loc_part2()
>>>>>>> d57f1d6c
    if kpts is None or numpy.shape(kpts) == (3,):
        vpploc = vpploc[0]
    return vpploc


<<<<<<< HEAD
def get_pp_loc_part2_ip1(cell, kpts=None):
    from pyscf.pbc.df import incore
    if kpts is None:
        kpts_lst = numpy.zeros((1,3))
    else:
        kpts_lst = numpy.reshape(kpts, (-1,3))
    nkpts = len(kpts_lst)

    intors = ('int3c2e_ip1', 'int3c1e_ip1', 'int3c1e_ip1_r2_origk',
              'int3c1e_ip1_r4_origk', 'int3c1e_ip1_r6_origk')
    kptij_lst = numpy.hstack((kpts_lst,kpts_lst)).reshape(-1,2,3)
    buf = 0
    if gamma_point(kpts_lst):
        buf = get_pp_loc_part2_gamma_smallmem(cell, intors, kptij_lst, aosym='s1', comp=3)
    else:
        for cn in range(1, 5):
            fakecell = fake_cell_vloc(cell, cn)
            if fakecell.nbas > 0:
                v = incore.aux_e2(cell, fakecell, intors[cn], aosym='s1', comp=3,
                                  kptij_lst=kptij_lst)
                buf += numpy.einsum('...i->...', v)

    if isinstance(buf, int):
        vpploc = [0] * nkpts
    else:
        nao = cell.nao
        buf = buf.reshape(nkpts,3,nao,nao)
        vpploc = []
        for k, kpt in enumerate(kpts_lst):
            v = buf[k]
            if abs(kpt).sum() < 1e-9:  # gamma_point:
                v = v.real
            vpploc.append(v)
    if nkpts == 1:
        vpploc = vpploc[0]
    return vpploc


def vpploc_part2_nuc_grad_generator(cell, kpts=None):
    from pyscf.pbc.df import incore
    from pyscf.pbc.gto import build_neighbor_list_for_shlpairs, free_neighbor_list
    if kpts is None:
        kpts_lst = numpy.zeros((1,3))
    else:
        kpts_lst = numpy.reshape(kpts, (-1,3))
    nkpts = len(kpts_lst)
    kptij_lst = numpy.hstack((kpts_lst,kpts_lst)).reshape(-1,2,3)

    aoslices = cell.aoslice_by_atom()
    h1 = get_pp_loc_part2_ip1(cell, kpts=kpts)

    intors = ('int3c2e_ip1', 'int3c1e_ip1', 'int3c1e_ip1_r2_origk',
              'int3c1e_ip1_r4_origk', 'int3c1e_ip1_r6_origk')

    Ls = cell.get_lattice_Ls()

    def pp_loc_part2_ip1_single_atom(atm_id):
        count = 0
        buf = 0
        for cn in range(1, 5):
            fakecell = fake_cell_vloc(cell, cn, [atm_id,])
            if fakecell.nbas > 0:
                neighbor_list = build_neighbor_list_for_shlpairs(fakecell, cell, Ls)
                v = incore.aux_e2(cell, fakecell, intors[cn], aosym='s1', comp=3,
                                  kptij_lst=kptij_lst, neighbor_list=neighbor_list)
                if count == 0:
                    buf = v
                else:
                    buf = lib.add(buf, v, out=buf)
                v = None
                count += 1
                free_neighbor_list(neighbor_list)

        if isinstance(buf, int):
            vpploc = [0] * nkpts
        else:
            nao = cell.nao
            buf = buf.reshape(nkpts,3,nao,nao)
            vpploc = []
            for k, kpt in enumerate(kpts_lst):
                v = buf[k]
                if abs(kpt).sum() < 1e-9:  # gamma_point:
                    v = v.real
                vpploc.append(v)
        if nkpts == 1:
            vpploc = vpploc[0]
        return vpploc

    def hcore_deriv(atm_id):
        shl0, shl1, p0, p1 = aoslices[atm_id]
        vpploc = pp_loc_part2_ip1_single_atom(atm_id)
        if nkpts > 1:
            for k in range(nkpts):
                vpploc[k][:,p0:p1] -= h1[k][:,p0:p1]
                vpploc[k] += vpploc[k].transpose(0,2,1).conj()
        else:
            vpploc[:,p0:p1] -= h1[:,p0:p1]
            vpploc += vpploc.transpose(0,2,1).conj()
        return vpploc

    return hcore_deriv


=======
def get_pp_loc_part2_gamma(cell):
    from pyscf.pbc.df import incore
    from pyscf.pbc.gto import build_neighbor_list_for_shlpairs, free_neighbor_list

    fake_cells = {}
    for cn in range(1, 5):
        fake_cell = fake_cell_vloc(cell, cn)
        fake_cell.precision = EPS_PPL
        if fake_cell.nbas > 0:
            fake_cells[cn] = fake_cell

    if not fake_cells:
        if any(cell.atom_symbol(ia) in cell._pseudo for ia in range(cell.natm)):
            pass
        else:
            lib.logger.warn(cell, 'cell.pseudo was specified but its elements %s '
                            'were not found in the system.', cell._pseudo.keys())
        return 0

    intors = ('int3c2e', 'int3c1e', 'int3c1e_r2_origk',
              'int3c1e_r4_origk', 'int3c1e_r6_origk')
    kptij_lst = numpy.zeros((1,2,3))
    Ls = cell.get_lattice_Ls()
    buf = None
    for i, (cn, fake_cell) in enumerate(fake_cells.items()):
        neighbor_list = build_neighbor_list_for_shlpairs(fake_cell, cell, Ls)
        v = incore.aux_e2_sum_auxbas(cell, fake_cell, intors[cn], aosym='s2', comp=1,
                                     kptij_lst=kptij_lst, neighbor_list=neighbor_list)
        if i == 0:
            buf = v
        else:
            buf = numpy.add(buf, v, out=buf)
        v = None
        free_neighbor_list(neighbor_list)

    vpploc = lib.unpack_tril(buf)
    return vpploc


# TODO add k-point sampling
>>>>>>> d57f1d6c
def vpploc_part2_nuc_grad(cell, dm, kpts=None):
    '''
    Nuclear gradients of the 2nd part of the local part of
    the GTH pseudo potential, contracted with the density matrix.
    '''
    from pyscf.pbc.df import incore
    from pyscf.pbc.gto import build_neighbor_list_for_shlpairs, free_neighbor_list
    if kpts is not None and not gamma_point(kpts):
        raise NotImplementedError("k-point sampling not available")

    if kpts is None:
        kpts_lst = numpy.zeros((1,3))
    else:
        kpts_lst = numpy.reshape(kpts, (-1,3))
<<<<<<< HEAD
    #nkpts = len(kpts_lst)
=======
>>>>>>> d57f1d6c
    kptij_lst = numpy.hstack((kpts_lst,kpts_lst)).reshape(-1,2,3)

    intors = ('int3c2e_ip1', 'int3c1e_ip1', 'int3c1e_ip1_r2_origk',
              'int3c1e_ip1_r4_origk', 'int3c1e_ip1_r6_origk')

    Ls = cell.get_lattice_Ls()
    count = 0
    grad = 0
    for cn in range(1, 5):
        fakecell = fake_cell_vloc(cell, cn)
<<<<<<< HEAD
=======
        fakecell.precision = EPS_PPL
>>>>>>> d57f1d6c
        if fakecell.nbas > 0:
            neighbor_list = build_neighbor_list_for_shlpairs(fakecell, cell, Ls)
            buf = incore.int3c1e_nuc_grad(cell, fakecell, dm, intors[cn],
                                          kptij_lst=kptij_lst, neighbor_list=neighbor_list)
            if count == 0:
                grad = buf
            else:
<<<<<<< HEAD
                grad = lib.add(grad, buf, out=grad)
=======
                grad = numpy.add(grad, buf, out=grad)
>>>>>>> d57f1d6c
            buf = None
            count += 1
            free_neighbor_list(neighbor_list)
    grad *= -2
    return grad


<<<<<<< HEAD
def get_pp_loc_part2_gamma(cell, intors, kptij_lst, aosym='s2', comp=1):
    from pyscf.pbc.df import incore
    from pyscf.pbc.gto import build_neighbor_list_for_shlpairs, free_neighbor_list
    Ls = cell.get_lattice_Ls()
    max_memory = cell.max_memory - lib.current_memory()[0]
    nao_pair = cell.nao * (cell.nao + 1) // 2
    blksize = max(1, int(max_memory*.95*1e6 / (nao_pair*8))-2)
    count = 0
    buf = 0
    for cn in range(1, 5):
        fakecell = fake_cell_vloc(cell, cn)
        if fakecell.nbas > 0:
            neighbor_list = build_neighbor_list_for_shlpairs(fakecell, cell, Ls)
            for ib0 in range(0, fakecell.nbas, blksize):
                ib1 = min(ib0 + blksize, fakecell.nbas)
                v = incore.aux_e2(cell, fakecell, intors[cn], aosym=aosym, comp=comp,
                                  kptij_lst=kptij_lst,
                                  shls_slice=(0, cell.nbas, 0, cell.nbas, ib0, ib1),
                                  neighbor_list=neighbor_list)
                if count == 0:
                    buf = lib.sum(v, axis=-1)
                else:
                    buf = lib.add(buf, lib.sum(v, axis=-1), out=buf)
                v = None
                count += 1
            free_neighbor_list(neighbor_list)
    return buf


def get_pp_loc_part2_gamma_smallmem(cell, intors, kptij_lst, aosym='s2', comp=1):
    from pyscf.pbc.df import incore
    from pyscf.pbc.gto import build_neighbor_list_for_shlpairs, free_neighbor_list
    Ls = cell.get_lattice_Ls()
    count = 0
    buf = 0
    for cn in range(1, 5):
        fakecell = fake_cell_vloc(cell, cn)
        if fakecell.nbas > 0:
            neighbor_list = build_neighbor_list_for_shlpairs(fakecell, cell, Ls)
            v = incore.aux_e2_sum_auxbas(cell, fakecell, intors[cn], aosym=aosym, comp=comp,
                                         kptij_lst=kptij_lst, neighbor_list=neighbor_list)
            if count == 0:
                buf = v
            else:
                buf = lib.add(buf, v, out=buf)
            v = None
            count += 1
            free_neighbor_list(neighbor_list)
    return buf


=======
>>>>>>> d57f1d6c
def _prepare_hl_data(fakecell, hl_blocks):
    offset = [0] * 3
    hl_table = numpy.empty((len(hl_blocks),HL_TABLE_SLOTS), order='C', dtype=numpy.int32)
    hl_data = []
    ptr = 0
    for ib, hl in enumerate(hl_blocks):
        hl_table[ib,ATOM_OF] = fakecell._bas[ib,0]
        hl_table[ib,ANG_OF] = l = fakecell.bas_angular(ib)
        hl_dim = hl.shape[0]
        hl_table[ib,HL_DIM_OF], hl_table[ib,HL_DATA_OF] = hl_dim, ptr
        ptr += hl_dim**2
        hl_data.extend(list(hl.ravel()))
        nd = 2 * l + 1
        for i in range(hl_dim):
            hl_table[ib, i+HL_OFFSET0] = offset[i]
            offset[i] += nd
    hl_data = numpy.asarray(hl_data, order='C', dtype=numpy.double)
    return hl_table, hl_data


<<<<<<< HEAD
def _contract_ppnl(cell, fakecell, hl_blocks, ppnl_half, comp=1, kpts=None):
    # TODO add k-point sampling
=======
# TODO add k-point sampling
def _contract_ppnl(cell, fakecell, hl_blocks, ppnl_half, comp=1, kpts=None):
>>>>>>> d57f1d6c
    from pyscf.pbc.gto import NeighborListOpt
    if kpts is None:
        kpts_lst = numpy.zeros((1,3))
    else:
        kpts_lst = numpy.reshape(kpts, (-1,3))

    hl_table, hl_data = _prepare_hl_data(fakecell, hl_blocks)

    opt = NeighborListOpt(fakecell)
    opt.build(fakecell, cell)

    shls_slice = (0, cell.nbas, 0, cell.nbas)
    key = 'cart' if cell.cart else 'sph'
    ao_loc = gto.moleintor.make_loc(cell._bas, key)

    ppnl = []
    nao = cell.nao_nr()
    nao_pair = nao * (nao+1) // 2
    for k, kpt in enumerate(kpts_lst):
        ppnl_half0 = ppnl_half1 = ppnl_half2 = None
        if len(ppnl_half[0]) > 0:
            ppnl_half0 = ppnl_half[0][k]
        if len(ppnl_half[1]) > 0:
            ppnl_half1 = ppnl_half[1][k]
        if len(ppnl_half[2]) > 0:
            ppnl_half2 = ppnl_half[2][k]

        if gamma_point(kpt):
            if ppnl_half0 is not None:
                ppnl_half0 = ppnl_half0.real
            if ppnl_half1 is not None:
                ppnl_half1 = ppnl_half1.real
            if ppnl_half2 is not None:
                ppnl_half2 = ppnl_half2.real
            buf = numpy.empty([nao_pair], order='C', dtype=numpy.double)
            fill = getattr(libpbc, 'ppnl_fill_gs2')
        else:
            buf = numpy.empty([nao_pair], order='C', dtype=numpy.complex128)
            raise NotImplementedError

        ppnl_half0 = numpy.asarray(ppnl_half0, order='C')
        ppnl_half1 = numpy.asarray(ppnl_half1, order='C')
        ppnl_half2 = numpy.asarray(ppnl_half2, order='C')

        drv = getattr(libpbc, "contract_ppnl", None)
        try:
            drv(fill, buf.ctypes.data_as(ctypes.c_void_p),
                ppnl_half0.ctypes.data_as(ctypes.c_void_p),
                ppnl_half1.ctypes.data_as(ctypes.c_void_p),
                ppnl_half2.ctypes.data_as(ctypes.c_void_p),
                ctypes.c_int(comp), (ctypes.c_int*4)(*shls_slice),
                ao_loc.ctypes.data_as(ctypes.c_void_p),
                hl_table.ctypes.data_as(ctypes.c_void_p),
                hl_data.ctypes.data_as(ctypes.c_void_p),
                ctypes.c_int(len(hl_blocks)), opt._this)
        except Exception as e:
            raise RuntimeError(f"Failed to compute non-local pseudo-potential.\n{e}")

        ppnl_k = lib.unpack_tril(buf)
        ppnl.append(ppnl_k)

    if kpts is None or numpy.shape(kpts) == (3,):
        ppnl = ppnl[0]
    return ppnl


<<<<<<< HEAD
def _contract_ppnl_ip1_gamma(cell, fakecell, hl_blocks, ppnl_half, ppnl_half_ip2,
                             comp=3, kpts=None, hl_table=None, hl_data=None,
                             hl_id=None):
    # XXX only works for Gamma point
    if kpts is None:
        kpts_lst = numpy.zeros((1,3))
    else:
        kpts_lst = numpy.reshape(kpts, (-1,3))

    if hl_table is None:
        hl_table, hl_data = _prepare_hl_data(fakecell, hl_blocks)

    nhl = len(hl_blocks)
    if hl_id is None:
        hl_id = numpy.arange(nhl, dtype=numpy.int32) # sum all atom contribution
    else:
        hl_id = numpy.asarray(hl_id, order="C", dtype=numpy.int32)
        nhl = hl_id.size

    ppnl_ip1 = []
    nao = cell.nao_nr()
    #naux = fakecell.nao_nr()
    naux = numpy.zeros([3,], dtype=numpy.int32)
    for k, kpt in enumerate(kpts_lst):
        ptr_ppnl_half0 = lib.c_null_ptr()
        ptr_ppnl_half1 = lib.c_null_ptr()
        ptr_ppnl_half2 = lib.c_null_ptr()
        if len(ppnl_half[0]) > 0:
            ppnl_half0 = ppnl_half[0][k].real
            ppnl_half0 = numpy.asarray(ppnl_half0, order='C', dtype=numpy.double)
            ptr_ppnl_half0 = ppnl_half0.ctypes.data_as(ctypes.c_void_p)
        if len(ppnl_half[1]) > 0:
            ppnl_half1 = ppnl_half[1][k].real
            ppnl_half1 = numpy.asarray(ppnl_half1, order='C', dtype=numpy.double)
            ptr_ppnl_half1 = ppnl_half1.ctypes.data_as(ctypes.c_void_p)
        if len(ppnl_half[2]) > 0:
            ppnl_half2 = ppnl_half[2][k].real
            ppnl_half2 = numpy.asarray(ppnl_half2, order='C', dtype=numpy.double)
            ptr_ppnl_half2 = ppnl_half2.ctypes.data_as(ctypes.c_void_p)

        ptr_ppnl_half_ip2_0 = lib.c_null_ptr()
        ptr_ppnl_half_ip2_1 = lib.c_null_ptr()
        ptr_ppnl_half_ip2_2 = lib.c_null_ptr()
        if len(ppnl_half_ip2[0]) > 0:
            ppnl_half_ip2_0 = ppnl_half_ip2[0][k].real
            ppnl_half_ip2_0 = numpy.asarray(ppnl_half_ip2_0, order='C', dtype=numpy.double)
            naux[0] = ppnl_half_ip2_0.shape[1]
            ptr_ppnl_half_ip2_0 = ppnl_half_ip2_0.ctypes.data_as(ctypes.c_void_p)
        if len(ppnl_half_ip2[1]) > 0:
            ppnl_half_ip2_1 = ppnl_half_ip2[1][k].real
            ppnl_half_ip2_1 = numpy.asarray(ppnl_half_ip2_1, order='C', dtype=numpy.double)
            naux[1] = ppnl_half_ip2_1.shape[1]
            ptr_ppnl_half_ip2_1 = ppnl_half_ip2_1.ctypes.data_as(ctypes.c_void_p)
        if len(ppnl_half_ip2[2]) > 0:
            ppnl_half_ip2_2 = ppnl_half_ip2[2][k].real
            ppnl_half_ip2_2 = numpy.asarray(ppnl_half_ip2_2, order='C', dtype=numpy.double)
            naux[2] = ppnl_half_ip2_2.shape[1]
            ptr_ppnl_half_ip2_2 = ppnl_half_ip2_2.ctypes.data_as(ctypes.c_void_p)

        naux = numpy.asarray(naux, dtype=numpy.int32)

        ppnl_ip1_k = numpy.empty((comp,nao,nao), order='C', dtype=numpy.double)
        fn = getattr(libpbc, "contract_ppnl_ip1", None)
        try:
            fn(ppnl_ip1_k.ctypes.data_as(ctypes.c_void_p), ctypes.c_int(comp),
               ptr_ppnl_half0, ptr_ppnl_half1, ptr_ppnl_half2,
               ptr_ppnl_half_ip2_0, ptr_ppnl_half_ip2_1, ptr_ppnl_half_ip2_2,
               hl_table.ctypes.data_as(ctypes.c_void_p),
               hl_data.ctypes.data_as(ctypes.c_void_p),
               ctypes.c_int(len(hl_blocks)),
               ctypes.c_int(nao), naux.ctypes.data_as(ctypes.c_void_p),
               hl_id.ctypes.data_as(ctypes.c_void_p))
        except Exception as e:
            raise RuntimeError("Failed to contract ppnl_ip1. %s" % e)
        ppnl_ip1.append(ppnl_ip1_k)

    if len(kpts_lst) == 1:
        ppnl_ip1 = ppnl_ip1[0]
    return ppnl_ip1


def _contract_ppnl_nuc_grad(cell, fakecell, dms, hl_blocks, ppnl_half, ppnl_half_ip2,
                            comp=3, kpts=None, hl_table=None, hl_data=None):
    # TODO add k-point sampling
=======
# TODO add k-point sampling
def _contract_ppnl_nuc_grad(cell, fakecell, dms, hl_blocks, ppnl_half, ppnl_half_ip2,
                            comp=3, kpts=None, hl_table=None, hl_data=None):
>>>>>>> d57f1d6c
    from pyscf.pbc.gto import NeighborListOpt
    if kpts is None:
        kpts_lst = numpy.zeros((1,3))
    else:
        kpts_lst = numpy.reshape(kpts, (-1,3))

    if hl_table is None:
        hl_table, hl_data = _prepare_hl_data(fakecell, hl_blocks)

    opt = NeighborListOpt(fakecell)
    opt.build(fakecell, cell)

    nkpts = len(kpts_lst)
    nao = cell.nao
    dms = dms.reshape(nkpts, nao, nao)
    shls_slice = (0, cell.nbas, 0, cell.nbas)
    bas = numpy.asarray(cell._bas, order='C', dtype=numpy.int32)
    key = 'cart' if cell.cart else 'sph'
    ao_loc = gto.moleintor.make_loc(bas, key)

    grad = []
    for k, kpt in enumerate(kpts_lst):
        dm = dms[k]
        naux = [0] * 3
        ppnl_half0 = ppnl_half1 = ppnl_half2 = None
        if len(ppnl_half[0]) > 0:
            ppnl_half0 = ppnl_half[0][k]
            naux[0] = ppnl_half0.shape[0]
        if len(ppnl_half[1]) > 0:
            ppnl_half1 = ppnl_half[1][k]
            naux[1] = ppnl_half1.shape[0]
        if len(ppnl_half[2]) > 0:
            ppnl_half2 = ppnl_half[2][k]
            naux[2] = ppnl_half2.shape[0]

        ppnl_half_ip2_0 = ppnl_half_ip2_1 = ppnl_half_ip2_2 = None
        if len(ppnl_half_ip2[0]) > 0:
            ppnl_half_ip2_0 = ppnl_half_ip2[0][k]
            assert naux[0] == ppnl_half_ip2_0.shape[1]
        if len(ppnl_half_ip2[1]) > 0:
            ppnl_half_ip2_1 = ppnl_half_ip2[1][k]
            assert naux[1] == ppnl_half_ip2_1.shape[1]
        if len(ppnl_half_ip2[2]) > 0:
            ppnl_half_ip2_2 = ppnl_half_ip2[2][k]
            assert naux[2] == ppnl_half_ip2_2.shape[1]

        naux = numpy.asarray(naux, dtype=numpy.int32)

        if gamma_point(kpt):
            dm = dm.real
            if ppnl_half0 is not None:
                ppnl_half0 = ppnl_half0.real
                ppnl_half_ip2_0 = ppnl_half_ip2_0.real
            if ppnl_half1 is not None:
                ppnl_half1 = ppnl_half1.real
                ppnl_half_ip2_1 = ppnl_half_ip2_1.real
            if ppnl_half2 is not None:
                ppnl_half2 = ppnl_half2.real
                ppnl_half_ip2_2 = ppnl_half_ip2_2.real
            grad_k = numpy.zeros([cell.natm, comp], order='C', dtype=numpy.double)
            fill = getattr(libpbc, 'ppnl_nuc_grad_fill_gs1')
        else:
            grad_k = numpy.empty([cell.natm, comp], order='C', dtype=numpy.complex128)
            raise NotImplementedError

        dm = numpy.asarray(dm, order='C')
        ppnl_half0 = numpy.asarray(ppnl_half0, order='C')
        ppnl_half1 = numpy.asarray(ppnl_half1, order='C')
        ppnl_half2 = numpy.asarray(ppnl_half2, order='C')
        ppnl_half_ip2_0 = numpy.asarray(ppnl_half_ip2_0, order='C')
        ppnl_half_ip2_1 = numpy.asarray(ppnl_half_ip2_1, order='C')
        ppnl_half_ip2_2 = numpy.asarray(ppnl_half_ip2_2, order='C')

        drv = getattr(libpbc, "contract_ppnl_nuc_grad", None)
        try:
            drv(fill,
                grad_k.ctypes.data_as(ctypes.c_void_p),
                dm.ctypes.data_as(ctypes.c_void_p), ctypes.c_int(comp),
                ppnl_half0.ctypes.data_as(ctypes.c_void_p),
                ppnl_half1.ctypes.data_as(ctypes.c_void_p),
                ppnl_half2.ctypes.data_as(ctypes.c_void_p),
                ppnl_half_ip2_0.ctypes.data_as(ctypes.c_void_p),
                ppnl_half_ip2_1.ctypes.data_as(ctypes.c_void_p),
                ppnl_half_ip2_2.ctypes.data_as(ctypes.c_void_p),
                hl_table.ctypes.data_as(ctypes.c_void_p),
                hl_data.ctypes.data_as(ctypes.c_void_p),
                ctypes.c_int(len(hl_blocks)),
                naux.ctypes.data_as(ctypes.c_void_p),
                (ctypes.c_int*4)(*shls_slice),
                ao_loc.ctypes.data_as(ctypes.c_void_p),
                bas.ctypes.data_as(ctypes.c_void_p),
                ctypes.c_int(cell.natm), opt._this)
        except Exception as e:
            raise RuntimeError(f"Failed to compute non-local pp nuclear gradient.\n{e}")
        grad.append(grad_k)

    grad_tot = 0
    if nkpts == 1:
        grad_tot = grad[0]
    else:
        for k in range(nkpts):
            grad_tot += grad[k]
        grad_tot = grad_tot.real
    return grad_tot


def get_pp_nl(cell, kpts=None):
    if kpts is None:
        kpts_lst = numpy.zeros((1,3))
    else:
        kpts_lst = numpy.reshape(kpts, (-1,3))
    nkpts = len(kpts_lst)

    fakecell, hl_blocks = fake_cell_vnl(cell)
    ppnl_half = _int_vnl(cell, fakecell, hl_blocks, kpts_lst)
    nao = cell.nao_nr()

    if gamma_point(kpts_lst):
        return _contract_ppnl(cell, fakecell, hl_blocks, ppnl_half, kpts=kpts)

    buf = numpy.empty((3*9*nao), dtype=numpy.complex128)

    # We set this equal to zeros in case hl_blocks loop is skipped
    # and ppnl is returned
    ppnl = numpy.zeros((nkpts,nao,nao), dtype=numpy.complex128)
    for k, kpt in enumerate(kpts_lst):
        offset = [0] * 3
        for ib, hl in enumerate(hl_blocks):
            l = fakecell.bas_angular(ib)
            nd = 2 * l + 1
            hl_dim = hl.shape[0]
            ilp = numpy.ndarray((hl_dim,nd,nao), dtype=numpy.complex128, buffer=buf)
            for i in range(hl_dim):
                p0 = offset[i]
                ilp[i] = ppnl_half[i][k][p0:p0+nd]
                offset[i] = p0 + nd
            ppnl[k] += numpy.einsum('ilp,ij,jlq->pq', ilp.conj(), hl, ilp)

    if abs(kpts_lst).sum() < 1e-9:  # gamma_point:
        ppnl = ppnl.real

    if kpts is None or numpy.shape(kpts) == (3,):
        ppnl = ppnl[0]
    return ppnl


<<<<<<< HEAD
def vppnl_nuc_grad_generator(cell, kpts=None):
    if kpts is None:
        kpts_lst = numpy.zeros((1,3))
    else:
        kpts_lst = numpy.reshape(kpts, (-1,3))
    nkpts = len(kpts_lst)

    fakecell, hl_blocks = fake_cell_vnl(cell)
    intors = ('int1e_ipovlp', 'int1e_r2_origi_ip2', 'int1e_r4_origi_ip2')
    ppnl_half = _int_vnl(cell, fakecell, hl_blocks, kpts_lst)
    ppnl_half_ip2 = _int_vnl(cell, fakecell, hl_blocks, kpts_lst, intors, comp=3)
    # int1e_ipovlp computes ip1 so multiply -1 to get ip2
    if len(ppnl_half_ip2[0]) > 0:
        for k, kpt in enumerate(kpts_lst):
            ppnl_half_ip2[0][k] *= -1

    nao = cell.nao_nr()

    hl_table, hl_data = _prepare_hl_data(fakecell, hl_blocks)

    def pp_nl_ip1():
        if gamma_point(kpts_lst):
            return _contract_ppnl_ip1_gamma(cell, fakecell, hl_blocks,
                                            ppnl_half, ppnl_half_ip2, comp=3, kpts=kpts,
                                            hl_table=hl_table, hl_data=hl_data)

        # We set this equal to zeros in case hl_blocks loop is skipped
        # and ppnl is returned
        ppnl = numpy.zeros((nkpts,3,nao,nao), dtype=numpy.complex128)
        buf = numpy.empty((3*9*nao), dtype=numpy.complex128)
        buf1 = numpy.empty((3*3*9*nao), dtype=numpy.complex128)
        for k, kpt in enumerate(kpts_lst):
            offset = [0] * 3
            for ib, hl in enumerate(hl_blocks):
                l = fakecell.bas_angular(ib)
                nd = 2 * l + 1
                hl_dim = hl.shape[0]
                ilp = numpy.ndarray((hl_dim,nd,nao), dtype=numpy.complex128, buffer=buf)
                ilp_ip2 = numpy.ndarray((hl_dim,3,nd,nao), dtype=numpy.complex128, buffer=buf1)
                for i in range(hl_dim):
                    p0 = offset[i]
                    ilp[i] = ppnl_half[i][k][p0:p0+nd]
                    ilp_ip2[i] = ppnl_half_ip2[i][k][:,p0:p0+nd]
                    offset[i] = p0 + nd
                ppnl[k] += numpy.einsum('ixlp,ij,jlq->xpq', ilp_ip2.conj(), hl, ilp)

        if abs(kpts_lst).sum() < 1e-9:  # gamma_point:
            ppnl = ppnl.real
        if nkpts == 1:
            ppnl = ppnl[0]
        return ppnl

    h1 = -pp_nl_ip1()

    offsets = hl_table[:,3:]
    aoslices = cell.aoslice_by_atom()
    def hcore_deriv(atm_id):
        if len(fakecell._bas) <= 0:
            # no non-local contribution
            return 0

        bas_idx = numpy.where(fakecell._bas[:,0] == atm_id)[0]
        if gamma_point(kpts_lst):
            if len(bas_idx) > 0:
                ppnl = _contract_ppnl_ip1_gamma(
                            cell, fakecell, hl_blocks,
                            ppnl_half, ppnl_half_ip2, comp=3, kpts=kpts,
                            hl_table=hl_table, hl_data=hl_data, hl_id=bas_idx)
            else:
                ppnl = numpy.zeros((3,nao,nao), dtype=float)
        else:
            ppnl = numpy.zeros((nkpts,3,nao,nao), dtype=numpy.complex128)
            buf = numpy.empty((3*9*nao), dtype=numpy.complex128)
            buf1 = numpy.empty((3*3*9*nao), dtype=numpy.complex128)
            for k, kpt in enumerate(kpts_lst):
                for ib in bas_idx:
                    hl = hl_blocks[ib]
                    hl_dim = hl.shape[0]
                    l = fakecell.bas_angular(ib)
                    nd = 2 * l + 1
                    ilp = numpy.ndarray((hl_dim,nd,nao), dtype=numpy.complex128, buffer=buf)
                    ilp_ip2 = numpy.ndarray((hl_dim,3,nd,nao), dtype=numpy.complex128, buffer=buf1)
                    for i in range(hl_dim):
                        p0 = offsets[ib,i]
                        ilp[i] = ppnl_half[i][k][p0:p0+nd]
                        ilp_ip2[i] = ppnl_half_ip2[i][k][:,p0:p0+nd]
                    ppnl[k] += numpy.einsum('ixlp,ij,jlq->xpq', ilp_ip2.conj(), hl, ilp)
                    #ppnl[k] += numpy.einsum('ilp,ij,jxlq->xpq', ilp.conj(), hl, ilp_ip2)
            if abs(kpts_lst).sum() < 1e-9:  # gamma_point:
                ppnl = ppnl.real
            if nkpts == 1:
                ppnl = ppnl[0]

        shl0, shl1, p0, p1 = aoslices[atm_id]
        if nkpts > 1:
            for k in range(nkpts):
                ppnl[k,:,p0:p1] += h1[k,:,p0:p1]
                ppnl[k] += ppnl[k].transpose(0,2,1).conj()
        else:
            ppnl[:,p0:p1] += h1[:,p0:p1]
            ppnl += ppnl.transpose(0,2,1).conj()
        return ppnl

    return hcore_deriv


=======
>>>>>>> d57f1d6c
def vppnl_nuc_grad(cell, dm, kpts=None):
    '''
    Nuclear gradients of the non-local part of the GTH pseudo potential,
    contracted with the density matrix.
    '''
    if kpts is None:
        kpts_lst = numpy.zeros((1,3))
    else:
        kpts_lst = numpy.reshape(kpts, (-1,3))

    fakecell, hl_blocks = fake_cell_vnl(cell)
    intors = ('int1e_ipovlp', 'int1e_r2_origi_ip2', 'int1e_r4_origi_ip2')
    ppnl_half = _int_vnl(cell, fakecell, hl_blocks, kpts_lst)
    ppnl_half_ip2 = _int_vnl(cell, fakecell, hl_blocks, kpts_lst, intors, comp=3)
    # int1e_ipovlp computes ip1 so multiply -1 to get ip2
    if len(ppnl_half_ip2[0]) > 0:
        for k, kpt in enumerate(kpts_lst):
            ppnl_half_ip2[0][k] *= -1

    grad = _contract_ppnl_nuc_grad(cell, fakecell, dm, hl_blocks,
                                   ppnl_half, ppnl_half_ip2, kpts=kpts)
    grad *= -2
    return grad


<<<<<<< HEAD
def fake_cell_vloc_part1(cell, atm_id=None, precision=None):
    '''
    Generate fakecell for the non-local term of the local part of
    the GTH pseudo-potential. Also stores the atomic radii.
    Differs from fake_cell_vloc(cell, cn=0) in the normalization factors.
    '''
    from pyscf.pbc.gto.cell import pgf_rcut
    if atm_id is None:
        atm_id = numpy.arange(cell.natm)
    else:
        atm_id = numpy.asarray(atm_id)
    natm = len(atm_id)

    if precision is None:
        precision = cell.precision

    max_radius = 0.0
    kind = {}
    #XXX prec may be too tight
    prec = precision ** 2
    for symb in cell._pseudo:
        charge = numpy.sum(cell._pseudo[symb][0])
        rloc = cell._pseudo[symb][1]
        zeta = .5 / rloc**2
        norm = (zeta / numpy.pi) ** 1.5
        radius = pgf_rcut(0, zeta, charge*norm, precision=prec)
        max_radius = max(radius, max_radius)
        kind[symb] = [zeta, norm, radius]

    fake_env = [cell.atom_coords()[atm_id].ravel()]
    fake_atm = cell._atm[atm_id].copy().reshape(natm,-1)
    fake_atm[:,gto.PTR_COORD] = numpy.arange(0, natm*3, 3)
    ptr = natm * 3
    fake_bas = []
    for ia, atm in enumerate(atm_id):
        if cell.atom_charge(atm) == 0:  # pass ghost atoms
            continue

        symb = cell.atom_symbol(atm)
        if symb in kind:
            fake_env.append(kind[symb])
        else:
            alpha = 1e16
            norm = (alpha / numpy.pi) ** 1.5
            radius = 0.0
            fake_env.append([alpha, norm, radius])
        fake_bas.append([ia, 0, 1, 1, 0, ptr, ptr+1, 0])
        fake_atm[ia,gto.PTR_RADIUS] = ptr+2
        ptr += 3

    fakecell = copy.copy(cell)
    fakecell._atm = numpy.asarray(fake_atm, order="C", dtype=numpy.int32)
    fakecell._bas = numpy.asarray(fake_bas, order="C", dtype=numpy.int32).reshape(-1, gto.BAS_SLOTS)
    fakecell._env = numpy.asarray(numpy.hstack(fake_env), order="C", dtype=float)
    return fakecell, max_radius


=======
>>>>>>> d57f1d6c
def fake_cell_vloc(cell, cn=0, atm_id=None):
    '''Generate fake cell for V_{loc}.

    Each term of V_{loc} (erf, C_1, C_2, C_3, C_4) is a gaussian type
    function.  The integral over V_{loc} can be transfered to the 3-center
    integrals, in which the auxiliary basis is given by the fake cell.

    The kwarg cn indiciates which term to generate for the fake cell.
    If cn = 0, the erf term is generated.  C_1,..,C_4 are generated with cn = 1..4
    '''
    if atm_id is None:
        atm_id = numpy.arange(cell.natm)
    else:
        atm_id = numpy.asarray(atm_id)
    natm = len(atm_id)

    fake_env = [cell.atom_coords()[atm_id].ravel()]
    fake_atm = cell._atm[atm_id].copy().reshape(natm,-1)
    fake_atm[:,gto.PTR_COORD] = numpy.arange(0, natm*3, 3)
    ptr = natm * 3
    fake_bas = []
    half_sph_norm = .5/numpy.pi**.5
    for ia, atm in enumerate(atm_id):
        if cell.atom_charge(atm) == 0:  # pass ghost atoms
            continue

        symb = cell.atom_symbol(atm)
        if cn == 0:
            if symb in cell._pseudo:
                pp = cell._pseudo[symb]
                rloc, nexp, cexp = pp[1:3+1]
                alpha = .5 / rloc**2
            else:
                alpha = 1e16
            norm = half_sph_norm / gto.gaussian_int(2, alpha)
            fake_env.append([alpha, norm])
            fake_bas.append([ia, 0, 1, 1, 0, ptr, ptr+1, 0])
            ptr += 2
        elif symb in cell._pseudo:
            pp = cell._pseudo[symb]
            rloc, nexp, cexp = pp[1:3+1]
            if cn <= nexp:
                alpha = .5 / rloc**2
                norm = cexp[cn-1]/rloc**(cn*2-2) / half_sph_norm
                fake_env.append([alpha, norm])
                fake_bas.append([ia, 0, 1, 1, 0, ptr, ptr+1, 0])
                ptr += 2

    fakecell = cell.copy(deep=False)
    fakecell._atm = numpy.asarray(fake_atm, dtype=numpy.int32).reshape(-1, gto.ATM_SLOTS)
    fakecell._bas = numpy.asarray(fake_bas, dtype=numpy.int32).reshape(-1, gto.BAS_SLOTS)
    fakecell._env = numpy.asarray(numpy.hstack(fake_env), dtype=numpy.double)
    fakecell.precision = EPS_PPL
    return fakecell


# sqrt(Gamma(l+1.5)/Gamma(l+2i+1.5))
_PLI_FAC = 1/numpy.sqrt(numpy.array((
    (1, 3.75 , 59.0625  ),  # l = 0,
    (1, 8.75 , 216.5625 ),  # l = 1,
    (1, 15.75, 563.0625 ),  # l = 2,
    (1, 24.75, 1206.5625),  # l = 3,
    (1, 35.75, 2279.0625),  # l = 4,
    (1, 48.75, 3936.5625),  # l = 5,
    (1, 63.75, 6359.0625),  # l = 6,
    (1, 80.75, 9750.5625))))# l = 7,

def fake_cell_vnl(cell):
    '''Generate fake cell for V_{nl}.

    gaussian function p_i^l Y_{lm}
    '''
    fake_env = [cell.atom_coords().ravel()]
    fake_atm = cell._atm.copy()
    fake_atm[:,gto.PTR_COORD] = numpy.arange(0, cell.natm*3, 3)
    ptr = cell.natm * 3
    fake_bas = []
    hl_blocks = []
    for ia in range(cell.natm):
        if cell.atom_charge(ia) == 0:  # pass ghost atoms
            continue

        symb = cell.atom_symbol(ia)
        if symb in cell._pseudo:
            pp = cell._pseudo[symb]
            # nproj_types = pp[4]
            for l, (rl, nl, hl) in enumerate(pp[5:]):
                if nl > 0:
                    alpha = .5 / rl**2
                    norm = gto.gto_norm(l, alpha)
                    fake_env.append([alpha, norm])
                    fake_bas.append([ia, l, 1, 1, 0, ptr, ptr+1, 0])

#
# Function p_i^l (PRB, 58, 3641 Eq 3) is (r^{2(i-1)})^2 square normalized to 1.
# But here the fake basis is square normalized to 1.  A factor ~ p_i^l / p_1^l
# is attached to h^l_ij (for i>1,j>1) so that (factor * fake-basis * r^{2(i-1)})
# is normalized to 1.  The factor is
#       r_l^{l+(4-1)/2} sqrt(Gamma(l+(4-1)/2))      sqrt(Gamma(l+3/2))
#     ------------------------------------------ = ----------------------------------
#      r_l^{l+(4i-1)/2} sqrt(Gamma(l+(4i-1)/2))     sqrt(Gamma(l+2i-1/2)) r_l^{2i-2}
#
                    fac = numpy.array([_PLI_FAC[l,i]/rl**(i*2) for i in range(nl)])
                    hl = numpy.einsum('i,ij,j->ij', fac, numpy.asarray(hl), fac)
                    hl_blocks.append(hl)
                    ptr += 2

    fakecell = cell.copy(deep=False)
    fakecell._atm = numpy.asarray(fake_atm, dtype=numpy.int32)
    fakecell._bas = numpy.asarray(fake_bas, dtype=numpy.int32).reshape(-1, gto.BAS_SLOTS)
    fakecell._env = numpy.asarray(numpy.hstack(fake_env), dtype=numpy.double)
    return fakecell, hl_blocks

def _int_vnl(cell, fakecell, hl_blocks, kpts, intors=None, comp=1):
    '''Vnuc - Vloc'''
    if intors is None:
        intors = ['int1e_ovlp', 'int1e_r2_origi', 'int1e_r4_origi']
    rcut = max(cell.rcut, fakecell.rcut)
    Ls = cell.get_lattice_Ls(rcut=rcut)
    nimgs = len(Ls)
    expkL = numpy.asarray(numpy.exp(1j*numpy.dot(kpts, Ls.T)), order='C')
    nkpts = len(kpts)

    fill = getattr(libpbc, 'PBCnr2c_fill_ks1')
    # TODO add screening
    cintopt = lib.c_null_ptr()

    def int_ket(_bas, intor):
        if len(_bas) == 0:
            return []
        intor = cell._add_suffix(intor)
        atm, bas, env = gto.conc_env(cell._atm, cell._bas, cell._env,
                                     fakecell._atm, _bas, fakecell._env)
        atm = numpy.asarray(atm, dtype=numpy.int32)
        bas = numpy.asarray(bas, dtype=numpy.int32)
        env = numpy.asarray(env, dtype=numpy.double)
        natm = len(atm)
        nbas = len(bas)
        shls_slice = (cell.nbas, nbas, 0, cell.nbas)
        ao_loc = gto.moleintor.make_loc(bas, intor)
        ni = ao_loc[shls_slice[1]] - ao_loc[shls_slice[0]]
        nj = ao_loc[shls_slice[3]] - ao_loc[shls_slice[2]]
        if comp == 1:
            out = numpy.empty((nkpts,ni,nj), dtype=numpy.complex128)
        else:
            out = numpy.empty((nkpts,comp,ni,nj), dtype=numpy.complex128)

        fintor = getattr(gto.moleintor.libcgto, intor)

        drv = libpbc.PBCnr2c_drv
        drv(fintor, fill, out.ctypes.data_as(ctypes.c_void_p),
            ctypes.c_int(nkpts), ctypes.c_int(comp), ctypes.c_int(nimgs),
            Ls.ctypes.data_as(ctypes.c_void_p),
            expkL.ctypes.data_as(ctypes.c_void_p),
            (ctypes.c_int*4)(*(shls_slice[:4])),
            ao_loc.ctypes.data_as(ctypes.c_void_p), cintopt,
            atm.ctypes.data_as(ctypes.c_void_p), ctypes.c_int(natm),
            bas.ctypes.data_as(ctypes.c_void_p), ctypes.c_int(nbas),
            env.ctypes.data_as(ctypes.c_void_p), ctypes.c_int(env.size))
        return out

    hl_dims = numpy.asarray([len(hl) for hl in hl_blocks])
    out = (int_ket(fakecell._bas[hl_dims>0], intors[0]),
           int_ket(fakecell._bas[hl_dims>1], intors[1]),
           int_ket(fakecell._bas[hl_dims>2], intors[2]))
<<<<<<< HEAD
    return out
=======
    return out
>>>>>>> d57f1d6c
<|MERGE_RESOLUTION|>--- conflicted
+++ resolved
@@ -158,155 +158,16 @@
 def get_pp_loc_part2(cell, kpts=None):
     '''PRB, 58, 3641 Eq (1), integrals associated to C1, C2, C3, C4
     '''
-<<<<<<< HEAD
-    if kpts is None:
-        kpts_lst = numpy.zeros((1,3))
-    else:
-        kpts_lst = numpy.reshape(kpts, (-1,3))
-    nkpts = len(kpts_lst)
-
-    kptij_lst = numpy.hstack((kpts_lst,kpts_lst)).reshape(-1,2,3)
-    if gamma_point(kpts_lst):
-        intors = ('int3c2e', 'int3c1e', 'int3c1e_r2_origk',
-                  'int3c1e_r4_origk', 'int3c1e_r6_origk')
-        buf = get_pp_loc_part2_gamma_smallmem(cell, intors, kptij_lst, aosym='s2', comp=1)
-
-        if isinstance(buf, int):
-            if any(cell.atom_symbol(ia) in cell._pseudo for ia in range(cell.natm)):
-                pass
-            else:
-                lib.logger.warn(cell, 'cell.pseudo was specified but its elements %s '
-                                 'were not found in the system.', cell._pseudo.keys())
-            vpploc = [0] * nkpts
-        else:
-            buf = buf.reshape(nkpts,-1)
-            vpploc = []
-            for k, kpt in enumerate(kpts_lst):
-                v = lib.unpack_tril(buf[k])
-                if abs(kpt).sum() < 1e-9:  # gamma_point:
-                    v = v.real
-                vpploc.append(v)
-    else:
-        from pyscf.pbc.df.incore import _IntNucBuilder
-        vpploc = _IntNucBuilder(cell, kpts).get_pp_loc_part2()
-
-=======
     if kpts is None or gamma_point(kpts):
         vpploc = [get_pp_loc_part2_gamma(cell)]
     else:
         from pyscf.pbc.df.aft import _IntPPBuilder
         vpploc = _IntPPBuilder(cell, kpts).get_pp_loc_part2()
->>>>>>> d57f1d6c
     if kpts is None or numpy.shape(kpts) == (3,):
         vpploc = vpploc[0]
     return vpploc
 
 
-<<<<<<< HEAD
-def get_pp_loc_part2_ip1(cell, kpts=None):
-    from pyscf.pbc.df import incore
-    if kpts is None:
-        kpts_lst = numpy.zeros((1,3))
-    else:
-        kpts_lst = numpy.reshape(kpts, (-1,3))
-    nkpts = len(kpts_lst)
-
-    intors = ('int3c2e_ip1', 'int3c1e_ip1', 'int3c1e_ip1_r2_origk',
-              'int3c1e_ip1_r4_origk', 'int3c1e_ip1_r6_origk')
-    kptij_lst = numpy.hstack((kpts_lst,kpts_lst)).reshape(-1,2,3)
-    buf = 0
-    if gamma_point(kpts_lst):
-        buf = get_pp_loc_part2_gamma_smallmem(cell, intors, kptij_lst, aosym='s1', comp=3)
-    else:
-        for cn in range(1, 5):
-            fakecell = fake_cell_vloc(cell, cn)
-            if fakecell.nbas > 0:
-                v = incore.aux_e2(cell, fakecell, intors[cn], aosym='s1', comp=3,
-                                  kptij_lst=kptij_lst)
-                buf += numpy.einsum('...i->...', v)
-
-    if isinstance(buf, int):
-        vpploc = [0] * nkpts
-    else:
-        nao = cell.nao
-        buf = buf.reshape(nkpts,3,nao,nao)
-        vpploc = []
-        for k, kpt in enumerate(kpts_lst):
-            v = buf[k]
-            if abs(kpt).sum() < 1e-9:  # gamma_point:
-                v = v.real
-            vpploc.append(v)
-    if nkpts == 1:
-        vpploc = vpploc[0]
-    return vpploc
-
-
-def vpploc_part2_nuc_grad_generator(cell, kpts=None):
-    from pyscf.pbc.df import incore
-    from pyscf.pbc.gto import build_neighbor_list_for_shlpairs, free_neighbor_list
-    if kpts is None:
-        kpts_lst = numpy.zeros((1,3))
-    else:
-        kpts_lst = numpy.reshape(kpts, (-1,3))
-    nkpts = len(kpts_lst)
-    kptij_lst = numpy.hstack((kpts_lst,kpts_lst)).reshape(-1,2,3)
-
-    aoslices = cell.aoslice_by_atom()
-    h1 = get_pp_loc_part2_ip1(cell, kpts=kpts)
-
-    intors = ('int3c2e_ip1', 'int3c1e_ip1', 'int3c1e_ip1_r2_origk',
-              'int3c1e_ip1_r4_origk', 'int3c1e_ip1_r6_origk')
-
-    Ls = cell.get_lattice_Ls()
-
-    def pp_loc_part2_ip1_single_atom(atm_id):
-        count = 0
-        buf = 0
-        for cn in range(1, 5):
-            fakecell = fake_cell_vloc(cell, cn, [atm_id,])
-            if fakecell.nbas > 0:
-                neighbor_list = build_neighbor_list_for_shlpairs(fakecell, cell, Ls)
-                v = incore.aux_e2(cell, fakecell, intors[cn], aosym='s1', comp=3,
-                                  kptij_lst=kptij_lst, neighbor_list=neighbor_list)
-                if count == 0:
-                    buf = v
-                else:
-                    buf = lib.add(buf, v, out=buf)
-                v = None
-                count += 1
-                free_neighbor_list(neighbor_list)
-
-        if isinstance(buf, int):
-            vpploc = [0] * nkpts
-        else:
-            nao = cell.nao
-            buf = buf.reshape(nkpts,3,nao,nao)
-            vpploc = []
-            for k, kpt in enumerate(kpts_lst):
-                v = buf[k]
-                if abs(kpt).sum() < 1e-9:  # gamma_point:
-                    v = v.real
-                vpploc.append(v)
-        if nkpts == 1:
-            vpploc = vpploc[0]
-        return vpploc
-
-    def hcore_deriv(atm_id):
-        shl0, shl1, p0, p1 = aoslices[atm_id]
-        vpploc = pp_loc_part2_ip1_single_atom(atm_id)
-        if nkpts > 1:
-            for k in range(nkpts):
-                vpploc[k][:,p0:p1] -= h1[k][:,p0:p1]
-                vpploc[k] += vpploc[k].transpose(0,2,1).conj()
-        else:
-            vpploc[:,p0:p1] -= h1[:,p0:p1]
-            vpploc += vpploc.transpose(0,2,1).conj()
-        return vpploc
-
-    return hcore_deriv
-
-
-=======
 def get_pp_loc_part2_gamma(cell):
     from pyscf.pbc.df import incore
     from pyscf.pbc.gto import build_neighbor_list_for_shlpairs, free_neighbor_list
@@ -347,7 +208,6 @@
 
 
 # TODO add k-point sampling
->>>>>>> d57f1d6c
 def vpploc_part2_nuc_grad(cell, dm, kpts=None):
     '''
     Nuclear gradients of the 2nd part of the local part of
@@ -362,10 +222,6 @@
         kpts_lst = numpy.zeros((1,3))
     else:
         kpts_lst = numpy.reshape(kpts, (-1,3))
-<<<<<<< HEAD
-    #nkpts = len(kpts_lst)
-=======
->>>>>>> d57f1d6c
     kptij_lst = numpy.hstack((kpts_lst,kpts_lst)).reshape(-1,2,3)
 
     intors = ('int3c2e_ip1', 'int3c1e_ip1', 'int3c1e_ip1_r2_origk',
@@ -376,10 +232,7 @@
     grad = 0
     for cn in range(1, 5):
         fakecell = fake_cell_vloc(cell, cn)
-<<<<<<< HEAD
-=======
         fakecell.precision = EPS_PPL
->>>>>>> d57f1d6c
         if fakecell.nbas > 0:
             neighbor_list = build_neighbor_list_for_shlpairs(fakecell, cell, Ls)
             buf = incore.int3c1e_nuc_grad(cell, fakecell, dm, intors[cn],
@@ -387,11 +240,7 @@
             if count == 0:
                 grad = buf
             else:
-<<<<<<< HEAD
-                grad = lib.add(grad, buf, out=grad)
-=======
                 grad = numpy.add(grad, buf, out=grad)
->>>>>>> d57f1d6c
             buf = None
             count += 1
             free_neighbor_list(neighbor_list)
@@ -399,60 +248,6 @@
     return grad
 
 
-<<<<<<< HEAD
-def get_pp_loc_part2_gamma(cell, intors, kptij_lst, aosym='s2', comp=1):
-    from pyscf.pbc.df import incore
-    from pyscf.pbc.gto import build_neighbor_list_for_shlpairs, free_neighbor_list
-    Ls = cell.get_lattice_Ls()
-    max_memory = cell.max_memory - lib.current_memory()[0]
-    nao_pair = cell.nao * (cell.nao + 1) // 2
-    blksize = max(1, int(max_memory*.95*1e6 / (nao_pair*8))-2)
-    count = 0
-    buf = 0
-    for cn in range(1, 5):
-        fakecell = fake_cell_vloc(cell, cn)
-        if fakecell.nbas > 0:
-            neighbor_list = build_neighbor_list_for_shlpairs(fakecell, cell, Ls)
-            for ib0 in range(0, fakecell.nbas, blksize):
-                ib1 = min(ib0 + blksize, fakecell.nbas)
-                v = incore.aux_e2(cell, fakecell, intors[cn], aosym=aosym, comp=comp,
-                                  kptij_lst=kptij_lst,
-                                  shls_slice=(0, cell.nbas, 0, cell.nbas, ib0, ib1),
-                                  neighbor_list=neighbor_list)
-                if count == 0:
-                    buf = lib.sum(v, axis=-1)
-                else:
-                    buf = lib.add(buf, lib.sum(v, axis=-1), out=buf)
-                v = None
-                count += 1
-            free_neighbor_list(neighbor_list)
-    return buf
-
-
-def get_pp_loc_part2_gamma_smallmem(cell, intors, kptij_lst, aosym='s2', comp=1):
-    from pyscf.pbc.df import incore
-    from pyscf.pbc.gto import build_neighbor_list_for_shlpairs, free_neighbor_list
-    Ls = cell.get_lattice_Ls()
-    count = 0
-    buf = 0
-    for cn in range(1, 5):
-        fakecell = fake_cell_vloc(cell, cn)
-        if fakecell.nbas > 0:
-            neighbor_list = build_neighbor_list_for_shlpairs(fakecell, cell, Ls)
-            v = incore.aux_e2_sum_auxbas(cell, fakecell, intors[cn], aosym=aosym, comp=comp,
-                                         kptij_lst=kptij_lst, neighbor_list=neighbor_list)
-            if count == 0:
-                buf = v
-            else:
-                buf = lib.add(buf, v, out=buf)
-            v = None
-            count += 1
-            free_neighbor_list(neighbor_list)
-    return buf
-
-
-=======
->>>>>>> d57f1d6c
 def _prepare_hl_data(fakecell, hl_blocks):
     offset = [0] * 3
     hl_table = numpy.empty((len(hl_blocks),HL_TABLE_SLOTS), order='C', dtype=numpy.int32)
@@ -473,13 +268,8 @@
     return hl_table, hl_data
 
 
-<<<<<<< HEAD
-def _contract_ppnl(cell, fakecell, hl_blocks, ppnl_half, comp=1, kpts=None):
-    # TODO add k-point sampling
-=======
 # TODO add k-point sampling
 def _contract_ppnl(cell, fakecell, hl_blocks, ppnl_half, comp=1, kpts=None):
->>>>>>> d57f1d6c
     from pyscf.pbc.gto import NeighborListOpt
     if kpts is None:
         kpts_lst = numpy.zeros((1,3))
@@ -546,96 +336,9 @@
     return ppnl
 
 
-<<<<<<< HEAD
-def _contract_ppnl_ip1_gamma(cell, fakecell, hl_blocks, ppnl_half, ppnl_half_ip2,
-                             comp=3, kpts=None, hl_table=None, hl_data=None,
-                             hl_id=None):
-    # XXX only works for Gamma point
-    if kpts is None:
-        kpts_lst = numpy.zeros((1,3))
-    else:
-        kpts_lst = numpy.reshape(kpts, (-1,3))
-
-    if hl_table is None:
-        hl_table, hl_data = _prepare_hl_data(fakecell, hl_blocks)
-
-    nhl = len(hl_blocks)
-    if hl_id is None:
-        hl_id = numpy.arange(nhl, dtype=numpy.int32) # sum all atom contribution
-    else:
-        hl_id = numpy.asarray(hl_id, order="C", dtype=numpy.int32)
-        nhl = hl_id.size
-
-    ppnl_ip1 = []
-    nao = cell.nao_nr()
-    #naux = fakecell.nao_nr()
-    naux = numpy.zeros([3,], dtype=numpy.int32)
-    for k, kpt in enumerate(kpts_lst):
-        ptr_ppnl_half0 = lib.c_null_ptr()
-        ptr_ppnl_half1 = lib.c_null_ptr()
-        ptr_ppnl_half2 = lib.c_null_ptr()
-        if len(ppnl_half[0]) > 0:
-            ppnl_half0 = ppnl_half[0][k].real
-            ppnl_half0 = numpy.asarray(ppnl_half0, order='C', dtype=numpy.double)
-            ptr_ppnl_half0 = ppnl_half0.ctypes.data_as(ctypes.c_void_p)
-        if len(ppnl_half[1]) > 0:
-            ppnl_half1 = ppnl_half[1][k].real
-            ppnl_half1 = numpy.asarray(ppnl_half1, order='C', dtype=numpy.double)
-            ptr_ppnl_half1 = ppnl_half1.ctypes.data_as(ctypes.c_void_p)
-        if len(ppnl_half[2]) > 0:
-            ppnl_half2 = ppnl_half[2][k].real
-            ppnl_half2 = numpy.asarray(ppnl_half2, order='C', dtype=numpy.double)
-            ptr_ppnl_half2 = ppnl_half2.ctypes.data_as(ctypes.c_void_p)
-
-        ptr_ppnl_half_ip2_0 = lib.c_null_ptr()
-        ptr_ppnl_half_ip2_1 = lib.c_null_ptr()
-        ptr_ppnl_half_ip2_2 = lib.c_null_ptr()
-        if len(ppnl_half_ip2[0]) > 0:
-            ppnl_half_ip2_0 = ppnl_half_ip2[0][k].real
-            ppnl_half_ip2_0 = numpy.asarray(ppnl_half_ip2_0, order='C', dtype=numpy.double)
-            naux[0] = ppnl_half_ip2_0.shape[1]
-            ptr_ppnl_half_ip2_0 = ppnl_half_ip2_0.ctypes.data_as(ctypes.c_void_p)
-        if len(ppnl_half_ip2[1]) > 0:
-            ppnl_half_ip2_1 = ppnl_half_ip2[1][k].real
-            ppnl_half_ip2_1 = numpy.asarray(ppnl_half_ip2_1, order='C', dtype=numpy.double)
-            naux[1] = ppnl_half_ip2_1.shape[1]
-            ptr_ppnl_half_ip2_1 = ppnl_half_ip2_1.ctypes.data_as(ctypes.c_void_p)
-        if len(ppnl_half_ip2[2]) > 0:
-            ppnl_half_ip2_2 = ppnl_half_ip2[2][k].real
-            ppnl_half_ip2_2 = numpy.asarray(ppnl_half_ip2_2, order='C', dtype=numpy.double)
-            naux[2] = ppnl_half_ip2_2.shape[1]
-            ptr_ppnl_half_ip2_2 = ppnl_half_ip2_2.ctypes.data_as(ctypes.c_void_p)
-
-        naux = numpy.asarray(naux, dtype=numpy.int32)
-
-        ppnl_ip1_k = numpy.empty((comp,nao,nao), order='C', dtype=numpy.double)
-        fn = getattr(libpbc, "contract_ppnl_ip1", None)
-        try:
-            fn(ppnl_ip1_k.ctypes.data_as(ctypes.c_void_p), ctypes.c_int(comp),
-               ptr_ppnl_half0, ptr_ppnl_half1, ptr_ppnl_half2,
-               ptr_ppnl_half_ip2_0, ptr_ppnl_half_ip2_1, ptr_ppnl_half_ip2_2,
-               hl_table.ctypes.data_as(ctypes.c_void_p),
-               hl_data.ctypes.data_as(ctypes.c_void_p),
-               ctypes.c_int(len(hl_blocks)),
-               ctypes.c_int(nao), naux.ctypes.data_as(ctypes.c_void_p),
-               hl_id.ctypes.data_as(ctypes.c_void_p))
-        except Exception as e:
-            raise RuntimeError("Failed to contract ppnl_ip1. %s" % e)
-        ppnl_ip1.append(ppnl_ip1_k)
-
-    if len(kpts_lst) == 1:
-        ppnl_ip1 = ppnl_ip1[0]
-    return ppnl_ip1
-
-
-def _contract_ppnl_nuc_grad(cell, fakecell, dms, hl_blocks, ppnl_half, ppnl_half_ip2,
-                            comp=3, kpts=None, hl_table=None, hl_data=None):
-    # TODO add k-point sampling
-=======
 # TODO add k-point sampling
 def _contract_ppnl_nuc_grad(cell, fakecell, dms, hl_blocks, ppnl_half, ppnl_half_ip2,
                             comp=3, kpts=None, hl_table=None, hl_data=None):
->>>>>>> d57f1d6c
     from pyscf.pbc.gto import NeighborListOpt
     if kpts is None:
         kpts_lst = numpy.zeros((1,3))
@@ -782,13 +485,15 @@
     return ppnl
 
 
-<<<<<<< HEAD
-def vppnl_nuc_grad_generator(cell, kpts=None):
+def vppnl_nuc_grad(cell, dm, kpts=None):
+    '''
+    Nuclear gradients of the non-local part of the GTH pseudo potential,
+    contracted with the density matrix.
+    '''
     if kpts is None:
         kpts_lst = numpy.zeros((1,3))
     else:
         kpts_lst = numpy.reshape(kpts, (-1,3))
-    nkpts = len(kpts_lst)
 
     fakecell, hl_blocks = fake_cell_vnl(cell)
     intors = ('int1e_ipovlp', 'int1e_r2_origi_ip2', 'int1e_r4_origi_ip2')
@@ -799,183 +504,12 @@
         for k, kpt in enumerate(kpts_lst):
             ppnl_half_ip2[0][k] *= -1
 
-    nao = cell.nao_nr()
-
-    hl_table, hl_data = _prepare_hl_data(fakecell, hl_blocks)
-
-    def pp_nl_ip1():
-        if gamma_point(kpts_lst):
-            return _contract_ppnl_ip1_gamma(cell, fakecell, hl_blocks,
-                                            ppnl_half, ppnl_half_ip2, comp=3, kpts=kpts,
-                                            hl_table=hl_table, hl_data=hl_data)
-
-        # We set this equal to zeros in case hl_blocks loop is skipped
-        # and ppnl is returned
-        ppnl = numpy.zeros((nkpts,3,nao,nao), dtype=numpy.complex128)
-        buf = numpy.empty((3*9*nao), dtype=numpy.complex128)
-        buf1 = numpy.empty((3*3*9*nao), dtype=numpy.complex128)
-        for k, kpt in enumerate(kpts_lst):
-            offset = [0] * 3
-            for ib, hl in enumerate(hl_blocks):
-                l = fakecell.bas_angular(ib)
-                nd = 2 * l + 1
-                hl_dim = hl.shape[0]
-                ilp = numpy.ndarray((hl_dim,nd,nao), dtype=numpy.complex128, buffer=buf)
-                ilp_ip2 = numpy.ndarray((hl_dim,3,nd,nao), dtype=numpy.complex128, buffer=buf1)
-                for i in range(hl_dim):
-                    p0 = offset[i]
-                    ilp[i] = ppnl_half[i][k][p0:p0+nd]
-                    ilp_ip2[i] = ppnl_half_ip2[i][k][:,p0:p0+nd]
-                    offset[i] = p0 + nd
-                ppnl[k] += numpy.einsum('ixlp,ij,jlq->xpq', ilp_ip2.conj(), hl, ilp)
-
-        if abs(kpts_lst).sum() < 1e-9:  # gamma_point:
-            ppnl = ppnl.real
-        if nkpts == 1:
-            ppnl = ppnl[0]
-        return ppnl
-
-    h1 = -pp_nl_ip1()
-
-    offsets = hl_table[:,3:]
-    aoslices = cell.aoslice_by_atom()
-    def hcore_deriv(atm_id):
-        if len(fakecell._bas) <= 0:
-            # no non-local contribution
-            return 0
-
-        bas_idx = numpy.where(fakecell._bas[:,0] == atm_id)[0]
-        if gamma_point(kpts_lst):
-            if len(bas_idx) > 0:
-                ppnl = _contract_ppnl_ip1_gamma(
-                            cell, fakecell, hl_blocks,
-                            ppnl_half, ppnl_half_ip2, comp=3, kpts=kpts,
-                            hl_table=hl_table, hl_data=hl_data, hl_id=bas_idx)
-            else:
-                ppnl = numpy.zeros((3,nao,nao), dtype=float)
-        else:
-            ppnl = numpy.zeros((nkpts,3,nao,nao), dtype=numpy.complex128)
-            buf = numpy.empty((3*9*nao), dtype=numpy.complex128)
-            buf1 = numpy.empty((3*3*9*nao), dtype=numpy.complex128)
-            for k, kpt in enumerate(kpts_lst):
-                for ib in bas_idx:
-                    hl = hl_blocks[ib]
-                    hl_dim = hl.shape[0]
-                    l = fakecell.bas_angular(ib)
-                    nd = 2 * l + 1
-                    ilp = numpy.ndarray((hl_dim,nd,nao), dtype=numpy.complex128, buffer=buf)
-                    ilp_ip2 = numpy.ndarray((hl_dim,3,nd,nao), dtype=numpy.complex128, buffer=buf1)
-                    for i in range(hl_dim):
-                        p0 = offsets[ib,i]
-                        ilp[i] = ppnl_half[i][k][p0:p0+nd]
-                        ilp_ip2[i] = ppnl_half_ip2[i][k][:,p0:p0+nd]
-                    ppnl[k] += numpy.einsum('ixlp,ij,jlq->xpq', ilp_ip2.conj(), hl, ilp)
-                    #ppnl[k] += numpy.einsum('ilp,ij,jxlq->xpq', ilp.conj(), hl, ilp_ip2)
-            if abs(kpts_lst).sum() < 1e-9:  # gamma_point:
-                ppnl = ppnl.real
-            if nkpts == 1:
-                ppnl = ppnl[0]
-
-        shl0, shl1, p0, p1 = aoslices[atm_id]
-        if nkpts > 1:
-            for k in range(nkpts):
-                ppnl[k,:,p0:p1] += h1[k,:,p0:p1]
-                ppnl[k] += ppnl[k].transpose(0,2,1).conj()
-        else:
-            ppnl[:,p0:p1] += h1[:,p0:p1]
-            ppnl += ppnl.transpose(0,2,1).conj()
-        return ppnl
-
-    return hcore_deriv
-
-
-=======
->>>>>>> d57f1d6c
-def vppnl_nuc_grad(cell, dm, kpts=None):
-    '''
-    Nuclear gradients of the non-local part of the GTH pseudo potential,
-    contracted with the density matrix.
-    '''
-    if kpts is None:
-        kpts_lst = numpy.zeros((1,3))
-    else:
-        kpts_lst = numpy.reshape(kpts, (-1,3))
-
-    fakecell, hl_blocks = fake_cell_vnl(cell)
-    intors = ('int1e_ipovlp', 'int1e_r2_origi_ip2', 'int1e_r4_origi_ip2')
-    ppnl_half = _int_vnl(cell, fakecell, hl_blocks, kpts_lst)
-    ppnl_half_ip2 = _int_vnl(cell, fakecell, hl_blocks, kpts_lst, intors, comp=3)
-    # int1e_ipovlp computes ip1 so multiply -1 to get ip2
-    if len(ppnl_half_ip2[0]) > 0:
-        for k, kpt in enumerate(kpts_lst):
-            ppnl_half_ip2[0][k] *= -1
-
     grad = _contract_ppnl_nuc_grad(cell, fakecell, dm, hl_blocks,
                                    ppnl_half, ppnl_half_ip2, kpts=kpts)
     grad *= -2
     return grad
 
 
-<<<<<<< HEAD
-def fake_cell_vloc_part1(cell, atm_id=None, precision=None):
-    '''
-    Generate fakecell for the non-local term of the local part of
-    the GTH pseudo-potential. Also stores the atomic radii.
-    Differs from fake_cell_vloc(cell, cn=0) in the normalization factors.
-    '''
-    from pyscf.pbc.gto.cell import pgf_rcut
-    if atm_id is None:
-        atm_id = numpy.arange(cell.natm)
-    else:
-        atm_id = numpy.asarray(atm_id)
-    natm = len(atm_id)
-
-    if precision is None:
-        precision = cell.precision
-
-    max_radius = 0.0
-    kind = {}
-    #XXX prec may be too tight
-    prec = precision ** 2
-    for symb in cell._pseudo:
-        charge = numpy.sum(cell._pseudo[symb][0])
-        rloc = cell._pseudo[symb][1]
-        zeta = .5 / rloc**2
-        norm = (zeta / numpy.pi) ** 1.5
-        radius = pgf_rcut(0, zeta, charge*norm, precision=prec)
-        max_radius = max(radius, max_radius)
-        kind[symb] = [zeta, norm, radius]
-
-    fake_env = [cell.atom_coords()[atm_id].ravel()]
-    fake_atm = cell._atm[atm_id].copy().reshape(natm,-1)
-    fake_atm[:,gto.PTR_COORD] = numpy.arange(0, natm*3, 3)
-    ptr = natm * 3
-    fake_bas = []
-    for ia, atm in enumerate(atm_id):
-        if cell.atom_charge(atm) == 0:  # pass ghost atoms
-            continue
-
-        symb = cell.atom_symbol(atm)
-        if symb in kind:
-            fake_env.append(kind[symb])
-        else:
-            alpha = 1e16
-            norm = (alpha / numpy.pi) ** 1.5
-            radius = 0.0
-            fake_env.append([alpha, norm, radius])
-        fake_bas.append([ia, 0, 1, 1, 0, ptr, ptr+1, 0])
-        fake_atm[ia,gto.PTR_RADIUS] = ptr+2
-        ptr += 3
-
-    fakecell = copy.copy(cell)
-    fakecell._atm = numpy.asarray(fake_atm, order="C", dtype=numpy.int32)
-    fakecell._bas = numpy.asarray(fake_bas, order="C", dtype=numpy.int32).reshape(-1, gto.BAS_SLOTS)
-    fakecell._env = numpy.asarray(numpy.hstack(fake_env), order="C", dtype=float)
-    return fakecell, max_radius
-
-
-=======
->>>>>>> d57f1d6c
 def fake_cell_vloc(cell, cn=0, atm_id=None):
     '''Generate fake cell for V_{loc}.
 
@@ -1141,8 +675,4 @@
     out = (int_ket(fakecell._bas[hl_dims>0], intors[0]),
            int_ket(fakecell._bas[hl_dims>1], intors[1]),
            int_ket(fakecell._bas[hl_dims>2], intors[2]))
-<<<<<<< HEAD
-    return out
-=======
-    return out
->>>>>>> d57f1d6c
+    return out