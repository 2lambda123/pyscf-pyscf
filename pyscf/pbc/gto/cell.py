--- conflicted
+++ resolved
@@ -41,19 +41,9 @@
 WITH_GAMMA = getattr(__config__, 'pbc_gto_cell_make_kpts_with_gamma', True)
 EXP_DELIMITER = getattr(__config__, 'pbc_gto_cell_split_basis_exp_delimiter',
                         [1.0, 0.5, 0.25, 0.1, 0])
-<<<<<<< HEAD
-RCUT_EPS = 1e-3
-
-
-# For code compatiblity in python-2 and python-3
-if sys.version_info >= (3,):
-    unicode = str
-    long = int
-=======
 # defined in lib/pbc/cell.h
 RCUT_EPS = 1e-3
 RCUT_MAX_CYCLE = 10
->>>>>>> d57f1d6c
 
 libpbc = _pbcintor.libpbc
 
@@ -452,151 +442,9 @@
         Ecut = np.log(fac * (Ecut*2)**(l-.5) + 1.) * 4*alpha
         Ecut = np.log(fac * (Ecut*2)**(l-.5) + 1.) * 4*alpha
     else:
-<<<<<<< HEAD
-        penalty = 0
-    return penalty
-
-def pgf_rcut(l, alpha, coeff, precision=INTEGRAL_PRECISION, r0=0, max_cycle=100):
-    '''
-    Estimate the cutoff radii of primitive Gaussian functions.
-    '''
-    log_c_by_prec= np.log(coeff / precision)
-    if np.all(l==0):
-        rcut = np.sqrt(log_c_by_prec / alpha)
-        return rcut
-
-    rmin = np.sqrt(.5 * l / alpha)
-    eps = min(rmin/10, RCUT_EPS)
-    rcut = np.maximum(r0, rmin+eps)
-    for i in range(max_cycle):
-        rcut_old = rcut
-        rcut = np.sqrt((l*np.log(rcut) + log_c_by_prec) / alpha)
-        if abs(rcut - rcut_old).max() < eps:
-            return rcut
-    warnings.warn("pgf_rcut did not converge")
-    return rcut
-
-def shell_rcut(cell, bas_id, precision=None, rcut=5.):
-    '''
-    Estimate the cutoff radius of a shell,
-    based on the cutoff radii of primitive Gaussian functions.
-    '''
-    if precision is None:
-        precision = cell.precision
-    l = cell.bas_angular(bas_id)
-    es = cell.bas_exp(bas_id)
-    cs = abs(cell._libcint_ctr_coeff(bas_id)).max(axis=1)
-    r = pgf_rcut(l, es, cs, precision, rcut)
-    return r.max()
-
-def _rcut_by_shells_c(cell, precision=None, rcut=5., return_pgf_radius=False):
-    '''
-    Compute shell radii and primitive gaussian function radii.
-    '''
-    # NOTE
-    # The internal implementation loops over all basis function shells,
-    # which can be optimized to loop over only the basis functions of
-    # each type of atoms.
-    if precision is None:
-        precision = cell.precision
-
-    bas = np.asarray(cell._bas, order='C')
-    env = np.asarray(cell._env, order='C')
-    nbas = len(bas)
-    shell_radius = np.empty((nbas,), order='C', dtype=float)
-    if return_pgf_radius:
-        nprim = bas[:,mole.NPRIM_OF].max()
-        # be careful that the unused memory blocks are not initialized
-        pgf_radius = np.empty((nbas,nprim), order='C', dtype=np.double)
-        ptr_pgf_radius = lib.ndarray_pointer_2d(pgf_radius)
-    else:
-        ptr_pgf_radius = lib.c_null_ptr()
-    func = getattr(libpbc, "rcut_by_shells", None)
-    try:
-        func(shell_radius.ctypes.data_as(ctypes.c_void_p),
-             ptr_pgf_radius,
-             bas.ctypes.data_as(ctypes.c_void_p),
-             env.ctypes.data_as(ctypes.c_void_p),
-             ctypes.c_int(nbas), ctypes.c_double(rcut),
-             ctypes.c_double(precision))
-    except Exception as e:
-        raise RuntimeError(f"Failed to get shell radii.\n{e}")
-    if return_pgf_radius:
-        return shell_radius, pgf_radius
-    return shell_radius
-
-def rcut_by_atom_types(cell, precision=None, rcut=5., atom_types=None):
-    if precision is None:
-        precision = cell.precision
-    if atom_types is None:
-        atom_types = mole.atom_types(cell._atom, cell._basis)
-
-    rcuts={}
-    for atom_symb, ia in atom_types.items():
-        atm_idx = ia[0]
-        rcuts[atom_symb] = []
-        for ib in range(len(cell._bas)):
-            idx = cell.bas_atom(ib)
-            if idx == atm_idx:
-                r = cell.shell_rcut(ib, precision=precision, rcut=rcut)
-                rcuts[atom_symb].append(r)
-    return rcuts
-
-def rcut_by_shells(cell, precision=None, rcut=5., return_pgf_radius=False):
-    if precision is None:
-        precision = cell.precision
-
-    # C code is much faster
-    return _rcut_by_shells_c(cell, precision=precision, rcut=rcut,
-                             return_pgf_radius=return_pgf_radius)
-
-    if len(cell._atom) != (np.unique(cell._bas[:,0]).max() + 1):
-        # possibly a concatenated cell, for which atom types are unknown
-        # in such case, compute rcut for each shell
-        return _rcut_by_shells_c(cell, precision, rcut)
-
-    atom_types = mole.atom_types(cell._atom, cell._basis)
-    rcuts = rcut_by_atom_types(cell, precision=precision, rcut=rcut,
-                               atom_types=atom_types)
-
-    out = np.empty([len(cell._bas),])
-    bas_atom_idx = cell._bas[:,0]
-    for symb, atm_idx in atom_types.items():
-        for ia in atm_idx:
-            out[np.where(bas_atom_idx == ia)[0]] = rcuts[symb]
-    return out
-
-def _estimate_ke_cutoff(alpha, l, c, precision=INTEGRAL_PRECISION, weight=1.):
-    '''Energy cutoff estimation based on cubic lattice'''
-    # This function estimates the energy cutoff for (ii|ii) type of electron
-    # repulsion integrals. The energy cutoff for nuclear attraction is larger
-    # than the energy cutoff for ERIs.  The estimated error is roughly
-    #     error ~ 64 pi^3 c^2 /((2l+1)!!(4a)^l) (2Ecut)^{l+.5} e^{-Ecut/4a}
-    # log_k0 = 3 + np.log(alpha) / 2
-    # l2fac2 = factorial2(l*2+1)
-    # log_rest = np.log(precision*l2fac2*(4*alpha)**l / (16*np.pi**2*c**2))
-    # Enuc_cut = 4*alpha * (log_k0*(2*l+1) - log_rest)
-    # Enuc_cut[Enuc_cut <= 0] = .5
-    # log_k0 = .5 * np.log(Ecut*2)
-    # Enuc_cut = 4*alpha * (log_k0*(2*l+1) - log_rest)
-    # Enuc_cut[Enuc_cut <= 0] = .5
-    #
-    # However, nuclear attraction can be evaluated with the trick of Ewald
-    # summation which largely reduces the requirements to the energy cutoff.
-    # In practice, the cutoff estimation for ERIs as below should be enough.
-    log_k0 = 3 + np.log(alpha) / 2
-    l2fac2 = factorial2(l*2+1)
-    log_rest = np.log(precision*l2fac2**2*(4*alpha)**(l*2+1) / (128*np.pi**4*c**4))
-    Ecut = 2*alpha * (log_k0*(4*l+3) - log_rest)
-    Ecut[Ecut <= 0] = .5
-    log_k0 = .5 * np.log(Ecut*2)
-    Ecut = 2*alpha * (log_k0*(4*l+3) - log_rest)
-    Ecut[Ecut <= 0] = .5
-=======
         theta = 1./(1./(4*alpha) + 1./(2*omega**2))
         Ecut = np.log(fac * (Ecut*2)**(l-.5) + 1.) * theta
         Ecut = np.log(fac * (Ecut*2)**(l-.5) + 1.) * theta
->>>>>>> d57f1d6c
     return Ecut
 
 def estimate_ke_cutoff(cell, precision=None):
@@ -732,34 +580,15 @@
             weights = np.einsum('i,k->ik', wxy, wz).reshape(-1)
 
     Gvbase = (rx, ry, rz)
-<<<<<<< HEAD
-    #Gv = np.dot(lib.cartesian_prod(Gvbase), b)
-
-    #NOTE mesh can be different from the input mesh
-    mesh = np.asarray([len(rx),len(ry),len(rz)], dtype=np.int32)
-=======
 
     #:Gv = np.dot(lib.cartesian_prod(Gvbase), b)
     # NOTE mesh can be different from the input mesh
     mesh = np.asarray((len(rx),len(ry),len(rz)), dtype=np.int32)
->>>>>>> d57f1d6c
     Gv = np.empty((*mesh,3), order='C', dtype=float)
     b = np.asarray(b, order='C')
     rx = np.asarray(rx, order='C')
     ry = np.asarray(ry, order='C')
     rz = np.asarray(rz, order='C')
-<<<<<<< HEAD
-    fn = getattr(libpbc, 'get_Gv', None)
-    try:
-        fn(Gv.ctypes.data_as(ctypes.c_void_p),
-           rx.ctypes.data_as(ctypes.c_void_p),
-           ry.ctypes.data_as(ctypes.c_void_p),
-           rz.ctypes.data_as(ctypes.c_void_p),
-           mesh.ctypes.data_as(ctypes.c_void_p),
-           b.ctypes.data_as(ctypes.c_void_p))
-    except Exception as e:
-        raise RuntimeError("Failed to get Gv. %s" % e)
-=======
     fn = libpbc.get_Gv
     fn(Gv.ctypes.data_as(ctypes.c_void_p),
        rx.ctypes.data_as(ctypes.c_void_p),
@@ -767,7 +596,6 @@
        rz.ctypes.data_as(ctypes.c_void_p),
        mesh.ctypes.data_as(ctypes.c_void_p),
        b.ctypes.data_as(ctypes.c_void_p))
->>>>>>> d57f1d6c
     Gv = Gv.reshape(-1, 3)
 
     # 1/cell.vol == det(b)/(2pi)^3
@@ -782,11 +610,7 @@
     #return np.hstack((0,rs,-rs[::-1])), np.hstack((0,ws,ws[::-1]))
     return np.hstack((rs,-rs[::-1])), np.hstack((ws,ws[::-1]))
 
-<<<<<<< HEAD
-def get_SI(cell, Gv=None, atmlst=None):
-=======
 def get_SI(cell, Gv=None, mesh=None, atmlst=None):
->>>>>>> d57f1d6c
     '''Calculate the structure factor (0D, 1D, 2D, 3D) for all atoms; see MH (3.34).
 
     Args:
@@ -795,11 +619,7 @@
         Gv : (N,3) array
             G vectors
 
-<<<<<<< HEAD
-        atmlst : list of ints
-=======
         atmlst : list of ints, optional
->>>>>>> d57f1d6c
             Indices of atoms for which the structure factors are computed.
 
     Returns:
@@ -807,20 +627,12 @@
             The structure factor for each atom at each G-vector.
     '''
     coords = cell.atom_coords()
-<<<<<<< HEAD
-    if atmlst:
-        coords = coords[np.asarray(atmlst)]
-    ngrids = np.prod(cell.mesh)
-    if Gv is None or Gv.shape[0] == ngrids:
-        basex, basey, basez = cell.get_Gv_weights(cell.mesh)[1]
-=======
     if atmlst is not None:
         coords = coords[np.asarray(atmlst)]
     if Gv is None:
         if mesh is None:
             mesh = cell.mesh
         basex, basey, basez = cell.get_Gv_weights(mesh)[1]
->>>>>>> d57f1d6c
         b = cell.reciprocal_vectors()
         rb = np.dot(coords, b.T)
         SIx = np.exp(-1j*np.einsum('z,g->zg', rb[:,0], basex))
@@ -830,20 +642,7 @@
         natm = coords.shape[0]
         SI = SI.reshape(natm, -1)
     else:
-        #SI = np.exp(-1j*lib.dot(coords, Gv.T))
-        fn = getattr(libpbc, 'get_SI', None)
-        natm = coords.shape[0]
-        ngrids = Gv.shape[0]
-        SI = np.empty((natm, ngrids), order='C', dtype=np.complex128)
-        coords = np.asarray(coords, order='C', dtype=np.double)
-        Gv = np.asarray(Gv, order='C', dtype=np.double)
-        try:
-            fn(SI.ctypes.data_as(ctypes.c_void_p),
-               coords.ctypes.data_as(ctypes.c_void_p),
-               Gv.ctypes.data_as(ctypes.c_void_p),
-               ctypes.c_int(natm), ctypes.c_int(ngrids))
-        except Exception as e:
-            raise RuntimeError("Failed to get structure factor. %s" % e)
+        SI = np.exp(-1j*np.dot(coords, Gv.T))
     return SI
 
 def get_ewald_params(cell, precision=None, mesh=None):
@@ -947,8 +746,7 @@
     #   ZS_I(G) = \sum_a Z_a exp (i G.R_a)
 
     Gv, Gvbase, weights = cell.get_Gv_weights(mesh)
-    #absG2 = np.einsum('gi,gi->g', Gv, Gv)
-    absG2 = lib.multiply_sum(Gv, Gv, axis=1)
+    absG2 = np.einsum('gi,gi->g', Gv, Gv)
     absG2[absG2==0] = 1e200
 
     if cell.dimension != 2 or cell.low_dim_ft_type == 'inf_vacuum':
@@ -956,16 +754,6 @@
         # have relatively large error
         coulG = 4*np.pi / absG2
         coulG *= weights
-<<<<<<< HEAD
-        ngrids = len(Gv)
-        ZSI = np.empty((ngrids,), dtype=np.complex128)
-        mem_avail = cell.max_memory - lib.current_memory()[0]
-        blksize = min(ngrids, max(mesh[2], int((mem_avail*1e6 - cell.natm*24)/((3+cell.natm*2)*8))))
-        for ig0 in range(0, ngrids, blksize):
-            ig1 = min(ngrids, ig0+blksize)
-            ZSI[ig0:ig1] = lib.einsum("i,ij->j", chargs, cell.get_SI(Gv[ig0:ig1]))
-        #ZSI = np.einsum("i,ij->j", chargs, cell.get_SI(Gv))
-=======
 
         #:ZSI = np.einsum('i,ij->j', chargs, cell.get_SI(Gv))
         ngrids = len(Gv)
@@ -976,7 +764,6 @@
         for ig0, ig1 in lib.prange(0, ngrids, blksize):
             np.einsum('i,ij->j', chargs, cell.get_SI(Gv[ig0:ig1]), out=ZSI[ig0:ig1])
 
->>>>>>> d57f1d6c
         ZexpG2 = ZSI * np.exp(-absG2/(4*ew_eta**2))
         ewg = .5 * np.einsum('i,i,i', ZSI.conj(), ZexpG2, coulG).real
 
@@ -1254,15 +1041,6 @@
             infinity vacuum (inf_vacuum) or truncated Coulomb potential
             (analytic_2d_1). Unless explicitly specified, analytic_2d_1 is
             used for 2D system and inf_vacuum is assumed for 1D and 0D.
-<<<<<<< HEAD
-        rcut_by_shell_radius : bool
-            If True, radius cutoff is determined by shell radius;
-            otherwise, it is determined by overlap integral.
-            Default value is False;
-        use_particle_mesh_ewald : bool
-            If True, use particle mesh ewald to compute nuclear repulsion.
-            Default value is False, meaning using classical ewald summation.
-=======
         use_loose_rcut : bool
             If set to True, a loose `rcut` determined by shell radius is used,
             which is usually accurate enough for pure DFT calculations;
@@ -1271,7 +1049,6 @@
         use_particle_mesh_ewald : bool
             If set to True, use particle-mesh Ewald to compute the nuclear repulsion.
             Default value is False, meaning to use classical Ewald summation.
->>>>>>> d57f1d6c
         space_group_symmetry : bool
             Whether to consider space group symmetry. Default is False.
         symmorphic : bool
@@ -1315,11 +1092,7 @@
         #       density-fitting class.  This determines how the ewald produces
         #       its energy.
         self.low_dim_ft_type = None
-<<<<<<< HEAD
-        self.rcut_by_shell_radius = False
-=======
         self.use_loose_rcut = False
->>>>>>> d57f1d6c
         self.use_particle_mesh_ewald = False
         self.space_group_symmetry = False
         self.symmorphic = False
@@ -1495,16 +1268,9 @@
 #Note: Exculde dump_input, parse_arg, basis from kwargs to avoid parsing twice
     def build(self, dump_input=True, parse_arg=mole.ARGPARSE,
               a=None, mesh=None, ke_cutoff=None, precision=None, nimgs=None,
-<<<<<<< HEAD
-              pseudo=None, basis=None, h=None, dimension=None, rcut= None,
-              ecp=None, low_dim_ft_type=None,
-              space_group_symmetry=None, symmorphic=None,
-              rcut_by_shell_radius=None, use_particle_mesh_ewald=None,
-=======
               h=None, dimension=None, rcut= None, low_dim_ft_type=None,
               space_group_symmetry=None, symmorphic=None,
               use_loose_rcut=None, use_particle_mesh_ewald=None,
->>>>>>> d57f1d6c
               *args, **kwargs):
         '''Setup Mole molecule and Cell and initialize some control parameters.
         Whenever you change the value of the attributes of :class:`Cell`,
@@ -1556,13 +1322,8 @@
         if rcut is not None: self.rcut = rcut
         if ke_cutoff is not None: self.ke_cutoff = ke_cutoff
         if low_dim_ft_type is not None: self.low_dim_ft_type = low_dim_ft_type
-<<<<<<< HEAD
-        if rcut_by_shell_radius is not None:
-            self.rcut_by_shell_radius = rcut_by_shell_radius
-=======
         if use_loose_rcut is not None:
             self.use_loose_rcut = use_loose_rcut
->>>>>>> d57f1d6c
         if use_particle_mesh_ewald is not None:
             self.use_particle_mesh_ewald = use_particle_mesh_ewald
         if space_group_symmetry is not None:
@@ -1654,10 +1415,7 @@
             return self
 
         if self.rcut is None or self._rcut_from_build:
-            if not self.rcut_by_shell_radius:
-                self._rcut = estimate_rcut(self, self.precision)
-            else:
-                self._rcut = max(0, rcut_by_shells(self).max())
+            self._rcut = estimate_rcut(self, self.precision)
             self._rcut_from_build = True
 
         _a = self.lattice_vectors()
@@ -1909,11 +1667,6 @@
         return self
 
     bas_rcut = bas_rcut
-<<<<<<< HEAD
-    shell_rcut = shell_rcut
-    rcut_by_atom_types = rcut_by_atom_types
-=======
->>>>>>> d57f1d6c
     rcut_by_shells = rcut_by_shells
 
     get_lattice_Ls = pbctools.get_lattice_Ls
