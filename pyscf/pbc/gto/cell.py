#!/usr/bin/env python
# Copyright 2014-2021 The PySCF Developers. All Rights Reserved.
#
# Licensed under the Apache License, Version 2.0 (the "License");
# you may not use this file except in compliance with the License.
# You may obtain a copy of the License at
#
#     http://www.apache.org/licenses/LICENSE-2.0
#
# Unless required by applicable law or agreed to in writing, software
# distributed under the License is distributed on an "AS IS" BASIS,
# WITHOUT WARRANTIES OR CONDITIONS OF ANY KIND, either express or implied.
# See the License for the specific language governing permissions and
# limitations under the License.
#
# Author: Qiming Sun <osirpt.sun@gmail.com>
#         Timothy Berkelbach <tim.berkelbach@gmail.com>
#

import sys
import json
import ctypes
import warnings
import numpy as np
import scipy.linalg
try:
    from scipy.special import factorial2
except ImportError:
    from scipy.misc import factorial2
from scipy.special import erf, erfc
import scipy.optimize
import pyscf.lib.parameters as param
from pyscf import lib
from pyscf.dft import radi
from pyscf.lib import logger
from pyscf.gto import mole
from pyscf.gto import moleintor
from pyscf.gto.mole import (_symbol, _rm_digit, _atom_symbol, _std_symbol,
                            _std_symbol_without_ghost, charge, is_ghost_atom, is_au) # noqa
from pyscf.gto.mole import conc_env, uncontract
from pyscf.pbc.gto import basis
from pyscf.pbc.gto import pseudo
from pyscf.pbc.gto import _pbcintor
from pyscf.pbc.gto.eval_gto import eval_gto as pbc_eval_gto
from pyscf.pbc.tools import pbc as pbctools
from pyscf.gto.basis import ALIAS as MOLE_ALIAS
from pyscf.pbc.lib import kpts as libkpts
from pyscf import __config__

INTEGRAL_PRECISION = getattr(__config__, 'pbc_gto_cell_Cell_precision', 1e-8)
WRAP_AROUND = getattr(__config__, 'pbc_gto_cell_make_kpts_wrap_around', False)
WITH_GAMMA = getattr(__config__, 'pbc_gto_cell_make_kpts_with_gamma', True)
EXP_DELIMITER = getattr(__config__, 'pbc_gto_cell_split_basis_exp_delimiter',
                        [1.0, 0.5, 0.25, 0.1, 0])
RCUT_EPS = 1e-3


# For code compatiblity in python-2 and python-3
if sys.version_info >= (3,):
    unicode = str
    long = int

libpbc = _pbcintor.libpbc

def M(**kwargs):
    r'''This is a shortcut to build up Cell object.

    Examples:

    >>> from pyscf.pbc import gto
    >>> cell = gto.M(a=numpy.eye(3)*4, atom='He 1 1 1', basis='6-31g')
    '''
    cell = Cell()
    cell.build(**kwargs)
    return cell
C = M


def format_pseudo(pseudo_tab):
    r'''Convert the input :attr:`Cell.pseudo` (dict) to the internal data format::

       { atom: ( (nelec_s, nele_p, nelec_d, ...),
                rloc, nexp, (cexp_1, cexp_2, ..., cexp_nexp),
                nproj_types,
                (r1, nproj1, ( (hproj1[1,1], hproj1[1,2], ..., hproj1[1,nproj1]),
                               (hproj1[2,1], hproj1[2,2], ..., hproj1[2,nproj1]),
                               ...
                               (hproj1[nproj1,1], hproj1[nproj1,2], ...        ) )),
                (r2, nproj2, ( (hproj2[1,1], hproj2[1,2], ..., hproj2[1,nproj1]),
                ... ) )
                )
        ... }

    Args:
        pseudo_tab : dict
            Similar to :attr:`Cell.pseudo` (a dict), it **cannot** be a str

    Returns:
        Formatted :attr:`~Cell.pseudo`

    Examples:

    >>> pbc.format_pseudo({'H':'gth-blyp', 'He': 'gth-pade'})
    {'H': [[1],
        0.2, 2, [-4.19596147, 0.73049821], 0],
     'He': [[2],
        0.2, 2, [-9.1120234, 1.69836797], 0]}
    '''
    fmt_pseudo = {}
    for atom, atom_pp in pseudo_tab.items():
        symb = _symbol(atom)

        if isinstance(atom_pp, (str, unicode)):
            stdsymb = _std_symbol_without_ghost(symb)
            fmt_pseudo[symb] = pseudo.load(str(atom_pp), stdsymb)
        else:
            fmt_pseudo[symb] = atom_pp
    return fmt_pseudo

def make_pseudo_env(cell, _atm, _pseudo, pre_env=[]):
    for ia, atom in enumerate(cell._atom):
        symb = atom[0]
        if symb in _pseudo and _atm[ia,0] != 0:  # pass ghost atoms.
            _atm[ia,0] = sum(_pseudo[symb][0])
    _pseudobas = None
    return _atm, _pseudobas, pre_env

def format_basis(basis_tab):
    '''Convert the input :attr:`Cell.basis` to the internal data format::

      { atom: (l, kappa, ((-exp, c_1, c_2, ..), nprim, nctr, ptr-exps, ptr-contraction-coeff)), ... }

    Args:
        basis_tab : dict
            Similar to :attr:`Cell.basis`, it **cannot** be a str

    Returns:
        Formated :attr:`~Cell.basis`

    Examples:

    >>> pbc.format_basis({'H':'gth-szv'})
    {'H': [[0,
        (8.3744350009, -0.0283380461),
        (1.8058681460, -0.1333810052),
        (0.4852528328, -0.3995676063),
        (0.1658236932, -0.5531027541)]]}
    '''
    def convert(basis_name, symb):
        if basis_name.lower().startswith('unc'):
            return uncontract(basis.load(basis_name[3:], symb))
        else:
            return basis.load(basis_name, symb)

    fmt_basis = {}
    for atom, atom_basis in basis_tab.items():
        symb = _atom_symbol(atom)
        stdsymb = _std_symbol_without_ghost(symb)

        if isinstance(atom_basis, (str, unicode)):
            if 'gth' in atom_basis:
                bset = convert(str(atom_basis), stdsymb)
            else:
                bset = atom_basis
        else:
            bset = []
            for rawb in atom_basis:
                if isinstance(rawb, (str, unicode)) and 'gth' in rawb:
                    bset.append(convert(str(rawb), stdsymb))
                else:
                    bset.append(rawb)
        fmt_basis[symb] = bset
    return mole.format_basis(fmt_basis)

def copy(cell):
    '''Deepcopy of the given :class:`Cell` object
    '''
    import copy
    newcell = mole.copy(cell)
    newcell._pseudo = copy.deepcopy(cell._pseudo)
    return newcell

def pack(cell):
    '''Pack the input args of :class:`Cell` to a dict, which can be serialized
    with :mod:`pickle`
    '''
    cldic = mole.pack(cell)
    cldic['a'] = cell.a
    cldic['precision'] = cell.precision
    cldic['pseudo'] = cell.pseudo
    cldic['ke_cutoff'] = cell.ke_cutoff
    cldic['exp_to_discard'] = cell.exp_to_discard
    cldic['_mesh'] = cell._mesh
    cldic['_rcut'] = cell._rcut
    cldic['dimension'] = cell.dimension
    cldic['low_dim_ft_type'] = cell.low_dim_ft_type
    return cldic

def unpack(celldic):
    '''Convert the packed dict to a :class:`Cell` object, to generate the
    input arguments for :class:`Cell` object.
    '''
    cl = Cell()
    cl.__dict__.update(celldic)
    return cl


def dumps(cell):
    '''Serialize Cell object to a JSON formatted str.
    '''
    exclude_keys = set(('output', 'stdout', '_keys', 'symm_orb', 'irrep_id', 'irrep_name'))

    celldic = dict(cell.__dict__)
    for k in exclude_keys:
        if k in celldic:
            del (celldic[k])
    for k in celldic:
        if isinstance(celldic[k], np.ndarray):
            celldic[k] = celldic[k].tolist()
    celldic['atom'] = repr(cell.atom)
    celldic['basis']= repr(cell.basis)
    celldic['pseudo'] = repr(cell.pseudo)
    celldic['ecp'] = repr(cell.ecp)

    try:
        return json.dumps(celldic)
    except TypeError:
        def skip_value(dic):
            dic1 = {}
            for k,v in dic.items():
                if (v is None or
                    isinstance(v, (str, unicode, bool, int, long, float))):
                    dic1[k] = v
                elif isinstance(v, (list, tuple)):
                    dic1[k] = v   # Should I recursively skip_vaule?
                elif isinstance(v, set):
                    dic1[k] = list(v)
                elif isinstance(v, dict):
                    dic1[k] = skip_value(v)
                else:
                    msg =('Function cell.dumps drops attribute %s because '
                          'it is not JSON-serializable' % k)
                    warnings.warn(msg)
            return dic1
        return json.dumps(skip_value(celldic), skipkeys=True)

def loads(cellstr):
    '''Deserialize a str containing a JSON document to a Cell object.
    '''
    from numpy import array  # noqa
    celldic = json.loads(cellstr)
    if sys.version_info < (3,):
        # Convert to utf8 because JSON loads fucntion returns unicode.
        def byteify(inp):
            if isinstance(inp, dict):
                return dict([(byteify(k), byteify(v)) for k, v in inp.iteritems()])
            elif isinstance(inp, (tuple, list)):
                return [byteify(x) for x in inp]
            elif isinstance(inp, unicode):
                return inp.encode('utf-8')
            else:
                return inp
        celldic = byteify(celldic)
    cell = Cell()
    cell.__dict__.update(celldic)
    cell.atom = eval(cell.atom)
    cell.basis = eval(cell.basis)
    cell.pseudo = eval(cell.pseudo)
    cell.ecp = eval(cell.ecp)
    cell._atm = np.array(cell._atm, dtype=np.int32)
    cell._bas = np.array(cell._bas, dtype=np.int32)
    cell._env = np.array(cell._env, dtype=np.double)
    cell._ecpbas = np.array(cell._ecpbas, dtype=np.int32)

    return cell

def conc_cell(cell1, cell2):
    '''Concatenate two Cell objects.
    '''
    cell3 = Cell()
    cell3._atm, cell3._bas, cell3._env = \
            conc_env(cell1._atm, cell1._bas, cell1._env,
                     cell2._atm, cell2._bas, cell2._env)
    off = len(cell1._env)
    natm_off = len(cell1._atm)
    if len(cell2._ecpbas) == 0:
        cell3._ecpbas = cell1._ecpbas
    else:
        ecpbas2 = np.copy(cell2._ecpbas)
        ecpbas2[:,mole.ATOM_OF  ] += natm_off
        ecpbas2[:,mole.PTR_EXP  ] += off
        ecpbas2[:,mole.PTR_COEFF] += off
        if len(cell1._ecpbas) == 0:
            cell3._ecpbas = ecpbas2
        else:
            cell3._ecpbas = np.vstack((cell1._ecpbas, ecpbas2))

    cell3.verbose = cell1.verbose
    cell3.output = cell1.output
    cell3.max_memory = cell1.max_memory
    cell3.charge = cell1.charge + cell2.charge
    cell3.spin = cell1.spin + cell2.spin
    cell3.cart = cell1.cart and cell2.cart
    cell3._atom = cell1._atom + cell2._atom
    cell3.unit = cell1.unit
    cell3._basis = dict(cell2._basis)
    cell3._basis.update(cell1._basis)
    # Whether to update the lattice_vectors?
    cell3.a = cell1.a
    cell3.mesh = np.max((cell1.mesh, cell2.mesh), axis=0)

    ke_cutoff1 = cell1.ke_cutoff
    ke_cutoff2 = cell2.ke_cutoff
    if ke_cutoff1 is None and ke_cutoff2 is None:
        cell3.ke_cutoff = None
    else:
        if ke_cutoff1 is None:
            ke_cutoff1 = estimate_ke_cutoff(cell1, cell1.precision)
        if ke_cutoff2 is None:
            ke_cutoff2 = estimate_ke_cutoff(cell2, cell2.precision)
        cell3.ke_cutoff = max(ke_cutoff1, ke_cutoff2)

    cell3.precision = min(cell1.precision, cell2.precision)
    cell3.dimension = max(cell1.dimension, cell2.dimension)
    cell3.low_dim_ft_type = cell1.low_dim_ft_type or cell2.low_dim_ft_type
    cell3.rcut = max(cell1.rcut, cell2.rcut)

    cell3._pseudo.update(cell1._pseudo)
    cell3._pseudo.update(cell2._pseudo)
    cell3._ecp.update(cell1._ecp)
    cell3._ecp.update(cell2._ecp)

    cell3.nucprop.update(cell1.nucprop)
    cell3.nucprop.update(cell2.nucprop)

    if not cell1._built:
        logger.warn(cell1, 'Warning: intor envs of %s not initialized.', cell1)
    if not cell2._built:
        logger.warn(cell2, 'Warning: intor envs of %s not initialized.', cell2)
    cell3._built = cell1._built or cell2._built
    return cell3

def intor_cross(intor, cell1, cell2, comp=None, hermi=0, kpts=None, kpt=None,
                shls_slice=None, **kwargs):
    r'''1-electron integrals from two cells like

    .. math::

        \langle \mu | intor | \nu \rangle, \mu \in cell1, \nu \in cell2
    '''
    import copy
    intor, comp = moleintor._get_intor_and_comp(cell1._add_suffix(intor), comp)

    if kpts is None:
        if kpt is not None:
            kpts_lst = np.reshape(kpt, (1,3))
        else:
            kpts_lst = np.zeros((1,3))
    else:
        kpts_lst = np.reshape(kpts, (-1,3))
    nkpts = len(kpts_lst)

    pcell = copy.copy(cell1)
    pcell.precision = min(cell1.precision, cell2.precision)
    pcell._atm, pcell._bas, pcell._env = \
            atm, bas, env = conc_env(cell1._atm, cell1._bas, cell1._env,
                                     cell2._atm, cell2._bas, cell2._env)
    if shls_slice is None:
        shls_slice = (0, cell1.nbas, 0, cell2.nbas)
    i0, i1, j0, j1 = shls_slice[:4]
    j0 += cell1.nbas
    j1 += cell1.nbas
    ao_loc = moleintor.make_loc(bas, intor)
    ni = ao_loc[i1] - ao_loc[i0]
    nj = ao_loc[j1] - ao_loc[j0]
    out = np.empty((nkpts,comp,ni,nj), dtype=np.complex128)

    if hermi == 0:
        aosym = 's1'
    else:
        aosym = 's2'
    fill = getattr(libpbc, 'PBCnr2c_fill_k'+aosym)
    fintor = getattr(moleintor.libcgto, intor)
    cintopt = lib.c_null_ptr()

    rcut = max(cell1.rcut, cell2.rcut)
    if cell1.dimension < 2 or cell1.low_dim_ft_type == 'inf_vacuum':
        Ls = cell1.get_lattice_Ls(rcut=rcut, dimension=cell1.dimension)
    else:
        Ls = cell1.get_lattice_Ls(rcut=rcut, dimension=3)
    expkL = np.asarray(np.exp(1j*np.dot(kpts_lst, Ls.T)), order='C')
    drv = libpbc.PBCnr2c_drv

    kderiv = kwargs.get('kderiv', 0)
    if kderiv > 0:
        hermi = 0
        aosym = 's1'
        mat = np.empty((nkpts,(3**kderiv)*comp,ni,nj), dtype=np.complex128)
        if kderiv == 1:
            fac = 1j * lib.einsum('kl,lx->xkl', expkL, Ls)
        elif kderiv == 2:
            fac = -lib.einsum('kl,lx,ly->xykl', expkL, Ls, Ls).reshape(-1,nkpts,len(Ls))
        else:
            raise NotImplementedError

        for x in range(fac.shape[0]):
            facx = np.asarray(fac[x], order='C')
            drv(fintor, fill, out.ctypes.data_as(ctypes.c_void_p),
                ctypes.c_int(nkpts), ctypes.c_int(comp), ctypes.c_int(len(Ls)),
                Ls.ctypes.data_as(ctypes.c_void_p),
                facx.ctypes.data_as(ctypes.c_void_p),
                (ctypes.c_int*4)(i0, i1, j0, j1),
                ao_loc.ctypes.data_as(ctypes.c_void_p), cintopt,
                atm.ctypes.data_as(ctypes.c_void_p), ctypes.c_int(pcell.natm),
                bas.ctypes.data_as(ctypes.c_void_p), ctypes.c_int(pcell.nbas),
                env.ctypes.data_as(ctypes.c_void_p), ctypes.c_int(env.size))

            for k, kpt in enumerate(kpts_lst):
                v = out[k]
                if hermi != 0:
                    for ic in range(comp):
                        lib.hermi_triu(v[ic], hermi=hermi, inplace=True)
                mat[k, x*comp:(x+1)*comp] = v.copy()
        return mat

    drv(fintor, fill, out.ctypes.data_as(ctypes.c_void_p),
        ctypes.c_int(nkpts), ctypes.c_int(comp), ctypes.c_int(len(Ls)),
        Ls.ctypes.data_as(ctypes.c_void_p),
        expkL.ctypes.data_as(ctypes.c_void_p),
        (ctypes.c_int*4)(i0, i1, j0, j1),
        ao_loc.ctypes.data_as(ctypes.c_void_p), cintopt,
        atm.ctypes.data_as(ctypes.c_void_p), ctypes.c_int(pcell.natm),
        bas.ctypes.data_as(ctypes.c_void_p), ctypes.c_int(pcell.nbas),
        env.ctypes.data_as(ctypes.c_void_p), ctypes.c_int(env.size))

    mat = []
    for k, kpt in enumerate(kpts_lst):
        v = out[k]
        if hermi != 0:
            for ic in range(comp):
                lib.hermi_triu(v[ic], hermi=hermi, inplace=True)
        if comp == 1:
            v = v[0]
        if abs(kpt).sum() < 1e-9:  # gamma_point
            v = v.real
        mat.append(v)

    if kpts is None or np.shape(kpts) == (3,):  # A single k-point
        mat = mat[0]
    return mat


def get_nimgs(cell, precision=None):
    r'''Choose number of basis function images in lattice sums
    to include for given precision in overlap, using

    precision ~ \int r^l e^{-\alpha r^2} (r-rcut)^l e^{-\alpha (r-rcut)^2}
    ~ (rcut^2/(2\alpha))^l e^{\alpha/2 rcut^2}

    where \alpha is the smallest exponent in the basis. Note
    that assumes an isolated exponent in the middle of the box, so
    it adds one additional lattice vector to be safe.
    '''
    if precision is None:
        precision = cell.precision

    # nimgs determines the supercell size
    rcut = estimate_rcut(cell, precision)
    nimgs = cell.get_bounding_sphere(rcut)
    return nimgs

def _estimate_rcut(alpha, l, c, precision=INTEGRAL_PRECISION):
    '''rcut based on the overlap integrals. This estimation is too conservative
    in many cases. A possible replacement can be the value of the basis
    function at rcut ~ c*r^(l+2)*exp(-alpha*r^2) < precision'''
    r0 = 20
    # lattice_sum_penalty is the factor in terms of lattice sum in overlap
    # integrals
    lattice_sum_penalty = 4 * np.pi * r0 / alpha
    C = c**2*(2*l+1)*alpha / precision * lattice_sum_penalty
    # +1. to ensure np.log returning positive value
    r0 = np.sqrt(2.*np.log(C*(r0**2*alpha)**(l+1)+1.) / alpha)
    rcut = np.sqrt(2.*np.log(C*(r0**2*alpha)**(l+1)+1.) / alpha)
    return rcut

def bas_rcut(cell, bas_id, precision=INTEGRAL_PRECISION):
    r'''Estimate the largest distance between the function and its image to
    reach the precision in overlap

    precision ~ \int g(r-0) g(r-Rcut)
    '''
    l = cell.bas_angular(bas_id)
    es = cell.bas_exp(bas_id)
    cs = abs(cell.bas_ctr_coeff(bas_id)).max(axis=1)
    rcut = _estimate_rcut(es, l, cs, precision)
    return rcut.max()

def estimate_rcut(cell, precision=INTEGRAL_PRECISION):
    '''Lattice-sum cutoff for the entire system'''
    rcut = [cell.bas_rcut(ib, precision) for ib in range(cell.nbas)]
    if rcut:
        rcut_max = max(rcut)
    else:
        rcut_max = 0
    return rcut_max

def _rcut_penalty(cell):
    '''Basis near the boundary of a cell may be closed to basis near the
    boundary of the neighbour image. Use a penalty for this when calling
    estimate_rcut
    '''
    a = cell.lattice_vectors()
    if cell.dimension == 3:
        vol = np.linalg.det(a)
        penalty = vol ** (1./3) * 3**.5
    elif cell.dimension == 2:
        area = np.linalg.norm(np.cross(a[0], a[1]))
        penalty = area ** .5 * 2**.5
    elif cell.dimension == 1:
        penalty = np.linalg.norm(a[0])
    else:
        penalty = 0
    return penalty

def pgf_rcut(l, alpha, coeff, precision=INTEGRAL_PRECISION, r0=0, max_cycle=100):
    '''
    Estimate the cutoff radii of primitive Gaussian functions.
    '''
    log_c_by_prec= np.log(coeff / precision)
    if np.all(l==0):
        rcut = np.sqrt(log_c_by_prec / alpha)
        return rcut

    rmin = np.sqrt(.5 * l / alpha)
    eps = min(rmin/10, RCUT_EPS)
    rcut = np.maximum(r0, rmin+eps)
    for i in range(max_cycle):
        rcut_old = rcut
        rcut = np.sqrt((l*np.log(rcut) + log_c_by_prec) / alpha)
        if abs(rcut - rcut_old).max() < eps:
            return rcut
    warnings.warn("pgf_rcut did not converge")
    return rcut

def shell_rcut(cell, bas_id, precision=None, rcut=5.):
    '''
    Estimate the cutoff radius of a shell,
    based on the cutoff radii of primitive Gaussian functions.
    '''
    if precision is None:
        precision = cell.precision
    l = cell.bas_angular(bas_id)
    es = cell.bas_exp(bas_id)
    cs = abs(cell._libcint_ctr_coeff(bas_id)).max(axis=1)
    r = pgf_rcut(l, es, cs, precision, rcut)
    return r.max()

def _rcut_by_shells_c(cell, precision=None, rcut=5., return_pgf_radius=False):
    '''
    Compute shell radii and primitive gaussian function radii.
    '''
    # NOTE
    # The internal implementation loops over all basis function shells,
    # which can be optimized to loop over only the basis functions of
    # each type of atoms.
    if precision is None:
        precision = cell.precision

    bas = np.asarray(cell._bas, order='C')
    env = np.asarray(cell._env, order='C')
    nbas = len(bas)
    shell_radius = np.empty((nbas,), order='C', dtype=float)
    if return_pgf_radius:
        nprim = bas[:,mole.NPRIM_OF].max()
        # be careful that the unused memory blocks are not initialized
        pgf_radius = np.empty((nbas,nprim), order='C', dtype=np.double)
        ptr_pgf_radius = lib.ndarray_pointer_2d(pgf_radius)
    else:
        ptr_pgf_radius = lib.c_null_ptr()
    func = getattr(libpbc, "rcut_by_shells", None)
    try:
        func(shell_radius.ctypes.data_as(ctypes.c_void_p),
             ptr_pgf_radius,
             bas.ctypes.data_as(ctypes.c_void_p),
             env.ctypes.data_as(ctypes.c_void_p),
             ctypes.c_int(nbas), ctypes.c_double(rcut),
             ctypes.c_double(precision))
    except Exception as e:
        raise RuntimeError(f"Failed to get shell radii.\n{e}")
    if return_pgf_radius:
        return shell_radius, pgf_radius
    return shell_radius

def rcut_by_atom_types(cell, precision=None, rcut=5., atom_types=None):
    if precision is None:
        precision = cell.precision
    if atom_types is None:
        atom_types = mole.atom_types(cell._atom, cell._basis)

    rcuts={}
    for atom_symb, ia in atom_types.items():
        atm_idx = ia[0]
        rcuts[atom_symb] = []
        for ib in range(len(cell._bas)):
            idx = cell.bas_atom(ib)
            if idx == atm_idx:
                r = cell.shell_rcut(ib, precision=precision, rcut=rcut)
                rcuts[atom_symb].append(r)
    return rcuts

def rcut_by_shells(cell, precision=None, rcut=5., return_pgf_radius=False):
    if precision is None:
        precision = cell.precision

    # C code is much faster
    return _rcut_by_shells_c(cell, precision=precision, rcut=rcut,
                             return_pgf_radius=return_pgf_radius)

    if len(cell._atom) != (np.unique(cell._bas[:,0]).max() + 1):
        # possibly a concatenated cell, for which atom types are unknown
        # in such case, compute rcut for each shell
        return _rcut_by_shells_c(cell, precision, rcut)

    atom_types = mole.atom_types(cell._atom, cell._basis)
    rcuts = rcut_by_atom_types(cell, precision=precision, rcut=rcut,
                               atom_types=atom_types)

    out = np.empty([len(cell._bas),])
    bas_atom_idx = cell._bas[:,0]
    for symb, atm_idx in atom_types.items():
        for ia in atm_idx:
            out[np.where(bas_atom_idx == ia)[0]] = rcuts[symb]
    return out

def _estimate_ke_cutoff(alpha, l, c, precision=INTEGRAL_PRECISION, weight=1.):
    '''Energy cutoff estimation based on cubic lattice'''
    # This function estimates the energy cutoff for (ii|ii) type of electron
    # repulsion integrals. The energy cutoff for nuclear attraction is larger
    # than the energy cutoff for ERIs.  The estimated error is roughly
    #     error ~ 64 pi^3 c^2 /((2l+1)!!(4a)^l) (2Ecut)^{l+.5} e^{-Ecut/4a}
    # log_k0 = 3 + np.log(alpha) / 2
    # l2fac2 = factorial2(l*2+1)
    # log_rest = np.log(precision*l2fac2*(4*alpha)**l / (16*np.pi**2*c**2))
    # Enuc_cut = 4*alpha * (log_k0*(2*l+1) - log_rest)
    # Enuc_cut[Enuc_cut <= 0] = .5
    # log_k0 = .5 * np.log(Ecut*2)
    # Enuc_cut = 4*alpha * (log_k0*(2*l+1) - log_rest)
    # Enuc_cut[Enuc_cut <= 0] = .5
    #
    # However, nuclear attraction can be evaluated with the trick of Ewald
    # summation which largely reduces the requirements to the energy cutoff.
    # In practice, the cutoff estimation for ERIs as below should be enough.
    log_k0 = 3 + np.log(alpha) / 2
    l2fac2 = factorial2(l*2+1)
    log_rest = np.log(precision*l2fac2**2*(4*alpha)**(l*2+1) / (128*np.pi**4*c**4))
    Ecut = 2*alpha * (log_k0*(4*l+3) - log_rest)
    Ecut[Ecut <= 0] = .5
    log_k0 = .5 * np.log(Ecut*2)
    Ecut = 2*alpha * (log_k0*(4*l+3) - log_rest)
    Ecut[Ecut <= 0] = .5
    return Ecut

def estimate_ke_cutoff(cell, precision=INTEGRAL_PRECISION):
    '''Energy cutoff estimation for the entire system'''
    Ecut_max = 0
    for i in range(cell.nbas):
        l = cell.bas_angular(i)
        es = cell.bas_exp(i)
        cs = abs(cell.bas_ctr_coeff(i)).max(axis=1)
        ke_guess = _estimate_ke_cutoff(es, l, cs, precision)
        Ecut_max = max(Ecut_max, ke_guess.max())
    return Ecut_max

def error_for_ke_cutoff(cell, ke_cutoff):
    kmax = np.sqrt(ke_cutoff*2)
    errmax = 0
    for i in range(cell.nbas):
        l = cell.bas_angular(i)
        es = cell.bas_exp(i)
        cs = abs(cell.bas_ctr_coeff(i)).max(axis=1)
        fac = (256*np.pi**4*cs**4 * factorial2(l*4+3)
               / factorial2(l*2+1)**2)
        efac = np.exp(-ke_cutoff/(2*es))
        err1 = .5*fac/(4*es)**(2*l+1) * kmax**(4*l+3) * efac
        errmax = max(errmax, err1.max())
        if np.any(ke_cutoff < 5*es):
            err2 = (1.41*efac+2.51)*fac/(4*es)**(2*l+2) * kmax**(4*l+5)
            errmax = max(errmax, err2[ke_cutoff<5*es].max())
        if np.any(ke_cutoff < es):
            err2 = (1.41*efac+2.51)*fac/2**(2*l+2) * np.sqrt(2*es)
            errmax = max(errmax, err2[ke_cutoff<es].max())
    return errmax

def get_bounding_sphere(cell, rcut):
    '''Finds all the lattice points within a sphere of radius rcut.

    Defines a parallelipiped given by -N_x <= n_x <= N_x, with x in [1,3]
    See Martin p. 85

    Args:
        rcut : number
            real space cut-off for interaction

    Returns:
        cut : ndarray of 3 ints defining N_x
    '''
    #Gmat = cell.reciprocal_vectors(norm_to=1)
    #n1 = np.ceil(lib.norm(Gmat[0,:])*rcut)
    #n2 = np.ceil(lib.norm(Gmat[1,:])*rcut)
    #n3 = np.ceil(lib.norm(Gmat[2,:])*rcut)
    #cut = np.array([n1, n2, n3]).astype(int)
    b = cell.reciprocal_vectors(norm_to=1)
    heights_inv = lib.norm(b, axis=1)
    nimgs = np.ceil(rcut*heights_inv).astype(int)

    for i in range(cell.dimension, 3):
        nimgs[i] = 1
    return nimgs

def get_Gv(cell, mesh=None, **kwargs):
    '''Calculate three-dimensional G-vectors for the cell; see MH (3.8).

    Indices along each direction go as [0...N-1, -N...-1] to follow FFT convention.

    Args:
        cell : instance of :class:`Cell`

    Returns:
        Gv : (ngrids, 3) ndarray of floats
            The array of G-vectors.
    '''
    return get_Gv_weights(cell, mesh, **kwargs)[0]

def get_Gv_weights(cell, mesh=None, **kwargs):
    '''Calculate G-vectors and weights.

    Returns:
        Gv : (ngris, 3) ndarray of floats
            The array of G-vectors.
    '''
    if mesh is None:
        mesh = cell.mesh
    if 'gs' in kwargs:
        warnings.warn('cell.gs is deprecated.  It is replaced by cell.mesh,'
                      'the number of PWs (=2*gs+1) along each direction.')
        mesh = [2*n+1 for n in kwargs['gs']]

    # Default, the 3D uniform grids
    rx = np.fft.fftfreq(mesh[0], 1./mesh[0])
    ry = np.fft.fftfreq(mesh[1], 1./mesh[1])
    rz = np.fft.fftfreq(mesh[2], 1./mesh[2])
    b = cell.reciprocal_vectors()
    weights = abs(np.linalg.det(b))

    if (cell.dimension < 2 or
        (cell.dimension == 2 and cell.low_dim_ft_type == 'inf_vacuum')):
        if cell.dimension == 0:
            rx, wx = _non_uniform_Gv_base(mesh[0]//2)
            ry, wy = _non_uniform_Gv_base(mesh[1]//2)
            rz, wz = _non_uniform_Gv_base(mesh[2]//2)
            rx /= np.linalg.norm(b[0])
            ry /= np.linalg.norm(b[1])
            rz /= np.linalg.norm(b[2])
            weights = np.einsum('i,j,k->ijk', wx, wy, wz).reshape(-1)
        elif cell.dimension == 1:
            wx = np.repeat(np.linalg.norm(b[0]), mesh[0])
            ry, wy = _non_uniform_Gv_base(mesh[1]//2)
            rz, wz = _non_uniform_Gv_base(mesh[2]//2)
            ry /= np.linalg.norm(b[1])
            rz /= np.linalg.norm(b[2])
            weights = np.einsum('i,j,k->ijk', wx, wy, wz).reshape(-1)
        elif cell.dimension == 2:
            area = np.linalg.norm(np.cross(b[0], b[1]))
            wxy = np.repeat(area, mesh[0]*mesh[1])
            rz, wz = _non_uniform_Gv_base(mesh[2]//2)
            rz /= np.linalg.norm(b[2])
            weights = np.einsum('i,k->ik', wxy, wz).reshape(-1)

    Gvbase = (rx, ry, rz)
    #Gv = np.dot(lib.cartesian_prod(Gvbase), b)

    #NOTE mesh can be different from the input mesh
    mesh = np.asarray([len(rx),len(ry),len(rz)], dtype=np.int32)
    Gv = np.empty((*mesh,3), order='C', dtype=float)
    b = np.asarray(b, order='C')
    rx = np.asarray(rx, order='C')
    ry = np.asarray(ry, order='C')
    rz = np.asarray(rz, order='C')
    fn = getattr(libpbc, 'get_Gv', None)
    try:
        fn(Gv.ctypes.data_as(ctypes.c_void_p),
           rx.ctypes.data_as(ctypes.c_void_p),
           ry.ctypes.data_as(ctypes.c_void_p),
           rz.ctypes.data_as(ctypes.c_void_p),
           mesh.ctypes.data_as(ctypes.c_void_p),
           b.ctypes.data_as(ctypes.c_void_p))
    except Exception as e:
        raise RuntimeError("Failed to get Gv. %s" % e)
    Gv = Gv.reshape(-1, 3)

    # 1/cell.vol == det(b)/(2pi)^3
    weights *= 1/(2*np.pi)**3
    return Gv, Gvbase, weights

def _non_uniform_Gv_base(n):
    #rs, ws = radi.delley(n)
    #rs, ws = radi.treutler_ahlrichs(n)
    #rs, ws = radi.mura_knowles(n)
    rs, ws = radi.gauss_chebyshev(n)
    #return np.hstack((0,rs,-rs[::-1])), np.hstack((0,ws,ws[::-1]))
    return np.hstack((rs,-rs[::-1])), np.hstack((ws,ws[::-1]))

def get_SI(cell, Gv=None, atmlst=None):
    '''Calculate the structure factor (0D, 1D, 2D, 3D) for all atoms; see MH (3.34).

    Args:
        cell : instance of :class:`Cell`

        Gv : (N,3) array
            G vectors

        atmlst : list of ints
            Indices of atoms for which the structure factors are computed.

    Returns:
        SI : (natm, ngrids) ndarray, dtype=np.complex128
            The structure factor for each atom at each G-vector.
    '''
    coords = cell.atom_coords()
    if atmlst:
        coords = coords[np.asarray(atmlst)]
    ngrids = np.prod(cell.mesh)
    if Gv is None or Gv.shape[0] == ngrids:
        basex, basey, basez = cell.get_Gv_weights(cell.mesh)[1]
        b = cell.reciprocal_vectors()
        rb = np.dot(coords, b.T)
        SIx = np.exp(-1j*np.einsum('z,g->zg', rb[:,0], basex))
        SIy = np.exp(-1j*np.einsum('z,g->zg', rb[:,1], basey))
        SIz = np.exp(-1j*np.einsum('z,g->zg', rb[:,2], basez))
        SI = SIx[:,:,None,None] * SIy[:,None,:,None] * SIz[:,None,None,:]
        SI = SI.reshape(-1,ngrids)
    else:
        #SI = np.exp(-1j*lib.dot(coords, Gv.T))
        fn = getattr(libpbc, 'get_SI', None)
        natm = coords.shape[0]
        ngrids = Gv.shape[0]
        SI = np.empty((natm, ngrids), order='C', dtype=np.complex128)
        coords = np.asarray(coords, order='C', dtype=np.double)
        Gv = np.asarray(Gv, order='C', dtype=np.double)
        try:
            fn(SI.ctypes.data_as(ctypes.c_void_p),
               coords.ctypes.data_as(ctypes.c_void_p),
               Gv.ctypes.data_as(ctypes.c_void_p),
               ctypes.c_int(natm), ctypes.c_int(ngrids))
        except Exception as e:
            raise RuntimeError("Failed to get structure factor. %s" % e)
    return SI

def get_ewald_params(cell, precision=None, mesh=None):
    r'''Choose a reasonable value of Ewald 'eta' and 'cut' parameters.
    eta^2 is the exponent coefficient of the model Gaussian charge for nucleus
    at R:  \frac{eta^3}{pi^1.5} e^{-eta^2 (r-R)^2}

    Choice is based on largest G vector and desired relative precision.

    The relative error in the G-space sum is given by

        precision ~ 4\pi Gmax^2 e^{(-Gmax^2)/(4 \eta^2)}

    which determines eta. Then, real-space cutoff is determined by (exp.
    factors only)

        precision ~ erfc(eta*rcut) / rcut ~ e^{(-eta**2 rcut*2)}

    Returns:
        ew_eta, ew_cut : float
            The Ewald 'eta' and 'cut' parameters.
    '''
    if precision is None:
        precision = cell.precision
    if cell.natm == 0:
        return 0, 0
    elif (cell.dimension < 2 or
          (cell.dimension == 2 and cell.low_dim_ft_type == 'inf_vacuum')):
        # Non-uniform PW grids are used for low-dimensional ewald summation.  The cutoff
        # estimation for long range part based on exp(G^2/(4*eta^2)) does not work for
        # non-uniform grids.  Smooth model density is preferred.
        ew_cut = cell.rcut
        ew_eta = np.sqrt(max(np.log(4*np.pi*ew_cut**2/precision)/ew_cut**2, .1))
    else:
        mesh = _cut_mesh_for_ewald(cell, mesh)
        ke_cutoff = pbctools.mesh_to_cutoff(cell.lattice_vectors(), mesh).min()
        log_precision = np.log(precision / (cell.atom_charges().sum()*16*np.pi**2))
        ew_eta = np.sqrt(-ke_cutoff/(2*log_precision))
        ew_cut = _estimate_rcut(ew_eta**2, 0, 1., precision)
    return ew_eta, ew_cut

MESH_FOR_EWALD = np.array([15] * 3)

def _cut_mesh_for_ewald(cell, mesh):
    if cell.dimension == 3:
        return MESH_FOR_EWALD

    mesh = MESH_FOR_EWALD.copy()
    if (cell.dimension < 2 or
        (cell.dimension == 2 and cell.low_dim_ft_type == 'inf_vacuum')):
        mesh[cell.dimension:] = cell.mesh[cell.dimension:]
    else:  # dimension == 2
        # roughly 2 grids per bohr
        mesh[2] = int(np.linalg.norm(cell.lattice_vectors()[2])) * 2 + 1
    return mesh

def ewald(cell, ew_eta=None, ew_cut=None):
    '''Perform real (R) and reciprocal (G) space Ewald sum for the energy.

    Formulation of Martin, App. F2.

    Returns:
        float
            The Ewald energy consisting of overlap, self, and G-space sum.

    See Also:
        pyscf.pbc.gto.get_ewald_params
    '''
    # If lattice parameter is not set, the cell object is treated as a mole
    # object. The nuclear repulsion energy is computed.
    if cell.a is None:
        return mole.energy_nuc(cell)

    if cell.natm == 0:
        return 0

    if cell.dimension == 3 and cell.use_particle_mesh_ewald:
        from pyscf.pbc.gto import ewald_methods
        return ewald_methods.particle_mesh_ewald(cell, ew_eta, ew_cut)

    chargs = cell.atom_charges()

    if ew_eta is None or ew_cut is None:
        ew_eta, ew_cut = cell.get_ewald_params()
        mesh = _cut_mesh_for_ewald(cell, cell.mesh)
    else:
        log_precision = np.log(cell.precision / (chargs.sum()*16*np.pi**2))
        ke_cutoff = -2*ew_eta**2*log_precision
        mesh = pbctools.cutoff_to_mesh(cell.lattice_vectors(), ke_cutoff)
        logger.debug1(cell, 'mesh for ewald %s', mesh)

    coords = cell.atom_coords()
    Lall = cell.get_lattice_Ls(rcut=ew_cut)

    rLij = coords[:,None,:] - coords[None,:,:] + Lall[:,None,None,:]
    r = np.sqrt(np.einsum('Lijx,Lijx->Lij', rLij, rLij))
    rLij = None
    r[r<1e-16] = 1e200
    ewovrl = .5 * np.einsum('i,j,Lij->', chargs, chargs, erfc(ew_eta * r) / r)

    # last line of Eq. (F.5) in Martin
    ewself  = -.5 * np.dot(chargs,chargs) * 2 * ew_eta / np.sqrt(np.pi)
    if cell.dimension == 3:
        ewself += -.5 * np.sum(chargs)**2 * np.pi/(ew_eta**2 * cell.vol)

    # g-space sum (using g grid) (Eq. (F.6) in Martin, but note errors as below)
    # Eq. (F.6) in Martin is off by a factor of 2, the
    # exponent is wrong (8->4) and the square is in the wrong place
    #
    # Formula should be
    #   1/2 * 4\pi / Omega \sum_I \sum_{G\neq 0} |ZS_I(G)|^2 \exp[-|G|^2/4\eta^2]
    # where
    #   ZS_I(G) = \sum_a Z_a exp (i G.R_a)

    Gv, Gvbase, weights = cell.get_Gv_weights(mesh)
    #absG2 = np.einsum('gi,gi->g', Gv, Gv)
    absG2 = lib.multiply_sum(Gv, Gv, axis=1)
    absG2[absG2==0] = 1e200

    if cell.dimension != 2 or cell.low_dim_ft_type == 'inf_vacuum':
        coulG = 4*np.pi / absG2
        coulG *= weights
        ngrids = len(Gv)
        ZSI = np.empty((ngrids,), dtype=np.complex128)
        mem_avail = cell.max_memory - lib.current_memory()[0]
        blksize = min(ngrids, max(mesh[2], int((mem_avail*1e6 - cell.natm*24)/((3+cell.natm*2)*8))))
        for ig0 in range(0, ngrids, blksize):
            ig1 = min(ngrids, ig0+blksize)
            ZSI[ig0:ig1] = lib.einsum("i,ij->j", chargs, cell.get_SI(Gv[ig0:ig1]))
        #ZSI = np.einsum("i,ij->j", chargs, cell.get_SI(Gv))
        ZexpG2 = ZSI * np.exp(-absG2/(4*ew_eta**2))
        ewg = .5 * np.einsum('i,i,i', ZSI.conj(), ZexpG2, coulG).real

    elif cell.dimension == 2:  # Truncated Coulomb
        # The following 2D ewald summation is taken from:
        # R. Sundararaman and T. Arias PRB 87, 2013
        def fn(eta,Gnorm,z):
            Gnorm_z = Gnorm*z
            large_idx = Gnorm_z > 20.0
            ret = np.zeros_like(Gnorm_z)
            x = Gnorm/2./eta + eta*z
            with np.errstate(over='ignore'):
                erfcx = erfc(x)
                ret[~large_idx] = np.exp(Gnorm_z[~large_idx]) * erfcx[~large_idx]
                ret[ large_idx] = np.exp((Gnorm*z-x**2)[large_idx]) * erfcx[large_idx]
            return ret
        def gn(eta,Gnorm,z):
            return np.pi/Gnorm*(fn(eta,Gnorm,z) + fn(eta,Gnorm,-z))
        def gn0(eta,z):
            return -2*np.pi*(z*erf(eta*z) + np.exp(-(eta*z)**2)/eta/np.sqrt(np.pi))
        b = cell.reciprocal_vectors()
        inv_area = np.linalg.norm(np.cross(b[0], b[1]))/(2*np.pi)**2
        # Perform the reciprocal space summation over  all reciprocal vectors
        # within the x,y plane.
        planarG2_idx = np.logical_and(Gv[:,2] == 0, absG2 > 0.0)
        Gv = Gv[planarG2_idx]
        absG2 = absG2[planarG2_idx]
        absG = absG2**(0.5)
        # Performing the G != 0 summation.
        rij = coords[:,None,:] - coords[None,:,:]
        Gdotr = np.einsum('ijx,gx->ijg', rij, Gv)
        ewg = np.einsum('i,j,ijg,ijg->', chargs, chargs, np.cos(Gdotr),
                        gn(ew_eta,absG,rij[:,:,2:3]))
        # Performing the G == 0 summation.
        ewg += np.einsum('i,j,ij->', chargs, chargs, gn0(ew_eta,rij[:,:,2]))
        ewg *= inv_area*0.5

    else:
        logger.warn(cell, 'No method for PBC dimension %s, dim-type %s.'
                    '  cell.low_dim_ft_type="inf_vacuum"  should be set.',
                    cell.dimension, cell.low_dim_ft_type)
        raise NotImplementedError

    logger.debug(cell, 'Ewald components = %.15g, %.15g, %.15g', ewovrl, ewself, ewg)
    return ewovrl + ewself + ewg

energy_nuc = ewald

def make_kpts(cell, nks, wrap_around=WRAP_AROUND, with_gamma_point=WITH_GAMMA,
              scaled_center=None,
              space_group_symmetry=False, time_reversal_symmetry=False,
              **kwargs):
    '''Given number of kpoints along x,y,z , generate kpoints

    Args:
        nks : (3,) ndarray

    Kwargs:
        wrap_around : bool
            To ensure all kpts are in first Brillouin zone.
        with_gamma_point : bool
            Whether to shift Monkhorst-pack grid to include gamma-point.
        scaled_center : (3,) array
            Shift all points in the Monkhorst-pack grid to be centered on
            scaled_center, given as the zeroth index of the returned kpts.
            Scaled meaning that the k-points are scaled to a grid from
            [-1,1] x [-1,1] x [-1,1]
        space_group_symmetry : bool
            Whether to consider space group symmetry
        time_reversal_symmetry : bool
            Whether to consider time reversal symmetry

    Returns:
        kpts in absolute value (unit 1/Bohr).  Gamma point is placed at the
        first place in the k-points list;
        instance of :class:`KPoints` if k-point symmetry is considered

    Examples:

    >>> cell.make_kpts((4,4,4))
    '''
    ks_each_axis = []
    for n in nks:
        if with_gamma_point or scaled_center is not None:
            ks = np.arange(n, dtype=float) / n
        else:
            ks = (np.arange(n)+.5)/n-.5
        if wrap_around:
            ks[ks>=.5] -= 1
        ks_each_axis.append(ks)
    if scaled_center is None:
        scaled_center = [0.0,0.0,0.0]
    scaled_kpts = lib.cartesian_prod(ks_each_axis)
    scaled_kpts += np.array(scaled_center)
    kpts = cell.get_abs_kpts(scaled_kpts)
    if space_group_symmetry or time_reversal_symmetry:
        if space_group_symmetry and not cell.space_group_symmetry:
            raise RuntimeError('Using k-point symmetry now requires cell '
                               'to be built with space group symmetry info:\n'
                               'cell.space_group_symmetry = True\n'
                               'cell.symmorphic = False\n'
                               'cell.build()')
        kpts = libkpts.make_kpts(cell, kpts, space_group_symmetry,
                                 time_reversal_symmetry)
    return kpts

def get_uniform_grids(cell, mesh=None, wrap_around=True):
    '''Generate a uniform real-space grid consistent w/ samp thm; see MH (3.19).

    Args:
        cell : instance of :class:`Cell`

    Returns:
        coords : (ngx*ngy*ngz, 3) ndarray
            The real-space grid point coordinates.

    '''
    if mesh is None: mesh = cell.mesh

    if wrap_around:
        # wrap the coordinates around the origin. If coordinates are generated
        # inside the primitive cell without wrap-around, an extra layer would be
        # needed in function get_lattice_Ls for 2D calculations.
        qv = lib.cartesian_prod([np.fft.fftfreq(x) for x in mesh])
        coords = np.dot(qv, cell.lattice_vectors())
    else:
        mesh = np.asarray(mesh, dtype=np.double)
        qv = lib.cartesian_prod([np.arange(x) for x in mesh])
        a_frac = np.einsum('i,ij->ij', 1./mesh, cell.lattice_vectors())
        coords = np.dot(qv, a_frac)
    return coords
gen_uniform_grids = get_uniform_grids

# Check whether ecp keywords are presented in pp and whether pp keywords are
# presented in ecp.  The return (ecp, pp) should have only the ecp keywords and
# pp keywords in each dict.
# The "misplaced" ecp/pp keywords have lowest priority, ie if the atom is
# defined in ecp, the misplaced ecp atom found in pp does NOT replace the
# definition in ecp, and versa vise.
def classify_ecp_pseudo(cell, ecp, pp):
    def classify(ecp, pp_alias):
        if isinstance(ecp, (str, unicode)):
            if pseudo._format_pseudo_name(ecp)[0] in pp_alias:
                return {}, {'default': str(ecp)}
        elif isinstance(ecp, dict):
            ecp_as_pp = {}
            for atom in ecp:
                key = ecp[atom]
                if (isinstance(key, (str, unicode)) and
                    pseudo._format_pseudo_name(key)[0] in pp_alias):
                    ecp_as_pp[atom] = str(key)
            if ecp_as_pp:
                ecp_left = dict(ecp)
                for atom in ecp_as_pp:
                    ecp_left.pop(atom)
                return ecp_left, ecp_as_pp
        return ecp, {}
    ecp_left, ecp_as_pp = classify(ecp, pseudo.ALIAS)
    pp_left , pp_as_ecp = classify(pp, MOLE_ALIAS)

    # ecp = ecp_left + pp_as_ecp
    # pp = pp_left + ecp_as_pp
    ecp = ecp_left
    if pp_as_ecp and not isinstance(ecp_left, (str, unicode)):
        # If ecp is a str, all atoms have ecp definition.  The misplaced ecp has no effects.
        logger.info(cell, 'PBC pseudo-potentials keywords for %s found in .ecp',
                    pp_as_ecp.keys())
        if ecp_left:
            pp_as_ecp.update(ecp_left)
        ecp = pp_as_ecp
    pp = pp_left
    if ecp_as_pp and not isinstance(pp_left, (str, unicode)):
        logger.info(cell, 'ECP keywords for %s found in PBC .pseudo',
                    ecp_as_pp.keys())
        if pp_left:
            ecp_as_pp.update(pp_left)
        pp = ecp_as_pp
    return ecp, pp

def _split_basis(cell, delimiter=EXP_DELIMITER):
    '''
    Split the contracted basis to small segmant.  The new basis has more
    shells.  Each shell has less primitive basis and thus is more local.
    '''
    import copy
    _bas = []
    _env = cell._env.copy()
    contr_coeff = []
    for ib in range(cell.nbas):
        pexp = cell._bas[ib,mole.PTR_EXP]
        pcoeff1 = cell._bas[ib,mole.PTR_COEFF]
        nc = cell.bas_nctr(ib)
        es = cell.bas_exp(ib)
        cs = cell._libcint_ctr_coeff(ib)
        l = cell.bas_angular(ib)
        if cell.cart:
            degen = (l + 1) * (l + 2) // 2
        else:
            degen = l * 2 + 1

        mask = np.ones(es.size, dtype=bool)
        count = 0
        for thr in delimiter:
            idx = np.where(mask & (es >= thr))[0]
            np1 = len(idx)
            if np1 > 0:
                pcoeff0, pcoeff1 = pcoeff1, pcoeff1 + np1 * nc
                cs1 = cs[idx]
                _env[pcoeff0:pcoeff1] = cs1.T.ravel()
                btemp = cell._bas[ib].copy()
                btemp[mole.NPRIM_OF] = np1
                btemp[mole.PTR_COEFF] = pcoeff0
                btemp[mole.PTR_EXP] = pexp
                _bas.append(btemp)
                mask[idx] = False
                pexp += np1
                count += 1
        contr_coeff.append(np.vstack([np.eye(degen*nc)] * count))

    pcell = copy.copy(cell)
    pcell._bas = np.asarray(np.vstack(_bas), dtype=np.int32)
    pcell._env = _env
    return pcell, scipy.linalg.block_diag(*contr_coeff)

def tot_electrons(cell, nkpts=1):
    '''Total number of electrons
    '''
    if cell._nelectron is None:
        nelectron = cell.atom_charges().sum() * nkpts - cell.charge
    else: # Custom cell.nelectron stands for num. electrons per cell
        nelectron = cell._nelectron * nkpts
    # Round off to the nearest integer
    nelectron = int(nelectron+0.5)
    return nelectron

def _mesh_inf_vaccum(cell):
    #prec ~ exp(-0.436392335*mesh -2.99944305)*nelec
    meshz = (np.log(cell.nelectron/cell.precision)-2.99944305)/0.436392335
    # meshz has to be even number due to the symmetry on z+ and z-
    return int(meshz*.5 + .999) * 2


class Cell(mole.Mole):
    '''A Cell object holds the basic information of a crystal.

    Attributes:
        a : (3,3) ndarray
            Lattice primitive vectors. Each row represents a lattice vector
            Reciprocal lattice vectors are given by  b1,b2,b3 = 2 pi inv(a).T
        mesh : (3,) list of ints
            The number G-vectors along each direction.
            The default value is estimated based on :attr:`precision`
        pseudo : dict or str
            To define pseudopotential.
        precision : float
            To control Ewald sums and lattice sums accuracy
        rcut : float
            Cutoff radius (unit Bohr) in lattice summation. The default value
            is estimated based on the required :attr:`precision`.
        ke_cutoff : float
            If set, defines a spherical cutoff of planewaves, with .5 * G**2 < ke_cutoff
            The default value is estimated based on :attr:`precision`
        dimension : int
            Periodic dimensions. Default is 3
        low_dim_ft_type : str
            For semi-empirical periodic systems, whether to calculate
            integrals at the non-PBC dimension using the sampled mesh grids in
            infinity vacuum (inf_vacuum) or truncated Coulomb potential
            (analytic_2d_1). Unless explicitly specified, analytic_2d_1 is
            used for 2D system and inf_vacuum is assumed for 1D and 0D.
<<<<<<< HEAD
        rcut_by_shell_radius : bool
            If True, radius cutoff is determined by shell radius;
            otherwise, it is determined by overlap integral.
            Default value is False;
        use_particle_mesh_ewald : bool
            If True, use particle mesh ewald to compute nuclear repulsion.
            Default value is False, meaning using classical ewald summation.
=======
        space_group_symmetry : bool
            Whether to consider space group symmetry. Default is False.
        symmorphic : bool
            Whether the lattice is symmorphic. If set to True, even if the
            lattice is non-symmorphic, only symmorphic space group symmetry
            will be considered. Default is False, meaning the space group is
            determined by the lattice symmetry to be symmorphic or non-symmorphic.
        lattice_symmetry : None or :class:`pbc.symm.Symmetry` instance
            The object containing the lattice symmetry information. Default is None.
>>>>>>> 0df2ead0

    (See other attributes in :class:`Mole`)

    Examples:

    >>> mol = Mole(atom='H^2 0 0 0; H 0 0 1.1', basis='sto3g')
    >>> cl = Cell()
    >>> cl.build(a='3 0 0; 0 3 0; 0 0 3', atom='C 1 1 1', basis='sto3g')
    >>> print(cl.atom_symbol(0))
    C
    '''

    precision = getattr(__config__, 'pbc_gto_cell_Cell_precision', 1e-8)
    exp_to_discard = getattr(__config__, 'pbc_gto_cell_Cell_exp_to_discard', None)

    def __init__(self, **kwargs):
        mole.Mole.__init__(self, **kwargs)
        self.a = None # lattice vectors, (a1,a2,a3)
        # if set, defines a spherical cutoff
        # of fourier components, with .5 * G**2 < ke_cutoff
        self.ke_cutoff = None

        self.pseudo = None
        self.dimension = 3
        # TODO: Simple hack for now; the implementation of ewald depends on the
        #       density-fitting class.  This determines how the ewald produces
        #       its energy.
        self.low_dim_ft_type = None
<<<<<<< HEAD
        self.rcut_by_shell_radius = False
        self.use_particle_mesh_ewald = False
=======
        self.space_group_symmetry = False
        self.symmorphic = False
        self.lattice_symmetry = None
>>>>>>> 0df2ead0

##################################################
# These attributes are initialized by build function if not given
        self.mesh = None
        self.rcut = None

##################################################
# don't modify the following variables, they are not input arguments
        keys = ('precision', 'exp_to_discard',
                'space_group_symmetry', 'symmorphic', 'lattice_symmetry')
        self._keys = self._keys.union(self.__dict__).union(keys)
        self.__dict__.update(kwargs)

    @property
    def mesh(self):
        return self._mesh
    @mesh.setter
    def mesh(self, x):
        self._mesh = x
        self._mesh_from_build = False

    @property
    def rcut(self):
        return self._rcut
    @rcut.setter
    def rcut(self, x):
        self._rcut = x
        self._rcut_from_build = False

    @property
    def ew_eta(self):
        warnings.warn("cell.ew_eta is deprecated. Use function get_ewald_params instead.")
        return self.get_ewald_params()[0]

    @property
    def ew_cut(self):
        warnings.warn("cell.ew_cut is deprecated. Use function get_ewald_params instead.")
        return self.get_ewald_params()[1]

    @ew_eta.setter
    def ew_eta(self, val):
        warnings.warn("ew_eta is no longer stored in the cell object. Setting it has no effect")

    @ew_cut.setter
    def ew_cut(self, val):
        warnings.warn("ew_cut is no longer stored in the cell object. Setting it has no effect")

    if not getattr(__config__, 'pbc_gto_cell_Cell_verify_nelec', False):
        # nelec method defined in Mole class raises error when the attributes .spin
        # and .nelectron are inconsistent.  In PBC, when the system has even number of
        # k-points, it is valid that .spin is odd while .nelectron is even.
        # Overwriting nelec method to avoid this check.
        @property
        def nelec(self):
            ne = self.nelectron
            nalpha = (ne + self.spin) // 2
            nbeta = nalpha - self.spin
            if nalpha + nbeta != ne:
                warnings.warn('Electron number %d and spin %d are not consistent '
                              'in cell\n' % (ne, self.spin))
            return nalpha, nbeta

    def __getattr__(self, key):
        '''To support accessing methods (cell.HF, cell.KKS, cell.KUCCSD, ...)
        from Cell object.
        '''
        if key[0] == '_':  # Skip private attributes and Python builtins
            raise AttributeError('Cell object does not have attribute %s' % key)
        elif key in ('_ipython_canary_method_should_not_exist_',
                     '_repr_mimebundle_'):
            # https://github.com/mewwts/addict/issues/26
            # https://github.com/jupyter/notebook/issues/2014
            raise AttributeError

        # Import all available modules. Some methods are registered to other
        # classes/modules when importing modules in __all__.
        from pyscf.pbc import __all__  # noqa
        from pyscf.pbc import scf, dft
        from pyscf.dft import XC
        for mod in (scf, dft):
            method = getattr(mod, key, None)
            if callable(method):
                return method(self)

        if key[0] == 'K':  # with k-point sampling
            if 'TD' in key[:4]:
                if key in ('KTDHF', 'KTDA'):
                    mf = scf.KHF(self)
                else:
                    mf = dft.KKS(self)
                    xc = key.split('TD', 1)[1]
                    if xc in XC:
                        mf.xc = xc
                        key = 'KTDDFT'
            else:
                mf = scf.KHF(self)
            # Remove prefix 'K' because methods are registered without the leading 'K'
            key = key[1:]
        else:
            if 'TD' in key[:3]:
                if key in ('TDHF', 'TDA'):
                    mf = scf.HF(self)
                else:
                    mf = dft.KS(self)
                    xc = key.split('TD', 1)[1]
                    if xc in XC:
                        mf.xc = xc
                        key = 'TDDFT'
            else:
                mf = scf.HF(self)

        if not hasattr(mf.__class__, key):
            raise AttributeError('Cell object does not have method %s' % key)

        method = getattr(mf, key)

        mf.run()
        return method

    tot_electrons = tot_electrons

    def _build_symmetry(self, kpts=None, **kwargs):
        '''Construct symmetry adapted crystalline atomic orbitals
        '''
        from pyscf.pbc.symm.basis import symm_adapted_basis
        if not isinstance(kpts, libkpts.KPoints):
            return mole.Mole._build_symmetry(self)
        self.symm_orb, self.irrep_id = symm_adapted_basis(self, kpts)
        return self

    def symmetrize_mesh(self, mesh=None):
        if mesh is None:
            mesh = self.mesh
        if not self.space_group_symmetry:
            return mesh

        _, mesh1 = self.lattice_symmetry.check_mesh_symmetry(mesh=mesh,
                                                             return_mesh=True)
        if np.prod(mesh1) != np.prod(mesh):
            logger.debug(self, 'mesh %s is symmetrized as %s', mesh, mesh1)
        return mesh1

#Note: Exculde dump_input, parse_arg, basis from kwargs to avoid parsing twice
    def build(self, dump_input=True, parse_arg=True,
              a=None, mesh=None, ke_cutoff=None, precision=None, nimgs=None,
              pseudo=None, basis=None, h=None, dimension=None, rcut= None,
<<<<<<< HEAD
              ecp=None, low_dim_ft_type=None, rcut_by_shell_radius=None,
              use_particle_mesh_ewald=None, *args, **kwargs):
=======
              ecp=None, low_dim_ft_type=None,
              space_group_symmetry=None, symmorphic=None, *args, **kwargs):
>>>>>>> 0df2ead0
        '''Setup Mole molecule and Cell and initialize some control parameters.
        Whenever you change the value of the attributes of :class:`Cell`,
        you need call this function to refresh the internal data of Cell.

        Kwargs:
            a : (3,3) ndarray
                The real-space cell lattice vectors. Each row represents
                a lattice vector.
            mesh : (3,) ndarray of ints
                The number of *positive* G-vectors along each direction.
            ke_cutoff : float
                If set, defines a spherical cutoff of planewaves, with .5 * G**2 < ke_cutoff
                The default value is estimated based on :attr:`precision`
            precision : float
                To control Ewald sums and lattice sums accuracy
            nimgs : (3,) ndarray of ints
                Number of repeated images in lattice summation to produce
                periodicity. This value can be estimated based on the required
                precision.  It's recommended NOT making changes to this value.
            rcut : float
                Cutoff radius (unit Bohr) in lattice summation to produce
                periodicity. The value can be estimated based on the required
                precision.  It's recommended NOT making changes to this value.
            pseudo : dict or str
                To define pseudopotential.
            ecp : dict or str
                To define ECP type pseudopotential.
            h : (3,3) ndarray
                a.T. Deprecated
            dimension : int
                Default is 3
            low_dim_ft_type : str
                For semi-empirical periodic systems, whether to calculate
                integrals at the non-PBC dimension using the sampled mesh grids in
                infinity vacuum (inf_vacuum) or truncated Coulomb potential
                (analytic_2d_1). Unless explicitly specified, analytic_2d_1 is
                used for 2D system and inf_vacuum is assumed for 1D and 0D.
            space_group_symmetry : bool
                Whether to consider space group symmetry. Default is False.
            symmorphic : bool
                Whether the lattice is symmorphic. If set to True, even if the
                lattice is non-symmorphic, only symmorphic space group symmetry
                will be considered. Default is False, meaning the space group is
                determined by the lattice symmetry to be symmorphic or non-symmorphic.
        '''
        if h is not None: self.h = h
        if a is not None: self.a = a
        if mesh is not None: self.mesh = mesh
        if nimgs is not None: self.nimgs = nimgs
        if pseudo is not None: self.pseudo = pseudo
        if basis is not None: self.basis = basis
        if dimension is not None: self.dimension = dimension
        if precision is not None: self.precision = precision
        if rcut is not None: self.rcut = rcut
        if ecp is not None: self.ecp = ecp
        if ke_cutoff is not None: self.ke_cutoff = ke_cutoff
        if low_dim_ft_type is not None: self.low_dim_ft_type = low_dim_ft_type
<<<<<<< HEAD
        if rcut_by_shell_radius is not None: self.rcut_by_shell_radius = rcut_by_shell_radius
        if use_particle_mesh_ewald is not None: self.use_particle_mesh_ewald = use_particle_mesh_ewald
=======
        if space_group_symmetry is not None:
            self.space_group_symmetry = space_group_symmetry
        if symmorphic is not None:
            self.symmorphic = symmorphic
>>>>>>> 0df2ead0

        if 'unit' in kwargs:
            self.unit = kwargs['unit']

        if 'atom' in kwargs:
            self.atom = kwargs['atom']

        if 'gs' in kwargs:
            self.gs = kwargs['gs']

        # Set-up pseudopotential if it exists
        # This must be done before build() because it affects
        # tot_electrons() via the call to .atom_charge()

        self.ecp, self.pseudo = classify_ecp_pseudo(self, self.ecp, self.pseudo)
        if self.pseudo is not None:
            _atom = self.format_atom(self.atom)
            # Unless explicitly input, ECP should not be assigned to ghost atoms
            uniq_atoms = set([a[0] for a in _atom if not is_ghost_atom(a[0])])
            if isinstance(self.pseudo, (str, unicode)):
                # specify global pseudo for whole molecule
                _pseudo = dict([(a, str(self.pseudo)) for a in uniq_atoms])
            elif 'default' in self.pseudo:
                default_pseudo = self.pseudo['default']
                _pseudo = dict(((a, default_pseudo) for a in uniq_atoms))
                _pseudo.update(self.pseudo)
                del (_pseudo['default'])
            else:
                _pseudo = self.pseudo
            self._pseudo = self.format_pseudo(_pseudo)

        # Do regular Mole.build
        _built = self._built
        mole.Mole.build(self, False, parse_arg, *args, **kwargs)

        exp_min = np.array([self.bas_exp(ib).min() for ib in range(self.nbas)])
        if self.exp_to_discard is None:
            if np.any(exp_min < 0.1):
                sys.stderr.write('''WARNING!
  Very diffused basis functions are found in the basis set. They may lead to severe
  linear dependence and numerical instability.  You can set  cell.exp_to_discard=0.1
  to remove the diffused Gaussians whose exponents are less than 0.1.\n\n''')
        elif np.any(exp_min < self.exp_to_discard):
            # Discard functions of small exponents in basis
            _basis = {}
            for symb, basis_now in self._basis.items():
                basis_add = []
                for b in basis_now:
                    l = b[0]
                    if isinstance(b[1], int):
                        kappa = b[1]
                        b_coeff = np.array(b[2:])
                    else:
                        kappa = 0
                        b_coeff = np.array(b[1:])
                    es = b_coeff[:,0]
                    if np.any(es < self.exp_to_discard):
                        b_coeff = b_coeff[es>=self.exp_to_discard]
# contraction coefficients may be completely zero after removing one primitive
# basis. Removing the zero-coefficient basis.
                        b_coeff = b_coeff[:,np.all(b_coeff!=0, axis=0)]
                        if b_coeff.size > 0:
                            if kappa == 0:
                                basis_add.append([l] + b_coeff.tolist())
                            else:
                                basis_add.append([l,kappa] + b_coeff.tolist())
                    else:
                        basis_add.append(b)
                _basis[symb] = basis_add
            self._basis = _basis

            steep_shls = []
            nprim_drop = 0
            nctr_drop = 0
            _env = self._env.copy()
            for ib in range(len(self._bas)):
                l = self.bas_angular(ib)
                nprim = self.bas_nprim(ib)
                nc = self.bas_nctr(ib)
                es = self.bas_exp(ib)
                ptr = self._bas[ib,mole.PTR_COEFF]
                cs = self._env[ptr:ptr+nprim*nc].reshape(nc,nprim).T

                if np.any(es < self.exp_to_discard):
                    cs = cs[es>=self.exp_to_discard]
                    es = es[es>=self.exp_to_discard]
                    nprim_old, nc_old = nprim, nc

# contraction coefficients may be completely zero after removing one primitive
# basis. Removing the zero-coefficient basis.
                    cs = cs[:,np.all(cs!=0, axis=0)]
                    nprim, nc = cs.shape
                    self._bas[ib,mole.NPRIM_OF] = nprim
                    self._bas[ib,mole.NCTR_OF] = nc

                    nprim_drop = nprim_old - nprim + nprim_drop
                    nctr_drop = nc_old - nc + nctr_drop
                    if cs.size > 0:
                        pe = self._bas[ib,mole.PTR_EXP]
                        _env[pe:pe+nprim] = es
                        cs = mole._nomalize_contracted_ao(l, es, cs)
                        _env[ptr:ptr+nprim*nc] = cs.T.reshape(-1)
                if nprim > 0:
                    steep_shls.append(ib)
            self._env = _env
            self._bas = np.asarray(self._bas[steep_shls], order='C')
            logger.info(self, 'Discarded %d diffused primitive functions, '
                        '%d contracted functions', nprim_drop, nctr_drop)
            #logger.debug1(self, 'Old shells %s', steep_shls)

        # The rest initialization requires lattice parameters.  If .a is not
        # set, pass the rest initialization.
        if self.a is None:
            if dump_input and not _built and self.verbose > logger.NOTE:
                self.dump_input()
            return self

        if self.rcut is None or self._rcut_from_build:
            if not self.rcut_by_shell_radius:
                self._rcut = estimate_rcut(self, self.precision)
            else:
                self._rcut = max(0, rcut_by_shells(self).max())
            self._rcut_from_build = True

        _a = self.lattice_vectors()
        if np.linalg.det(_a) < 0:
            sys.stderr.write('''WARNING!
  Lattice are not in right-handed coordinate system. This can cause wrong value for some integrals.
  It's recommended to resort the lattice vectors to\na = %s\n\n''' % _a[[0,2,1]])

        if self.dimension == 2 and self.low_dim_ft_type != 'inf_vacuum':
            # check vacuum size. See Fig 1 of PRB, 73, 2015119
            #Lz_guess = self.rcut*(1+np.sqrt(2))
            Lz_guess = self.rcut * 2
            if np.linalg.norm(_a[2]) < 0.7 * Lz_guess:
                sys.stderr.write('''WARNING!
  Size of vacuum may not be enough. The recommended vacuum size is %s AA (%s Bohr)\n\n'''
                                 % (Lz_guess*param.BOHR, Lz_guess))

        if self.mesh is None or self._mesh_from_build:
            if self.ke_cutoff is None:
                ke_cutoff = estimate_ke_cutoff(self, self.precision)
            else:
                ke_cutoff = self.ke_cutoff
            self._mesh = pbctools.cutoff_to_mesh(_a, ke_cutoff)

            if (self.dimension < 2 or
                (self.dimension == 2 and self.low_dim_ft_type == 'inf_vacuum')):
                self._mesh[self.dimension:] = _mesh_inf_vaccum(self)
            self._mesh_from_build = True

            # Set minimal mesh grids to handle the case mesh==0. since Madelung
            # constant may be computed even if the unit cell has 0 atoms. In this
            # system, cell.mesh was initialized to 0.
            self._mesh[self._mesh == 0] = 30

        if self.space_group_symmetry:
            from pyscf.pbc.symm import Symmetry
            _check_mesh_symm = False
            if not self._mesh_from_build:
                _check_mesh_symm = True
            _lattice_symm = Symmetry(self)
            _lattice_symm.build(space_group_symmetry=True,
                                symmorphic=self.symmorphic,
                                check_mesh_symmetry=_check_mesh_symm)
            self.lattice_symmetry = _lattice_symm
            if self._mesh_from_build:
                self._mesh = self.symmetrize_mesh()

        if dump_input and not _built and self.verbose > logger.NOTE:
            self.dump_input()
            logger.info(self, 'lattice vectors  a1 [%.9f, %.9f, %.9f]', *_a[0])
            logger.info(self, '                 a2 [%.9f, %.9f, %.9f]', *_a[1])
            logger.info(self, '                 a3 [%.9f, %.9f, %.9f]', *_a[2])
            logger.info(self, 'dimension = %s', self.dimension)
            logger.info(self, 'low_dim_ft_type = %s', self.low_dim_ft_type)
            logger.info(self, 'Cell volume = %g', self.vol)
            if self.exp_to_discard is not None:
                logger.info(self, 'exp_to_discard = %s', self.exp_to_discard)
            logger.info(self, 'rcut = %s (nimgs = %s)', self.rcut, self.nimgs)
            logger.info(self, 'lattice sum = %d cells', len(self.get_lattice_Ls()))
            logger.info(self, 'precision = %g', self.precision)
            logger.info(self, 'pseudo = %s', self.pseudo)
            if ke_cutoff is not None:
                logger.info(self, 'ke_cutoff = %s', ke_cutoff)
                logger.info(self, '    = %s mesh (%d PWs)',
                            self.mesh, np.prod(self.mesh))
            else:
                logger.info(self, 'mesh = %s (%d PWs)',
                            self.mesh, np.prod(self.mesh))
                Ecut = pbctools.mesh_to_cutoff(self.lattice_vectors(), self.mesh)
                logger.info(self, '    = ke_cutoff %s', Ecut)
            if self.space_group_symmetry:
                self.lattice_symmetry.dump_info()
        return self
    kernel = build

    @property
    def h(self):
        return np.asarray(self.a).T
    @h.setter
    def h(self, x):
        warnings.warn('cell.h is deprecated.  It is replaced by the '
                      '(row-based) lattice vectors cell.a:  cell.a = cell.h.T\n')
        if isinstance(x, (str, unicode)):
            x = x.replace(';',' ').replace(',',' ').replace('\n',' ')
            self.a = np.asarray([float(z) for z in x.split()]).reshape(3,3).T
        else:
            self.a = np.asarray(x).T

    @property
    def _h(self):
        return self.lattice_vectors().T

    @property
    def vol(self):
        return abs(np.linalg.det(self.lattice_vectors()))

    @property
    def Gv(self):
        return self.get_Gv()

    @lib.with_doc(format_pseudo.__doc__)
    def format_pseudo(self, pseudo_tab):
        return format_pseudo(pseudo_tab)

    @lib.with_doc(format_basis.__doc__)
    def format_basis(self, basis_tab):
        return format_basis(basis_tab)

    @property
    def gs(self):
        return [n//2 for n in self.mesh]
    @gs.setter
    def gs(self, x):
        warnings.warn('cell.gs is deprecated.  It is replaced by cell.mesh,'
                      'the number of PWs (=2*gs+1) along each direction.')
        self.mesh = [2*n+1 for n in x]

    @property
    def drop_exponent(self):
        return self.exp_to_discard
    @drop_exponent.setter
    def drop_exponent(self, x):
        self.exp_to_discard = x

    @property
    def nimgs(self):
        return self.get_bounding_sphere(self.rcut)
    @nimgs.setter
    def nimgs(self, x):
        b = self.reciprocal_vectors(norm_to=1)
        heights_inv = lib.norm(b, axis=1)
        self.rcut = max(np.asarray(x) / heights_inv)
        rcut_guess = estimate_rcut(self, self.precision)
        if self.rcut > rcut_guess*1.5:
            msg = ('.nimgs is a deprecated attribute.  It is replaced by .rcut '
                   'attribute for lattic sum cutoff radius.  The given nimgs '
                   '%s is far over the estimated cutoff radius %s. ' %
                   (x, rcut_guess))
            warnings.warn(msg)

    def make_ecp_env(self, _atm, _ecp, pre_env=[]):
        if _ecp and self._pseudo:
            conflicts = set(self._pseudo.keys()).intersection(set(_ecp.keys()))
            if conflicts:
                raise RuntimeError('Pseudo potential for atoms %s are defined '
                                   'in both .ecp and .pseudo.' % list(conflicts))

        _ecpbas, _env = np.zeros((0,8)), pre_env
        if _ecp:
            _atm, _ecpbas, _env = mole.make_ecp_env(self, _atm, _ecp, _env)
        if self._pseudo:
            _atm, _, _env = make_pseudo_env(self, _atm, self._pseudo, _env)
        return _atm, _ecpbas, _env

    def lattice_vectors(self):
        '''Convert the primitive lattice vectors.

        Return 3x3 array in which each row represents one direction of the
        lattice vectors (unit in Bohr)
        '''
        if isinstance(self.a, (str, unicode)):
            a = self.a.replace(';',' ').replace(',',' ').replace('\n',' ')
            a = np.asarray([float(x) for x in a.split()]).reshape(3,3)
        else:
            a = np.asarray(self.a, dtype=np.double)
        if isinstance(self.unit, (str, unicode)):
            if is_au(self.unit):
                return a
            else:
                return a/param.BOHR
        else:
            return a/self.unit

    def get_scaled_positions(self):
        ''' Get scaled atom positions.
        '''
        a = self.lattice_vectors()
        atm_pos = self.atom_coords()
        scaled_atm_pos = np.dot(atm_pos,np.linalg.inv(a))
        return scaled_atm_pos

    def reciprocal_vectors(self, norm_to=2*np.pi):
        r'''
        .. math::

            \begin{align}
            \mathbf{b_1} &= 2\pi \frac{\mathbf{a_2} \times \mathbf{a_3}}{\mathbf{a_1} \cdot (\mathbf{a_2} \times \mathbf{a_3})} \\
            \mathbf{b_2} &= 2\pi \frac{\mathbf{a_3} \times \mathbf{a_1}}{\mathbf{a_2} \cdot (\mathbf{a_3} \times \mathbf{a_1})} \\
            \mathbf{b_3} &= 2\pi \frac{\mathbf{a_1} \times \mathbf{a_2}}{\mathbf{a_3} \cdot (\mathbf{a_1} \times \mathbf{a_2})}
            \end{align}

        '''  # noqa: E501
        a = self.lattice_vectors()
        if self.dimension == 1:
            assert (abs(np.dot(a[0], a[1])) < 1e-9 and
                   abs(np.dot(a[0], a[2])) < 1e-9 and
                   abs(np.dot(a[1], a[2])) < 1e-9)
        elif self.dimension == 2:
            assert (abs(np.dot(a[0], a[2])) < 1e-9 and
                   abs(np.dot(a[1], a[2])) < 1e-9)
        b = np.linalg.inv(a.T)
        return norm_to * b

    def get_abs_kpts(self, scaled_kpts):
        '''Get absolute k-points (in 1/Bohr), given "scaled" k-points in
        fractions of lattice vectors.

        Args:
            scaled_kpts : (nkpts, 3) ndarray of floats

        Returns:
            abs_kpts : (nkpts, 3) ndarray of floats
        '''
        return np.dot(scaled_kpts, self.reciprocal_vectors())

    def get_scaled_kpts(self, abs_kpts, kpts_in_ibz=True):
        '''Get scaled k-points, given absolute k-points in 1/Bohr.

        Args:
            abs_kpts : (nkpts, 3) ndarray of floats or :class:`KPoints` object
            kpts_in_ibz : bool
                If True, return k-points in IBZ; otherwise, return k-points in BZ.
                Default value is True. This has effects only if abs_kpts is a
                :class:`KPoints` object

        Returns:
            scaled_kpts : (nkpts, 3) ndarray of floats
        '''
        if isinstance(abs_kpts, libkpts.KPoints):
            if kpts_in_ibz:
                return abs_kpts.kpts_scaled_ibz
            else:
                return abs_kpts.kpts_scaled
        return 1./(2*np.pi)*np.dot(abs_kpts, self.lattice_vectors().T)

    make_kpts = get_kpts = make_kpts

    def copy(self):
        return copy(self)

    pack = pack

    @classmethod
    @lib.with_doc(unpack.__doc__)
    def unpack(cls, moldic):
        return unpack(moldic)

    @lib.with_doc(unpack.__doc__)
    def unpack_(self, moldic):
        self.__dict__.update(moldic)
        return self

    dumps = dumps

    @classmethod
    @lib.with_doc(loads.__doc__)
    def loads(cls, molstr):
        return loads(molstr)

    @lib.with_doc(unpack.__doc__)
    def loads_(self, molstr):
        self.__dict__.update(loads(molstr).__dict__)
        return self

    bas_rcut = bas_rcut
    shell_rcut = shell_rcut
    rcut_by_atom_types = rcut_by_atom_types
    rcut_by_shells = rcut_by_shells

    get_lattice_Ls = pbctools.get_lattice_Ls

    get_nimgs = get_nimgs

    get_ewald_params = get_ewald_params

    get_bounding_sphere = get_bounding_sphere

    get_Gv = get_Gv
    get_Gv_weights = get_Gv_weights

    get_SI = get_SI

    ewald = ewald
    energy_nuc = ewald

    gen_uniform_grids = get_uniform_grids = get_uniform_grids

    __add__ = conc_cell

    def pbc_intor(self, intor, comp=None, hermi=0, kpts=None, kpt=None,
                  shls_slice=None, **kwargs):
        r'''One-electron integrals with PBC.

        .. math::

            \sum_T \int \mu(r) * [intor] * \nu (r-T) dr

        See also Mole.intor
        '''
        if not self._built:
            logger.warn(self, 'Warning: intor envs of %s not initialized.', self)
            # FIXME: Whether to check _built and call build?  ._bas and .basis
            # may not be consistent. calling .build() may leads to wrong intor env.
            #self.build(False, False)
        return intor_cross(intor, self, self, comp, hermi, kpts, kpt,
                           shls_slice, **kwargs)

    pbc_eval_ao = pbc_eval_gto = pbc_eval_gto

    @lib.with_doc(pbc_eval_gto.__doc__)
    def eval_gto(self, eval_name, coords, comp=None, kpts=None, kpt=None,
                 shls_slice=None, non0tab=None, ao_loc=None, cutoff=None,
                 out=None):
        if eval_name[:3] == 'PBC':
            return self.pbc_eval_gto(eval_name, coords, comp, kpts, kpt,
                                     shls_slice, non0tab, ao_loc, cutoff, out)
        else:
            return mole.eval_gto(self, eval_name, coords, comp,
                                 shls_slice, non0tab, ao_loc, cutoff, out)
    eval_ao = eval_gto

    def from_ase(self, ase_atom):
        '''Update cell based on given ase atom object

        Examples:

        >>> from ase.lattice import bulk
        >>> cell.from_ase(bulk('C', 'diamond', a=LATTICE_CONST))
        '''
        from pyscf.pbc.tools import pyscf_ase
        self.a = ase_atom.cell
        self.atom = pyscf_ase.ase_atoms_to_pyscf(ase_atom)
        return self

    def to_mol(self):
        '''Return a Mole object using the same atoms and basis functions as
        the Cell object.
        '''
        #FIXME: should cell be converted to mole object?  If cell is converted
        # and a mole object is returned, many attributes (e.g. the GTH basis,
        # gth-PP) will not be recognized by mole.build function.
        mol = self.view(mole.Mole)
        delattr(mol, 'a')
        delattr(mol, '_mesh')
        mol.enuc = None #reset nuclear energy
        if mol.symmetry:
            mol._build_symmetry()
        return mol

    def has_ecp(self):
        '''Whether pseudo potential is used in the system.'''
        return self.pseudo or self._pseudo or (len(self._ecpbas) > 0)

    def ao2mo(self, mo_coeffs, intor='int2e', erifile=None, dataname='eri_mo',
              **kwargs):
        raise NotImplementedError

del (INTEGRAL_PRECISION, WRAP_AROUND, WITH_GAMMA, EXP_DELIMITER)<|MERGE_RESOLUTION|>--- conflicted
+++ resolved
@@ -1254,7 +1254,6 @@
             infinity vacuum (inf_vacuum) or truncated Coulomb potential
             (analytic_2d_1). Unless explicitly specified, analytic_2d_1 is
             used for 2D system and inf_vacuum is assumed for 1D and 0D.
-<<<<<<< HEAD
         rcut_by_shell_radius : bool
             If True, radius cutoff is determined by shell radius;
             otherwise, it is determined by overlap integral.
@@ -1262,7 +1261,6 @@
         use_particle_mesh_ewald : bool
             If True, use particle mesh ewald to compute nuclear repulsion.
             Default value is False, meaning using classical ewald summation.
-=======
         space_group_symmetry : bool
             Whether to consider space group symmetry. Default is False.
         symmorphic : bool
@@ -1272,7 +1270,6 @@
             determined by the lattice symmetry to be symmorphic or non-symmorphic.
         lattice_symmetry : None or :class:`pbc.symm.Symmetry` instance
             The object containing the lattice symmetry information. Default is None.
->>>>>>> 0df2ead0
 
     (See other attributes in :class:`Mole`)
 
@@ -1301,14 +1298,11 @@
         #       density-fitting class.  This determines how the ewald produces
         #       its energy.
         self.low_dim_ft_type = None
-<<<<<<< HEAD
         self.rcut_by_shell_radius = False
         self.use_particle_mesh_ewald = False
-=======
         self.space_group_symmetry = False
         self.symmorphic = False
         self.lattice_symmetry = None
->>>>>>> 0df2ead0
 
 ##################################################
 # These attributes are initialized by build function if not given
@@ -1455,13 +1449,10 @@
     def build(self, dump_input=True, parse_arg=True,
               a=None, mesh=None, ke_cutoff=None, precision=None, nimgs=None,
               pseudo=None, basis=None, h=None, dimension=None, rcut= None,
-<<<<<<< HEAD
-              ecp=None, low_dim_ft_type=None, rcut_by_shell_radius=None,
-              use_particle_mesh_ewald=None, *args, **kwargs):
-=======
               ecp=None, low_dim_ft_type=None,
-              space_group_symmetry=None, symmorphic=None, *args, **kwargs):
->>>>>>> 0df2ead0
+              space_group_symmetry=None, symmorphic=None,
+              rcut_by_shell_radius=None, use_particle_mesh_ewald=None,
+              *args, **kwargs):
         '''Setup Mole molecule and Cell and initialize some control parameters.
         Whenever you change the value of the attributes of :class:`Cell`,
         you need call this function to refresh the internal data of Cell.
@@ -1519,15 +1510,14 @@
         if ecp is not None: self.ecp = ecp
         if ke_cutoff is not None: self.ke_cutoff = ke_cutoff
         if low_dim_ft_type is not None: self.low_dim_ft_type = low_dim_ft_type
-<<<<<<< HEAD
-        if rcut_by_shell_radius is not None: self.rcut_by_shell_radius = rcut_by_shell_radius
-        if use_particle_mesh_ewald is not None: self.use_particle_mesh_ewald = use_particle_mesh_ewald
-=======
+        if rcut_by_shell_radius is not None:
+            self.rcut_by_shell_radius = rcut_by_shell_radius
+        if use_particle_mesh_ewald is not None:
+            self.use_particle_mesh_ewald = use_particle_mesh_ewald
         if space_group_symmetry is not None:
             self.space_group_symmetry = space_group_symmetry
         if symmorphic is not None:
             self.symmorphic = symmorphic
->>>>>>> 0df2ead0
 
         if 'unit' in kwargs:
             self.unit = kwargs['unit']
