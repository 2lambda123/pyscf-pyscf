#!/usr/bin/env python
# Copyright 2014-2020 The PySCF Developers. All Rights Reserved.
#
# Licensed under the Apache License, Version 2.0 (the "License");
# you may not use this file except in compliance with the License.
# You may obtain a copy of the License at
#
#     http://www.apache.org/licenses/LICENSE-2.0
#
# Unless required by applicable law or agreed to in writing, software
# distributed under the License is distributed on an "AS IS" BASIS,
# WITHOUT WARRANTIES OR CONDITIONS OF ANY KIND, either express or implied.
# See the License for the specific language governing permissions and
# limitations under the License.
#
# Author: Qiming Sun <osirpt.sun@gmail.com>
#

import ctypes
import numpy as np
from pyscf import lib
from pyscf.gto import moleintor
from pyscf.gto.eval_gto import _get_intor_and_comp, BLKSIZE
from pyscf.pbc.gto import _pbcintor
from pyscf import __config__

EXTRA_PREC = getattr(__config__, 'pbc_gto_eval_gto_extra_precision', 1e-2)

libpbc = _pbcintor.libpbc

import memory_profiler
from memory_profiler import profile

# @profile
def eval_gto(cell, eval_name, coords, comp=None, kpts=None, kpt=None,
             shls_slice=None, non0tab=None, ao_loc=None, cutoff=None,
             out=None, Ls=None, rcut=None):
    r'''Evaluate PBC-AO function value on the given grids,

    Args:
        eval_name : str::

            ==========================  =======================
            Function                    Expression
            ==========================  =======================
            "GTOval_sph"                \sum_T exp(ik*T) |AO>
            "GTOval_ip_sph"             nabla \sum_T exp(ik*T) |AO>
            "GTOval_cart"               \sum_T exp(ik*T) |AO>
            "GTOval_ip_cart"            nabla \sum_T exp(ik*T) |AO>
            ==========================  =======================

        atm : int32 ndarray
            libcint integral function argument
        bas : int32 ndarray
            libcint integral function argument
        env : float64 ndarray
            libcint integral function argument

        coords : 2D array, shape (N,3)
            The coordinates of the grids.

    Kwargs:
        shls_slice : 2-element list
            (shl_start, shl_end).
            If given, only part of AOs (shl_start <= shell_id < shl_end) are
            evaluated.  By default, all shells defined in cell will be evaluated.
        non0tab : 2D bool array
            mask array to indicate whether the AO values are zero.  The mask
            array can be obtained by calling :func:`dft.gen_grid.make_mask`
        cutoff : float
            AO values smaller than cutoff will be set to zero. The default
            cutoff threshold is ~1e-22 (defined in gto/grid_ao_drv.h)
        out : ndarray
            If provided, results are written into this array.

    Returns:
        A list of 2D (or 3D) arrays to hold the AO values on grids.  Each
        element of the list corresponds to a k-point and it has the shape
        (N,nao) Or shape (\*,N,nao).

    Examples:

    >>> cell = pbc.gto.M(a=numpy.eye(3)*4, atom='He 1 1 1', basis='6-31g')
    >>> coords = cell.get_uniform_grids([10,10,10])
    >>> kpts = cell.make_kpts([3,3,3])
    >>> ao_value = cell.pbc_eval_gto("GTOval_sph", coords, kpts)
    >>> len(ao_value)
    27
    >>> ao_value[0].shape
    (1000, 2)
    >>> ao_value = cell.pbc_eval_gto("GTOval_ig_sph", coords, kpts, comp=3)
    >>> print(ao_value.shape)
    >>> len(ao_value)
    27
    >>> ao_value[0].shape
    (3, 1000, 2)
    '''
    
    # print("eval_name = ", eval_name)
    if eval_name[:3] == 'PBC':  # PBCGTOval_xxx
        eval_name, comp = _get_intor_and_comp(cell, eval_name[3:], comp)
    else:
        eval_name, comp = _get_intor_and_comp(cell, eval_name, comp)
    eval_name = 'PBC' + eval_name
    # print("eval_name = ", eval_name)

    atm = np.asarray(cell._atm, dtype=np.int32, order='C')
    bas = np.asarray(cell._bas, dtype=np.int32, order='C')
    env = np.asarray(cell._env, dtype=np.double, order='C')
    natm = atm.shape[0]
    nbas = bas.shape[0]
    if kpts is None:
        if kpt is not None:
            kpts_lst = np.reshape(kpt, (1,3))
        else:
            kpts_lst = np.zeros((1,3))
    else:
        kpts_lst = np.reshape(kpts, (-1,3))
    nkpts = len(kpts_lst)
    ngrids = len(coords)

    if non0tab is None:
        non0tab = np.empty(((ngrids+BLKSIZE-1)//BLKSIZE, nbas),
                              dtype=np.uint8)
# non0tab stores the number of images to be summed in real space.
# Initializing it to 255 means all images should be included
        non0tab[:] = 0xff

    if ao_loc is None:
        ao_loc = moleintor.make_loc(bas, eval_name)
    if shls_slice is None:
        shls_slice = (0, nbas)
    sh0, sh1 = shls_slice
    nao = ao_loc[sh1] - ao_loc[sh0]

<<<<<<< HEAD
    if out is None:
        out = numpy.empty((nkpts,comp,nao,ngrids), dtype=numpy.complex128)
    else:
        # print("out is given")
        out = numpy.ndarray((nkpts,comp,nao,ngrids), dtype=numpy.complex128,
                             buffer=out)
    coords = numpy.asarray(coords, order='F')
=======
    out = np.empty((nkpts,comp,nao,ngrids), dtype=np.complex128)
    coords = np.asarray(coords, order='F')
>>>>>>> d57f1d6c

    if rcut is None:
        rcut = _estimate_rcut(cell)
    if Ls is None:
        Ls = get_lattice_Ls(cell, rcut=rcut.max())
        Ls = Ls[np.argsort(lib.norm(Ls, axis=1), kind='stable')]
    expLk = np.exp(1j * np.asarray(np.dot(Ls, kpts_lst.T), order='C'))

    with cell.with_integral_screen(cutoff):
        drv = getattr(libpbc, eval_name)
        drv(ctypes.c_int(ngrids),
            (ctypes.c_int*2)(*shls_slice), ao_loc.ctypes.data_as(ctypes.c_void_p),
            Ls.ctypes.data_as(ctypes.c_void_p), ctypes.c_int(len(Ls)),
            expLk.ctypes.data_as(ctypes.c_void_p), ctypes.c_int(nkpts),
            out.ctypes.data_as(ctypes.c_void_p),
            coords.ctypes.data_as(ctypes.c_void_p),
            rcut.ctypes.data_as(ctypes.c_void_p),
            non0tab.ctypes.data_as(ctypes.c_void_p),
            atm.ctypes.data_as(ctypes.c_void_p), ctypes.c_int(natm),
            bas.ctypes.data_as(ctypes.c_void_p), ctypes.c_int(nbas),
            env.ctypes.data_as(ctypes.c_void_p))

    ao_kpts = []
    for k, kpt in enumerate(kpts_lst):
        v = out[k]
        if abs(kpt).sum() < 1e-9:
<<<<<<< HEAD
            # v = numpy.asarray(v.real, order='C')
            v = lib.z2d_InPlace(v)
=======
            v = np.asarray(v.real, order='C')
>>>>>>> d57f1d6c
        v = v.transpose(0,2,1)
        if comp == 1:
            v = v[0]
        ao_kpts.append(v)

    if kpts is None or np.shape(kpts) == (3,):  # A single k-point
        ao_kpts = ao_kpts[0]
    return ao_kpts

pbc_eval_gto = eval_gto

def _estimate_rcut(cell):
    '''Cutoff raidus, above which each shell decays to a value less than the
    required precsion'''
    vol = cell.vol
    weight_penalty = vol # ~ V[r] * (vol/ngrids) * ngrids
    precision = cell.precision / max(weight_penalty, 1)
    rcut = []
    for ib in range(cell.nbas):
        l = cell.bas_angular(ib)
        es = cell.bas_exp(ib)
        cs = abs(cell._libcint_ctr_coeff(ib)).max(axis=1)
        norm_ang = ((2*l+1)/(4*np.pi))**.5
        fac = 2*np.pi/vol * cs*norm_ang/es / precision
        r = cell.rcut
        r = (np.log(fac * r**(l+1) + 1.) / es)**.5
        r = (np.log(fac * r**(l+1) + 1.) / es)**.5
        rcut.append(r.max())
    return np.array(rcut)

def get_lattice_Ls(cell, nimgs=None, rcut=None, dimension=None, discard=True):
    '''Get lattice-sum vectors for eval_gto
    '''
    if dimension is None:
        # For atoms near the boundary of the cell, it is necessary (even in low-
        # dimensional systems) to include lattice translations in all 3 dimensions.
        if cell.dimension < 2 or cell.low_dim_ft_type == 'inf_vacuum':
            dimension = cell.dimension
        else:
            dimension = 3
    if rcut is None:
        rcut = cell.rcut

    if dimension == 0 or rcut <= 0:
        return np.zeros((1, 3))

    a = cell.lattice_vectors()
    atom_coords = cell.atom_coords()
    scaled_atom_coords = np.linalg.solve(a.T, atom_coords.T).T
    atom_boundary_max = scaled_atom_coords[:,:dimension].max(axis=0)
    atom_boundary_min = scaled_atom_coords[:,:dimension].min(axis=0)
    atom_boundary_max[atom_boundary_max > 1] = 1
    atom_boundary_min[atom_boundary_min <-1] = -1
    atom_bound1 = np.diag(atom_boundary_max).dot(a[:dimension])
    atom_bound2 = np.diag(atom_boundary_min).dot(a[:dimension])

    def find_boundary(a):
        aR = np.vstack([a, atom_bound1, atom_bound2])
        r = np.linalg.qr(aR.T)[1]
        ub = (rcut + abs(r[2,3:]).max()) / abs(r[2,2])
        return ub

    xb = find_boundary(a[[1,2,0]])
    if dimension > 1:
        yb = find_boundary(a[[2,0,1]])
    else:
        yb = 0
    if dimension > 2:
        zb = find_boundary(a)
    else:
        zb = 0
    bounds = np.ceil([xb, yb, zb]).astype(int)
    Ts = lib.cartesian_prod((np.arange(-bounds[0], bounds[0]+1),
                             np.arange(-bounds[1], bounds[1]+1),
                             np.arange(-bounds[2], bounds[2]+1)))
    Ls = np.dot(Ts[:,:dimension], a[:dimension])

    # grids with wrap_around: grids_edge ~ [-.5, .5]
    # regular grids: grids_edge ~ [0, 1]
    grids_edge = lib.cartesian_prod([[-.5, 1.]] * dimension).dot(a[:dimension])
    edge_lb = grids_edge.min(axis=0)
    edge_ub = grids_edge.max(axis=0)

    grids2atm = Ls + atom_coords[:,None,:]
    edge_filter1 = grids2atm > edge_lb
    edge_filter2 = grids2atm < edge_ub
    grids2atm[~edge_filter1[:,:,0],0] -= edge_lb[0]
    grids2atm[~edge_filter1[:,:,1],1] -= edge_lb[1]
    grids2atm[~edge_filter1[:,:,2],2] -= edge_lb[2]
    grids2atm[~edge_filter2[:,:,0],0] -= edge_ub[0]
    grids2atm[~edge_filter2[:,:,1],1] -= edge_ub[1]
    grids2atm[~edge_filter2[:,:,2],2] -= edge_ub[2]
    grids2atm[edge_filter1 & edge_filter2] = 0.
    Ls_mask = (np.linalg.norm(grids2atm, axis=2) < rcut).any(axis=0)
    Ls = Ls[Ls_mask]
    return np.asarray(Ls, order='C')<|MERGE_RESOLUTION|>--- conflicted
+++ resolved
@@ -133,18 +133,8 @@
     sh0, sh1 = shls_slice
     nao = ao_loc[sh1] - ao_loc[sh0]
 
-<<<<<<< HEAD
-    if out is None:
-        out = numpy.empty((nkpts,comp,nao,ngrids), dtype=numpy.complex128)
-    else:
-        # print("out is given")
-        out = numpy.ndarray((nkpts,comp,nao,ngrids), dtype=numpy.complex128,
-                             buffer=out)
-    coords = numpy.asarray(coords, order='F')
-=======
     out = np.empty((nkpts,comp,nao,ngrids), dtype=np.complex128)
     coords = np.asarray(coords, order='F')
->>>>>>> d57f1d6c
 
     if rcut is None:
         rcut = _estimate_rcut(cell)
@@ -171,12 +161,7 @@
     for k, kpt in enumerate(kpts_lst):
         v = out[k]
         if abs(kpt).sum() < 1e-9:
-<<<<<<< HEAD
-            # v = numpy.asarray(v.real, order='C')
-            v = lib.z2d_InPlace(v)
-=======
             v = np.asarray(v.real, order='C')
->>>>>>> d57f1d6c
         v = v.transpose(0,2,1)
         if comp == 1:
             v = v[0]
