#!/usr/bin/env python
# Copyright 2014-2020 The PySCF Developers. All Rights Reserved.
#
# Licensed under the Apache License, Version 2.0 (the "License");
# you may not use this file except in compliance with the License.
# You may obtain a copy of the License at
#
#     http://www.apache.org/licenses/LICENSE-2.0
#
# Unless required by applicable law or agreed to in writing, software
# distributed under the License is distributed on an "AS IS" BASIS,
# WITHOUT WARRANTIES OR CONDITIONS OF ANY KIND, either express or implied.
# See the License for the specific language governing permissions and
# limitations under the License.
#
# Authors: Qiming Sun <osirpt.sun@gmail.com>
#          James D. McClain
#          Timothy Berkelbach <tim.berkelbach@gmail.com>
#

import itertools
from collections import OrderedDict
from numbers import Number
import numpy as np
from pyscf import lib
from pyscf import __config__

KPT_DIFF_TOL = getattr(__config__, 'pbc_lib_kpts_helper_kpt_diff_tol', 1e-6)


def is_zero(kpt):
    return abs(np.asarray(kpt)).sum() < KPT_DIFF_TOL
gamma_point = is_zero

def member(kpt, kpts):
    kpts = np.reshape(kpts, (len(kpts),kpt.size))
    dk = np.einsum('ki->k', abs(kpts-kpt.ravel()))
    return np.where(dk < KPT_DIFF_TOL)[0]

def unique(kpts):
    kpts = np.asarray(kpts)
    try:
        digits = int(-np.log10(KPT_DIFF_TOL))
        uniq_index, uniq_inverse = np.unique(
            kpts.round(digits), return_index=True, return_inverse=True, axis=0)[1:3]
        idx = uniq_index.argsort()
        rank = idx.argsort()
        return kpts[uniq_index[idx]], uniq_index[idx], rank[uniq_inverse]
    except TypeError:
        # Old numpy does not support unique of 2D array
        nkpts = len(kpts)
        uniq_kpts = []
        uniq_index = []
        uniq_inverse = np.zeros(nkpts, dtype=int)
        seen = np.zeros(nkpts, dtype=bool)
        n = 0
        for i, kpt in enumerate(kpts):
            if not seen[i]:
                uniq_kpts.append(kpt)
                uniq_index.append(i)
                idx = abs(kpt-kpts).sum(axis=1) < KPT_DIFF_TOL
                uniq_inverse[idx] = n
                seen[idx] = True
                n += 1
        return np.asarray(uniq_kpts), np.asarray(uniq_index), uniq_inverse

def loop_kkk(nkpts):
    range_nkpts = range(nkpts)
    return itertools.product(range_nkpts, range_nkpts, range_nkpts)

<<<<<<< HEAD
def get_kconserv(cell, kpts, n=3):
=======
def conj_mapping(cell, kpts):
    '''Find the mapping index: -kpts = kpts[index]'''
    scaled_kpts = cell.get_scaled_kpts(kpts).round(5)
    scaled_kpts = np.modf(scaled_kpts)[0]
    scaled_kpts[scaled_kpts > .5] -= 1
    scaled_kpts[scaled_kpts <= -.5] += 1
    uniq_kpts, index, inverse = unique(scaled_kpts)
    if len(index) != len(inverse):
        raise KPointSymmetryError('duplicated k points')

    minus_kpts = -scaled_kpts
    minus_kpts[minus_kpts == -.5] = .5
    uniq_m_kpts, m_index, m_inverse = unique(minus_kpts)
    lex_order = np.lexsort(uniq_kpts.T)
    m_lex_order = np.lexsort(uniq_m_kpts.T)
    if abs(uniq_kpts[lex_order] - uniq_m_kpts[m_lex_order]).max() > KPT_DIFF_TOL:
        raise KPointSymmetryError('k points not symmetric')

    index[lex_order] = m_lex_order
    return index

def get_kconserv(cell, kpts):
>>>>>>> 09834c8f
    r'''Get the momentum conservation array for a set of k-points.

    Given k-point indices (k, l, m) the array kconserv[k,l,m] returns
    the index n that satifies momentum conservation,

        (k(k) - k(l) + k(m) - k(n)) \dot a = 2n\pi

    This is used for symmetry e.g. integrals of the form
        [\phi*[k](1) \phi[l](1) | \phi*[m](2) \phi[n](2)]
    are zero unless n satisfies the above.
    '''
    nkpts = kpts.shape[0]
    a = cell.lattice_vectors() / (2*np.pi)

    if n == 2:
        kconserv = np.zeros((nkpts,nkpts), dtype=int)
        kvKL = kpts[:,None,:] - kpts
        for N, kvN in enumerate(kpts):
            kvKLN = np.einsum('wx,klx->wkl', a, kvKL - kvN, optimize=True)
            # check whether (1/(2pi) k_{KLN} dot a) is an integer
            kvKLN_int = np.rint(kvKLN)
            mask = np.einsum('wkl->kl', abs(kvKLN - kvKLN_int), optimize=True) < 1e-9
            kconserv[mask] = N
    elif n == 3:
        kconserv = np.zeros((nkpts,nkpts,nkpts), dtype=int)
        kvKLM = kpts[:,None,None,:] - kpts[:,None,:] + kpts
        for N, kvN in enumerate(kpts):
            kvKLMN = np.einsum('wx,klmx->wklm', a, kvKLM - kvN, optimize=True)
            # check whether (1/(2pi) k_{KLMN} dot a) is an integer
            kvKLMN_int = np.rint(kvKLMN)
            mask = np.einsum('wklm->klm', abs(kvKLMN - kvKLMN_int), optimize=True) < 1e-9
            kconserv[mask] = N
    else:
        raise NotImplementedError()
    return kconserv


def check_kpt_antiperm_symmetry(array, idx1, idx2, tolerance=1e-8):
    '''Checks antipermutational symmetry for k-point array.

    Checks whether an array with k-point symmetry has antipermutational symmetry
    with respect to switching the particle indices `idx1`, `idx2`. The particle
    indices switches both the orbital index and k-point index associated with
    the two indices.

    Note:
        One common reason for not obeying antipermutational symmetry in a calculation
        involving FFTs is that the grid to perform the FFT may be too coarse.  This
        symmetry is present in operators in spin-orbital form and 'spin-free'
        operators.

    array (:obj:`ndarray`): array to test permutational symmetry, where for
        an n-particle array, the first (2n-1) array elements are kpoint indices
        while the final 2n array elements are orbital indices.
    idx1 (int): first index
    idx2 (int): second index

    Examples:
        For a 3-particle array, such as the T3 amplitude
            t3[ki, kj, kk, ka, kb, i, j, a, b, c],
        setting `idx1 = 0` and `idx2 = 1` would switch the orbital indices i, j as well
        as the kpoint indices ki, kj.

        >>> nkpts, nocc, nvir = 3, 4, 5
        >>> t2 = numpy.random.random_sample((nkpts, nkpts, nkpts, nocc, nocc, nvir, nvir))
        >>> t2 = t2 + t2.transpose(1,0,2,4,3,5,6)
        >>> check_kpt_antiperm_symmetry(t2, 0, 1)
        True
    '''
    # Checking to make sure bounds of idx1 and idx2 are O.K.
    assert(idx1 >= 0 and idx2 >= 0 and 'indices to swap must be non-negative!')

    array_shape_len = len(array.shape)
    nparticles = (array_shape_len + 1) / 4
    assert(idx1 < (2 * nparticles - 1) and idx2 < (2 * nparticles - 1) and
           'This function does not support the swapping of the last k-point index '
           '(This k-point is implicitly not indexed due to conservation of momentum '
           'between k-points.).')

    if (nparticles > 3):
        raise NotImplementedError('Currently set up for only up to 3 particle '
                                  'arrays. Input array has %d particles.')

    kpt_idx1 = idx1
    kpt_idx2 = idx2

    # Start of the orbital index, located after k-point indices
    orb_idx1 = (2 * nparticles - 1) + idx1
    orb_idx2 = (2 * nparticles - 1) + idx2

    # Sign of permutation
    # sign = (-1)**(abs(idx1 - idx2) + 1)
    out_array_indices = np.arange(array_shape_len)

    out_array_indices[kpt_idx1], out_array_indices[kpt_idx2] = \
            out_array_indices[kpt_idx2], out_array_indices[kpt_idx1]
    out_array_indices[orb_idx1], out_array_indices[orb_idx2] = \
            out_array_indices[orb_idx2], out_array_indices[orb_idx1]
    antisymmetric = (np.linalg.norm(array + array.transpose(out_array_indices)) <
                     tolerance)
    return antisymmetric


def get_kconserv3(cell, kpts, kijkab):
    r'''Get the momentum conservation array for a set of k-points.

    This function is similar to get_kconserv, but instead finds the 'kc'
    that satisfies momentum conservation for 5 k-points,

        (ki + kj + kk - ka - kb - kc) dot a = 2n\pi

    where these kpoints are stored in kijkab[ki, kj, kk, ka, kb].
    '''
    a = cell.lattice_vectors() / (2*np.pi)

    kpts_i, kpts_j, kpts_k, kpts_a, kpts_b = \
            [kpts[x].reshape(-1,3) for x in kijkab]
    shape = [np.size(x) for x in kijkab]
    kconserv = np.zeros(shape, dtype=int)

    kv_kab = kpts_k[:,None,None,:] - kpts_a[:,None,:] - kpts_b
    for i, kpti in enumerate(kpts_i):
        for j, kptj in enumerate(kpts_j):
            kv_ijkab = kv_kab + kpti + kptj
            for c, kptc in enumerate(kpts):
                s = np.einsum('kabx,wx->kabw', kv_ijkab - kptc, a)
                s_int = np.rint(s)
                mask = np.einsum('kabw->kab', abs(s - s_int)) < 1e-9
                kconserv[i,j,mask] = c

    new_shape = [shape[i] for i, x in enumerate(kijkab)
                 if not isinstance(x, (int,np.int))]
    kconserv = kconserv.reshape(new_shape)
    return kconserv


class VectorComposer(object):
    def __init__(self, dtype):
        """
        Composes vectors.
        Args:
            dtype (type): array data type;
        """
        self.__dtype__ = dtype
        self.__transactions__ = []
        self.__total_size__ = 0
        self.__data__ = None

    def put(self, a):
        """
        Puts array into vector.
        Args:
            a (ndarray): array to put;
        """
        if a.dtype != self.__dtype__:
            raise ValueError("dtype mismatch: passed %s vs expected %s" % (a.dtype, self.dtype))
        self.__transactions__.append(a)
        self.__total_size__ += a.size

    def flush(self):
        """
        Composes the vector.
        Returns:
            The composed vector.
        """
        if self.__data__ is None:
            self.__data__ = result = np.empty(self.__total_size__, dtype=self.__dtype__)
            offset = 0
        else:
            offset = self.__data__.size
            self.__data__ = result = np.empty(self.__total_size__ + self.__data__.size, dtype=self.__dtype__)

        for i in self.__transactions__:
            s = i.size
            result[offset:offset + s] = i.reshape(-1)
            offset += s
        self.__transactions__ = []

        return result


class VectorSplitter(object):
    def __init__(self, vector):
        """
        Splits vectors into pieces.
        Args:
            vector (ndarray): vector to split;
        """
        self.__data__ = vector
        self.__offset__ = 0

    def get(self, destination, slc=None):
        """
        Retrieves the next array.
        Args:
            destination: the shape of the destination array or the destination array itself;
            slc: an optional slice;

        Returns:
            The array.
        """
        if isinstance(destination, Number):
            destination = np.zeros((destination,), dtype=self.__data__.dtype)
        elif isinstance(destination, tuple):
            destination = np.zeros(destination, dtype=self.__data__.dtype)
        elif isinstance(destination, np.ndarray):
            pass
        else:
            raise ValueError("Unknown destination: %s" % str(destination))

        if slc is None:
            take_size = np.prod(destination.shape)
            take_shape = destination.shape
        else:
            slc = np.ix_(*slc)
            take_size = destination[slc].size
            take_shape = destination[slc].shape

        avail = self.__data__.size - self.__offset__
        if take_size > avail:
            raise ValueError("Insufficient # of elements: required %d %s, found %d" % (take_size, take_shape, avail))

        if slc is None:
            destination[:] = self.__data__[self.__offset__:self.__offset__ + take_size].reshape(take_shape)
        else:
            destination[slc] = self.__data__[self.__offset__:self.__offset__ + take_size].reshape(take_shape)

        self.__offset__ += take_size
        return destination

    def truncate(self):
        """
        Truncates the data vector.
        """
        self.__data__ = self.__data__[self.__offset__:].copy()
        self.__offset__ = 0


class KptsHelper(lib.StreamObject):
    def __init__(self, cell, kpts):
        '''Helper class for handling k-points in correlated calculations.

        Attributes:
            kconserv : (nkpts,nkpts,nkpts) ndarray
                The index of the fourth momentum-conserving k-point, given
                indices of three k-points
            symm_map : OrderedDict of list of (3,) tuples
                Keys are (3,) tuples of symmetry-unique k-point indices and
                values are lists of (3,) tuples, enumerating all
                symmetry-related k-point indices for ERI generation
        '''
        self.kconserv = get_kconserv(cell, kpts)
        nkpts = len(kpts)
        temp = range(0,nkpts)
        kptlist = lib.cartesian_prod((temp,temp,temp))
        completed = np.zeros((nkpts,nkpts,nkpts), dtype=bool)

        self._operation = np.zeros((nkpts,nkpts,nkpts), dtype=int)
        self.symm_map = OrderedDict()

        for kpt in kptlist:
            kpt = tuple(kpt)
            kp,kq,kr = kpt
            if not completed[kp,kq,kr]:
                self.symm_map[kpt] = list()
                ks = self.kconserv[kp,kq,kr]

                completed[kp,kq,kr] = True
                self._operation[kp,kq,kr] = 0
                self.symm_map[kpt].append((kp,kq,kr))

                completed[kr,ks,kp] = True
                self._operation[kr,ks,kp] = 1 #.transpose(2,3,0,1)
                self.symm_map[kpt].append((kr,ks,kp))

                completed[kq,kp,ks] = True
                self._operation[kq,kp,ks] = 2 #np.conj(.transpose(1,0,3,2))
                self.symm_map[kpt].append((kq,kp,ks))

                completed[ks,kr,kq] = True
                self._operation[ks,kr,kq] = 3 #np.conj(.transpose(3,2,1,0))
                self.symm_map[kpt].append((ks,kr,kq))


    def transform_symm(self, eri_kpt, kp, kq, kr):
        '''Return the symmetry-related ERI at any set of k-points.

        Args:
            eri_kpt : (nmo,nmo,nmo,nmo) ndarray
                An in-cell ERI calculated with a set of symmetry-unique k-points.
            kp, kq, kr : int
                The indices of the k-points at which the ERI is desired.
        '''
        operation = self._operation[kp,kq,kr]
        if operation == 0:
            return eri_kpt
        if operation == 1:
            return eri_kpt.transpose(2,3,0,1)
        if operation == 2:
            return np.conj(eri_kpt.transpose(1,0,3,2))
        if operation == 3:
            return np.conj(eri_kpt.transpose(3,2,1,0))

class KPointSymmetryError(RuntimeError):
    pass<|MERGE_RESOLUTION|>--- conflicted
+++ resolved
@@ -68,9 +68,6 @@
     range_nkpts = range(nkpts)
     return itertools.product(range_nkpts, range_nkpts, range_nkpts)
 
-<<<<<<< HEAD
-def get_kconserv(cell, kpts, n=3):
-=======
 def conj_mapping(cell, kpts):
     '''Find the mapping index: -kpts = kpts[index]'''
     scaled_kpts = cell.get_scaled_kpts(kpts).round(5)
@@ -92,8 +89,7 @@
     index[lex_order] = m_lex_order
     return index
 
-def get_kconserv(cell, kpts):
->>>>>>> 09834c8f
+def get_kconserv(cell, kpts, n=3):
     r'''Get the momentum conservation array for a set of k-points.
 
     Given k-point indices (k, l, m) the array kconserv[k,l,m] returns
