--- conflicted
+++ resolved
@@ -22,13 +22,8 @@
 from pyscf.lib import finger
 from pyscf.pbc import gto as pbcgto
 from pyscf.pbc import scf as pscf
-<<<<<<< HEAD
-from pyscf.pbc.dft import krks,kuks
-from pyscf.pbc.dft.multigrid import multigrid
-=======
 from pyscf.pbc.scf import chkfile
 from pyscf.pbc.dft import krks, kuks, multigrid
->>>>>>> d57f1d6c
 
 def make_primitive_cell(mesh):
     cell = pbcgto.Cell()
