#!/usr/bin/env python
# Copyright 2014-2018 The PySCF Developers. All Rights Reserved.
#
# Licensed under the Apache License, Version 2.0 (the "License");
# you may not use this file except in compliance with the License.
# You may obtain a copy of the License at
#
#     http://www.apache.org/licenses/LICENSE-2.0
#
# Unless required by applicable law or agreed to in writing, software
# distributed under the License is distributed on an "AS IS" BASIS,
# WITHOUT WARRANTIES OR CONDITIONS OF ANY KIND, either express or implied.
# See the License for the specific language governing permissions and
# limitations under the License.
#
# Author: Qiming Sun <osirpt.sun@gmail.com>
#

import unittest
import numpy

from pyscf import lib
from pyscf.pbc import gto, scf, dft, df
from pyscf.pbc import tools
from pyscf.pbc.dft import gen_grid
from pyscf.pbc.dft import multigrid
multigrid.R_RATIO_SUBLOOP = 0.6

def setUpModule():
    global cell_orth, cell_nonorth, cell_he, mydf
    global kpts, nao, dm, dm1, vj_uks_orth, he_nao, dm_he
    numpy.random.seed(2)
    cell_orth = gto.M(
        verbose = 7,
        output = '/dev/null',
        a = numpy.eye(3)*3.5668,
        atom = '''C     0.      0.      0.
                  C     1.8     1.8     1.8   ''',
        basis = 'gth-dzv',
        pseudo = 'gth-pade',
        precision = 1e-9,
        mesh = [48] * 3,
    )
    cell_nonorth = gto.M(
        a = numpy.eye(3)*3.5668 + numpy.random.random((3,3)),
        atom = '''C     0.      0.      0.
                  C     0.8917  0.8917  0.8917''',
        basis = 'gth-dzv',
        pseudo = 'gth-pade',
        precision = 1e-9,
        mesh = [44,43,42],
    )

    cell_he = gto.M(atom='He 0 0 0',
                    basis=[[0, ( 1, 1, .1), (.5, .1, 1)],
                           [1, (.8, 1)]],
                    unit='B',
                    precision = 1e-9,
                    mesh=[18]*3,
                    a=numpy.eye(3)*5)

    kptsa = numpy.random.random((2,3))
    kpts = kptsa.copy()
    kpts[1] = -kpts[0]
    nao = cell_orth.nao_nr()
    dm = numpy.random.random((len(kpts),nao,nao)) * .2
    dm1 = dm + numpy.eye(nao)
    dm = dm1 + dm1.transpose(0,2,1)
    mydf = df.FFTDF(cell_orth)
    vj_uks_orth = mydf.get_jk(dm1, with_k=False)[0]

    he_nao = cell_he.nao
    dm_he = numpy.random.random((len(kpts), he_nao, he_nao))
    dm_he = dm_he + dm_he.transpose(0,2,1)
    dm_he = dm_he * .2 + numpy.eye(he_nao)

def tearDownModule():
    global cell_orth, cell_nonorth, cell_he, mydf
    del cell_orth, cell_nonorth, cell_he, mydf

class KnownValues(unittest.TestCase):
    def test_orth_get_pp(self):
        ref = df.FFTDF(cell_orth).get_pp()
        out = multigrid.MultiGridFFTDF(cell_orth).get_pp()
        self.assertAlmostEqual(abs(ref-out).max(), 0, 9)

        mydf = multigrid.MultiGridFFTDF(cell_orth)
        mydf.max_memory = 10
        out = mydf.get_pp(max_memory=2)
        self.assertAlmostEqual(abs(ref-out).max(), 0, 9)

    def test_nonorth_get_pp(self):
        ref = df.FFTDF(cell_nonorth).get_pp()
        out = multigrid.MultiGridFFTDF(cell_nonorth).get_pp()
        self.assertAlmostEqual(abs(ref-out).max(), 0, 9)

        mydf = multigrid.MultiGridFFTDF(cell_nonorth)
        mydf.max_memory = 10
        out = mydf.get_pp(max_memory=2)
        self.assertAlmostEqual(abs(ref-out).max(), 0, 9)

    def test_orth_get_nuc_kpts(self):
        ref = df.FFTDF(cell_orth).get_nuc(kpts)
        out = multigrid.MultiGridFFTDF(cell_orth).get_nuc(kpts)
        self.assertAlmostEqual(abs(ref-out).max(), 0, 8)

    def test_orth_get_j_kpts(self):
        ref = df.FFTDF(cell_orth).get_jk(dm, kpts=kpts, with_k=False)[0]
        out = multigrid.MultiGridFFTDF(cell_orth).get_jk(dm, kpts=kpts)[0]
        self.assertAlmostEqual(abs(ref-out).max(), 0, 9)

#        mydf = multigrid.MultiGridFFTDF(cell_orth)
#        self.assertRaises(ValueError, mydf.get_jk, dm1, hermi=0, kpts=kpts, with_k=False)

    def test_nonorth_get_j_kpts(self):
        ref = df.FFTDF(cell_nonorth).get_jk(dm, kpts=kpts, with_k=False)[0]
        out = multigrid.MultiGridFFTDF(cell_nonorth, kpts=kpts).get_jk(dm)[0]
        self.assertAlmostEqual(abs(ref-out).max(), 0, 9)

    def test_nonorth_get_j(self):
        ref = df.FFTDF(cell_nonorth).get_jk(dm[0], with_k=False)[0]
        out = multigrid.MultiGridFFTDF(cell_nonorth).get_jk(dm)[0]
        self.assertAlmostEqual(abs(ref-out).max(), 0, 9)

    def test_orth_rks_lda_kpts(self):
        xc = 'lda,'
        mydf = df.FFTDF(cell_orth)
        ni = dft.numint.KNumInt()
        n, exc0, ref = ni.nr_rks(cell_orth, mydf.grids, xc, dm, 1, kpts=kpts)
        mydf = multigrid.MultiGridFFTDF(cell_orth)
        n, exc1, vxc = multigrid.nr_rks(mydf, xc, dm, kpts=kpts)
        self.assertAlmostEqual(float(abs(ref-vxc).max()), 0, 9)
        self.assertAlmostEqual(abs(exc0-exc1).max(), 0, 8)

    def test_multigrid_kuks(self):
        mf = dft.KUKS(cell_he)
        mf.xc = 'lda,'
        ref = mf.get_veff(cell_he, numpy.array((dm_he,dm_he)), kpts=kpts)
        out = multigrid.multigrid_fftdf(mf).get_veff(cell_he, (dm_he,dm_he), kpts=kpts)
        self.assertAlmostEqual(float(abs(ref-out).max()), 0, 9)
        self.assertAlmostEqual(abs(ref.exc-out.exc).max(), 0, 9)
        self.assertAlmostEqual(abs(ref.ecoul-out.ecoul).max(), 0, 9)

    def test_multigrid_krks(self):
        mf = dft.KRKS(cell_he)
        mf.xc = 'lda,'
        ref = mf.get_veff(cell_he, dm_he, kpts=kpts)
        out = multigrid.multigrid_fftdf(mf).get_veff(cell_he, dm_he, kpts=kpts)
        self.assertAlmostEqual(float(abs(ref-out).max()), 0, 9)
        self.assertAlmostEqual(abs(ref.exc-out.exc).max(), 0, 9)
        self.assertAlmostEqual(abs(ref.ecoul-out.ecoul).max(), 0, 9)

    def test_multigrid_kroks(self):
        mf = dft.KROKS(cell_he)
        mf.xc = 'lda,'
        nao = cell_he.nao
        mo = dm_he
        mo_occ = numpy.ones((2,nao))
        dm1 = numpy.einsum('kpi,ki,kqi->kpq', mo, mo_occ, mo)
        dm1 = lib.tag_array(numpy.array([dm1,dm1]), mo_coeff=mo,
                            mo_occ=mo_occ*2)
        ref = mf.get_veff(cell_he, dm1, kpts=kpts)
        out = multigrid.multigrid_fftdf(mf).get_veff(cell_he, dm1, kpts=kpts)
        self.assertAlmostEqual(float(abs(ref-out).max()), 0, 9)
        self.assertAlmostEqual(abs(ref.exc-out.exc).max(), 0, 9)
        self.assertAlmostEqual(abs(ref.ecoul-out.ecoul).max(), 0, 9)

    def test_multigrid_uks(self):
        mf = dft.UKS(cell_he)
        mf.xc = 'lda,'
        ref = mf.get_veff(cell_he, numpy.array((dm_he[0],dm_he[0])))
        out = multigrid.multigrid_fftdf(mf).get_veff(cell_he, (dm_he[0], dm_he[0]))
        self.assertAlmostEqual(float(abs(ref-out).max()), 0, 9)
        self.assertAlmostEqual(abs(ref.exc-out.exc).max(), 0, 9)
        self.assertAlmostEqual(abs(ref.ecoul-out.ecoul).max(), 0, 9)

    def test_multigrid_rks(self):
        mf = dft.RKS(cell_he)
        mf.xc = 'lda,'
        ref = mf.get_veff(cell_he, dm_he[0])
        out = multigrid.multigrid_fftdf(mf).get_veff(cell_he, dm_he[0])
        self.assertAlmostEqual(float(abs(ref-out).max()), 0, 9)
        self.assertAlmostEqual(abs(ref.exc-out.exc).max(), 0, 9)
        self.assertAlmostEqual(abs(ref.ecoul-out.ecoul).max(), 0, 9)

    def test_multigrid_roks(self):
        mf = dft.ROKS(cell_he)
        mf.xc = 'lda,'
        mo = dm_he[0]
        nao = cell_he.nao
        mo_occ = numpy.ones(nao)
        dm1 = numpy.einsum('pi,i,qi->pq', mo, mo_occ, mo)
        dm1 = lib.tag_array(numpy.array([dm1,dm1]), mo_coeff=mo,
                            mo_occ=mo_occ*2)
        ref = mf.get_veff(cell_he, dm1)
        out = multigrid.multigrid_fftdf(mf).get_veff(cell_he, dm1)
        self.assertAlmostEqual(float(abs(ref-out).max()), 0, 9)
        self.assertAlmostEqual(abs(ref.exc-out.exc).max(), 0, 9)
        self.assertAlmostEqual(abs(ref.ecoul-out.ecoul).max(), 0, 8)

    def test_orth_rks_gga_kpts(self):
        xc = 'b88,'
        mydf = df.FFTDF(cell_orth)
        ni = dft.numint.KNumInt()
        n, exc0, ref = ni.nr_rks(cell_orth, mydf.grids, xc, dm, hermi=1, kpts=kpts)
        ref += mydf.get_jk(dm, hermi=1, with_k=False, kpts=kpts)[0]
        mydf = multigrid.MultiGridFFTDF(cell_orth)
        n, exc1, vxc = multigrid.nr_rks(mydf, xc, dm, hermi=1, kpts=kpts, with_j=True)
        self.assertAlmostEqual(abs(ref-vxc).max(), 0, 9)
        self.assertAlmostEqual(abs(exc0-exc1).max(), 0, 8)
        self.assertAlmostEqual(lib.fp(ref), -0.05697304864467462+0.6990367789096609j, 9)

    def test_eval_rhoG_orth_kpts(self):
        numpy.random.seed(9)
        dm = numpy.random.random(dm1.shape) + numpy.random.random(dm1.shape) * 1j
        mydf = multigrid.MultiGridFFTDF(cell_orth)
        rhoG = multigrid.multigrid._eval_rhoG(mydf, dm, hermi=0, kpts=kpts, deriv=0,
                                              rhog_high_order=True)
        self.assertTrue(rhoG.dtype == numpy.complex128)

        mydf = df.FFTDF(cell_orth)
        ni = dft.numint.KNumInt()
        ao_kpts = ni.eval_ao(cell_orth, mydf.grids.coords, kpts, deriv=0)
        ref = ni.eval_rho(cell_orth, ao_kpts, dm, hermi=0, xctype='LDA')
        rhoR = tools.ifft(rhoG[0], cell_orth.mesh)
        rhoR *= numpy.prod(cell_orth.mesh)/cell_orth.vol
        self.assertAlmostEqual(abs(rhoR-ref).max(), 0, 8)

    def test_eval_rhoG_orth_gga(self):
        mydf = multigrid.MultiGridFFTDF(cell_orth)
        rhoG = multigrid.multigrid._eval_rhoG(mydf, dm, hermi=1, kpts=kpts, deriv=1,
                                              rhog_high_order=True)

        mydf = df.FFTDF(cell_orth)
        ni = dft.numint.KNumInt()
        ao_kpts = ni.eval_ao(cell_orth, mydf.grids.coords, kpts, deriv=1)
        ref = ni.eval_rho(cell_orth, ao_kpts, dm, xctype='GGA')
        rhoR = tools.ifft(rhoG[0], cell_orth.mesh)
        rhoR *= numpy.prod(cell_orth.mesh)/cell_orth.vol
        self.assertAlmostEqual(abs(rhoR-ref).max(), 0, 8)

    def test_eval_rhoG_nonorth_gga(self):
        mydf = multigrid.MultiGridFFTDF(cell_nonorth)
        rhoG = multigrid.multigrid._eval_rhoG(mydf, dm, hermi=1, kpts=kpts, deriv=1,
                                              rhog_high_order=True)

        mydf = df.FFTDF(cell_nonorth)
        ni = dft.numint.KNumInt()
        ao_kpts = ni.eval_ao(cell_nonorth, mydf.grids.coords, kpts, deriv=1)
        ref = ni.eval_rho(cell_nonorth, ao_kpts, dm, xctype='GGA')
        rhoR = tools.ifft(rhoG[0], cell_nonorth.mesh)
        rhoR *= numpy.prod(cell_nonorth.mesh)/cell_nonorth.vol
        self.assertAlmostEqual(abs(rhoR-ref).max(), 0, 7)

    def test_gen_rhf_response(self):
        numpy.random.seed(9)
        dm1 = numpy.random.random(dm_he.shape)
        dm1 = dm1 + dm1.transpose(0,2,1)
        dm1[1] = dm1[0]
        mydf = df.FFTDF(cell_he)
        ni = dft.numint.KNumInt()

        mf = dft.KRKS(cell_he)
        mf.with_df = multigrid.MultiGridFFTDF(cell_he)
        mf.kpts = kpts

        mf.xc = 'lda,'
        ref = dft.numint.nr_rks_fxc(ni, cell_he, mydf.grids, mf.xc, dm_he, dm1,
                                    hermi=1, kpts=kpts)
        vj = mydf.get_jk(dm1, with_k=False, kpts=kpts)[0]
        ref += vj
<<<<<<< HEAD
        v = multigrid.multigrid._gen_rhf_response(mf, dm_he)(dm1)
=======
        v = multigrid._gen_rhf_response(mf, dm_he, hermi=1)(dm1)
>>>>>>> 59f0f566
        self.assertEqual(ref.dtype, v.dtype)
        self.assertEqual(ref.shape, v.shape)
        self.assertAlmostEqual(abs(v-ref).max(), 0, 9)

        mf.xc = 'b88,'
        ref = dft.numint.nr_rks_fxc(ni, cell_he, mydf.grids, mf.xc, dm_he, dm1,
                                    hermi=1, kpts=kpts)
        ref += vj
        v = multigrid.multigrid._gen_rhf_response(mf, dm_he, hermi=1)(dm1)
        self.assertEqual(ref.dtype, v.dtype)
        self.assertEqual(ref.shape, v.shape)
        self.assertAlmostEqual(abs(v-ref).max(), 0, 6)

    def test_nr_rks_fxc(self):
        numpy.random.seed(9)
        dm1 = numpy.random.random(dm_he.shape) + numpy.random.random(dm_he.shape)*1j
        dm1 = dm1 + dm1.transpose(0,2,1)
        mydf = df.FFTDF(cell_he)
        ni = dft.numint.NumInt()
        mg_df = multigrid.MultiGridFFTDF(cell_he)

        xc = 'lda,'
        ref = dft.numint.nr_rks_fxc(ni, cell_he, mydf.grids, xc, dm_he[0], dm1,
                                   hermi=1)
        v = multigrid.nr_rks_fxc(mg_df, xc, dm_he[0], dm1, hermi=1)
        self.assertEqual(ref.dtype, v.dtype)
        self.assertEqual(ref.shape, v.shape)
        self.assertAlmostEqual(abs(v-ref).max(), 0, 9)

        xc = 'b88,'
        ref = dft.numint.nr_rks_fxc(ni, cell_he, mydf.grids, xc, dm_he, dm1,
                                    hermi=1)
        v = multigrid.nr_rks_fxc(mg_df, xc, dm_he, dm1, hermi=1)
        self.assertEqual(ref.dtype, v.dtype)
        self.assertEqual(ref.shape, v.shape)
        self.assertAlmostEqual(abs(v-ref).max(), 0, 6)

    def test_nr_rks_fxc_hermi0(self):
        numpy.random.seed(9)
        dm1 = numpy.random.random(dm_he.shape) + numpy.random.random(dm_he.shape)*1j
        mydf = df.FFTDF(cell_he)
        ni = dft.numint.NumInt()
        mg_df = multigrid.MultiGridFFTDF(cell_he)

        xc = 'lda,'
        ref = dft.numint.nr_rks_fxc(ni, cell_he, mydf.grids, xc, dm_he[0], dm1, hermi=0)
        v = multigrid.nr_rks_fxc(mg_df, xc, dm_he[0], dm1, hermi=0)
        self.assertEqual(ref.dtype, v.dtype)
        self.assertEqual(ref.shape, v.shape)
        self.assertAlmostEqual(abs(v-ref).max(), 0, 9)

        xc = 'b88,'
        ref = dft.numint.nr_rks_fxc(ni, cell_he, mydf.grids, xc, dm_he, dm1, hermi=0)
        v = multigrid.nr_rks_fxc(mg_df, xc, dm_he, dm1, hermi=0)
        self.assertEqual(ref.dtype, v.dtype)
        self.assertEqual(ref.shape, v.shape)
        self.assertAlmostEqual(abs(v-ref).max(), 0, 6)

    # FIXME: is the discrepancy due to problems in precision or threshold estimation?
    def test_nr_rks_fxc_st(self):
        numpy.random.seed(9)
        dm1 = numpy.random.random(dm_he.shape) + numpy.random.random(dm_he.shape)*1j
        dm1[1] = dm1[0]
        mydf = df.FFTDF(cell_he)
        ni = dft.numint.KNumInt()
        mg_df = multigrid.MultiGridFFTDF(cell_he)

        mf = dft.KRKS(cell_he)
        mf.with_df = mg_df
        mf.kpts = kpts

        xc = 'lda,'
        ref = dft.numint.nr_rks_fxc_st(ni, cell_he, mydf.grids, xc, dm_he, dm1,
                                       singlet=True, kpts=kpts)
        v = multigrid.nr_rks_fxc_st(mg_df, xc, dm_he, dm1, singlet=True, kpts=kpts)
        self.assertEqual(ref.dtype, v.dtype)
        self.assertEqual(ref.shape, v.shape)
        self.assertAlmostEqual(abs(v-ref).max(), 0, 4)

        mf.xc = 'b88,'
        ref = dft.numint.nr_rks_fxc_st(ni, cell_he, mydf.grids, mf.xc, dm_he, dm1,
                                       singlet=True, kpts=kpts)
<<<<<<< HEAD
        ref += mydf.get_jk(dm1, with_k=False, kpts=kpts)[0]
        v = multigrid.multigrid._gen_rhf_response(mf, dm_he, singlet=True, hermi=1)(dm1)
=======
        v = multigrid._gen_rhf_response(mf, dm_he, singlet=True)(dm1)
>>>>>>> 59f0f566
        self.assertEqual(ref.dtype, v.dtype)
        self.assertEqual(ref.shape, v.shape)
        self.assertAlmostEqual(abs(v-ref).max(), 0, 5)

        mf.xc = 'lda,'
        ref = dft.numint.nr_rks_fxc_st(ni, cell_he, mydf.grids, mf.xc, dm_he, dm1,
                                       singlet=False, kpts=kpts)
<<<<<<< HEAD
        v = multigrid.multigrid._gen_rhf_response(mf, dm_he, singlet=False, hermi=1)(dm1)
=======
        v = multigrid._gen_rhf_response(mf, dm_he, singlet=False)(dm1)
>>>>>>> 59f0f566
        self.assertEqual(ref.dtype, v.dtype)
        self.assertEqual(ref.shape, v.shape)
        self.assertAlmostEqual(abs(v-ref).max(), 0, 4)

        xc = 'b88,'
        ref = dft.numint.nr_rks_fxc_st(ni, cell_he, mydf.grids, xc, dm_he, dm1,
                                       singlet=False, kpts=kpts)
        v = multigrid.nr_rks_fxc_st(mg_df, xc, dm_he, dm1, singlet=False, kpts=kpts)
        self.assertEqual(ref.dtype, v.dtype)
        self.assertEqual(ref.shape, v.shape)
        self.assertAlmostEqual(abs(v-ref).max(), 0, 5)

    def test_gen_uhf_response(self):
        numpy.random.seed(9)
        dm1 = numpy.random.random(dm_he.shape)
        dm1 = dm1 + dm1.transpose(0,2,1)
        mydf = df.FFTDF(cell_he)
        ni = dft.numint.NumInt()

        mf = dft.UKS(cell_he)
        mf.with_df = multigrid.MultiGridFFTDF(cell_he)

        mf.xc = 'lda,'
        ref = dft.numint.nr_uks_fxc(ni, cell_he, mydf.grids, mf.xc, dm_he, dm1, hermi=1)
        vj = mydf.get_jk(dm1, with_k=False)[0]
        ref += vj[0] + vj[1]
<<<<<<< HEAD
        v = multigrid.multigrid._gen_uhf_response(mf, dm_he, with_j=True)(dm1)
=======
        v = multigrid._gen_uhf_response(mf, dm_he, with_j=True, hermi=1)(dm1)
>>>>>>> 59f0f566
        self.assertEqual(ref.dtype, v.dtype)
        self.assertEqual(ref.shape, v.shape)
        self.assertAlmostEqual(abs(v-ref).max(), 0, 9)

        mf.xc = 'b88,'
        ref = dft.numint.nr_uks_fxc(ni, cell_he, mydf.grids, mf.xc, dm_he, dm1, hermi=1)
        ref += vj[0] + vj[1]
<<<<<<< HEAD
        v = multigrid.multigrid._gen_uhf_response(mf, dm_he, with_j=True)(dm1)
=======
        v = multigrid._gen_uhf_response(mf, dm_he, with_j=True, hermi=1)(dm1)
>>>>>>> 59f0f566
        self.assertEqual(ref.dtype, v.dtype)
        self.assertEqual(ref.shape, v.shape)
        self.assertAlmostEqual(abs(v-ref).max(), 0, 7)

    # FIXME: is the discrepancy due to problems in precision or threshold estimation?
    def test_nr_uks_fxc(self):
        numpy.random.seed(9)
        dm1 = numpy.random.random(dm_he.shape) + numpy.random.random(dm_he.shape)*1j
        dm1 = dm1 + dm1.transpose(0,2,1)
        mydf = df.FFTDF(cell_he)
        ni = dft.numint.KNumInt()
        mg_df = multigrid.MultiGridFFTDF(cell_he)

        xc = 'lda,'
        ref = dft.numint.nr_uks_fxc(ni, cell_he, mydf.grids, xc,
                                    (dm_he, dm_he), (dm1, dm1), hermi=1, kpts=kpts)
        v = multigrid.nr_uks_fxc(mg_df, xc, (dm_he, dm_he), (dm1, dm1), hermi=1, kpts=kpts)
        self.assertEqual(ref.dtype, v.dtype)
        self.assertEqual(ref.shape, v.shape)
        self.assertAlmostEqual(abs(v-ref).max(), 0, 4)

        xc = 'b88,'
        ref = dft.numint.nr_uks_fxc(ni, cell_he, mydf.grids, xc,
                                    (dm_he, dm_he), (dm1, dm1), hermi=1, kpts=kpts)
        v = multigrid.nr_uks_fxc(mg_df, xc, (dm_he, dm_he), (dm1, dm1), hermi=1, kpts=kpts)
        self.assertEqual(ref.dtype, v.dtype)
        self.assertEqual(ref.shape, v.shape)
        self.assertAlmostEqual(abs(v-ref).max(), 0, 4)

    def test_orth_uks_fxc_hermi0(self):
        numpy.random.seed(9)
        dm1 = numpy.random.random(dm_he.shape) + numpy.random.random(dm_he.shape)*1j
        mydf = df.FFTDF(cell_he)
        ni = dft.numint.KNumInt()
        mg_df = multigrid.MultiGridFFTDF(cell_he)

        xc = 'lda,'
        ref = dft.numint.nr_uks_fxc(ni, cell_he, mydf.grids, xc,
                                    (dm_he, dm_he), (dm1, dm1), hermi=0, kpts=kpts)
        v = multigrid.nr_uks_fxc(mg_df, xc, (dm_he, dm_he), (dm1, dm1), hermi=0, kpts=kpts)
        self.assertEqual(ref.dtype, v.dtype)
        self.assertEqual(ref.shape, v.shape)
        self.assertAlmostEqual(abs(v-ref).max(), 0, 9)

        xc = 'b88,'
        ref = dft.numint.nr_uks_fxc(ni, cell_he, mydf.grids, xc,
                                    (dm_he, dm_he), (dm1, dm1), hermi=0, kpts=kpts)
        v = multigrid.nr_uks_fxc(mg_df, xc, (dm_he, dm_he), (dm1, dm1), hermi=0, kpts=kpts)
        self.assertEqual(ref.dtype, v.dtype)
        self.assertEqual(ref.shape, v.shape)
        self.assertAlmostEqual(abs(v-ref).max(), 0, 8)

    def test_rcut_vs_ke_cut(self):
        xc = 'lda,'
        with lib.temporary_env(multigrid.multigrid, TASKS_TYPE='rcut'):
            mg_df = multigrid.MultiGridFFTDF(cell_orth)
            n1, exc1, v1 = multigrid.nr_rks(mg_df, xc, dm1, kpts=kpts)
            self.assertEqual(len(mg_df.tasks), 3)
        with lib.temporary_env(multigrid.multigrid, TASKS_TYPE='ke_cut'):
            mg_df = multigrid.MultiGridFFTDF(cell_orth)
            n2, exc2, v2 = multigrid.nr_rks(mg_df, xc, dm1, kpts=kpts)
            self.assertEqual(len(mg_df.tasks), 6)
        self.assertAlmostEqual(n1, n2, 8)
        self.assertAlmostEqual(exc1, exc2, 8)
        self.assertAlmostEqual(abs(v1-v2).max(), 0, 8)


if __name__ == '__main__':
    print("Full Tests for multigrid")
    unittest.main()
    if 0:
        numpy.random.seed(2)
        cell_orth = gto.M(
            verbose = 7,
            output = '/dev/null',
            a = numpy.eye(3)*3.5668,
            atom = '''C     0.      0.      0.
                      C     1.8     1.8     1.8   ''',
            basis = 'gth-dzv',
            pseudo = 'gth-pade',
            precision = 1e-9,
            mesh = [48] * 3,
        )
        cell_nonorth = gto.M(
            a = numpy.eye(3)*3.5668 + numpy.random.random((3,3)),
            atom = '''C     0.      0.      0.
                      C     0.8917  0.8917  0.8917''',
            basis = 'gth-dzv',
            pseudo = 'gth-pade',
            precision = 1e-9,
            mesh = [44,43,42],
        )

        cell_he = gto.M(atom='He 0 0 0',
                        basis=[[0, ( 1, 1, .1), (.5, .1, 1)],
                               [1, (.8, 1)]
                              ],
                        unit='B',
                        precision = 1e-9,
                        mesh=[18]*3,
                        a=numpy.eye(3)*5)

        kptsa = numpy.random.random((2,3))
        kpts = kptsa.copy()
        kpts[1] = -kpts[0]
        nao = cell_orth.nao_nr()
        dm = numpy.random.random((len(kpts),nao,nao)) * .2
        dm1 = dm + numpy.eye(nao)
        dm = dm1 + dm1.transpose(0,2,1)
        he_nao = cell_he.nao
        dm_he = numpy.random.random((len(kpts), he_nao, he_nao)) + numpy.random.random((len(kpts), he_nao, he_nao))*1j
        dm_he = dm_he + dm_he.transpose(0,2,1).conj()
        dm_he = dm_he * .2 + numpy.eye(he_nao)

        numpy.random.seed(9)
        dm1 = numpy.random.random(dm_he.shape) + numpy.random.random(dm_he.shape)*1j
        dm1[1] = dm1[0]
        mydf = df.FFTDF(cell_he)
        ni = dft.numint.KNumInt()
        mg_df = multigrid.MultiGridFFTDF(cell_he)

        mf = dft.KRKS(cell_he)
        mf.with_df = mg_df
        mf.kpts = kpts

        numpy.random.seed(9)
        dm1 = numpy.random.random(dm_he.shape) + numpy.random.random(dm_he.shape)*1j
        dm1 = dm1 + dm1.transpose(0,2,1)
        mydf = df.FFTDF(cell_he)
        ni = dft.numint.KNumInt()
        mg_df = multigrid.MultiGridFFTDF(cell_he)

        xc = 'lda,'
        ref = dft.numint.nr_uks_fxc(ni, cell_he, mydf.grids, xc,
                                    (dm_he, dm_he), (dm1, dm1), hermi=1, kpts=kpts)
        v = multigrid.nr_uks_fxc(mg_df, xc, (dm_he, dm_he), (dm1, dm1), hermi=1, kpts=kpts)
        print(ref.dtype, v.dtype)
        print(ref.shape, v.shape)
        print(abs(v-ref).max(), 0, 9)

        xc = 'b88,'
        ref = dft.numint.nr_uks_fxc(ni, cell_he, mydf.grids, xc,
                                    (dm_he, dm_he), (dm1, dm1), hermi=1, kpts=kpts)
        v = multigrid.nr_uks_fxc(mg_df, xc, (dm_he, dm_he), (dm1, dm1), hermi=1, kpts=kpts)
        print(ref.dtype, v.dtype)
        print(ref.shape, v.shape)
        print(abs(v-ref).max(), 0, 8)<|MERGE_RESOLUTION|>--- conflicted
+++ resolved
@@ -269,11 +269,7 @@
                                     hermi=1, kpts=kpts)
         vj = mydf.get_jk(dm1, with_k=False, kpts=kpts)[0]
         ref += vj
-<<<<<<< HEAD
-        v = multigrid.multigrid._gen_rhf_response(mf, dm_he)(dm1)
-=======
-        v = multigrid._gen_rhf_response(mf, dm_he, hermi=1)(dm1)
->>>>>>> 59f0f566
+        v = multigrid.multigrid._gen_rhf_response(mf, dm_he, hermi=1)(dm1)
         self.assertEqual(ref.dtype, v.dtype)
         self.assertEqual(ref.shape, v.shape)
         self.assertAlmostEqual(abs(v-ref).max(), 0, 9)
@@ -356,12 +352,7 @@
         mf.xc = 'b88,'
         ref = dft.numint.nr_rks_fxc_st(ni, cell_he, mydf.grids, mf.xc, dm_he, dm1,
                                        singlet=True, kpts=kpts)
-<<<<<<< HEAD
-        ref += mydf.get_jk(dm1, with_k=False, kpts=kpts)[0]
-        v = multigrid.multigrid._gen_rhf_response(mf, dm_he, singlet=True, hermi=1)(dm1)
-=======
-        v = multigrid._gen_rhf_response(mf, dm_he, singlet=True)(dm1)
->>>>>>> 59f0f566
+        v = multigrid.multigrid._gen_rhf_response(mf, dm_he, singlet=True)(dm1)
         self.assertEqual(ref.dtype, v.dtype)
         self.assertEqual(ref.shape, v.shape)
         self.assertAlmostEqual(abs(v-ref).max(), 0, 5)
@@ -369,11 +360,7 @@
         mf.xc = 'lda,'
         ref = dft.numint.nr_rks_fxc_st(ni, cell_he, mydf.grids, mf.xc, dm_he, dm1,
                                        singlet=False, kpts=kpts)
-<<<<<<< HEAD
-        v = multigrid.multigrid._gen_rhf_response(mf, dm_he, singlet=False, hermi=1)(dm1)
-=======
-        v = multigrid._gen_rhf_response(mf, dm_he, singlet=False)(dm1)
->>>>>>> 59f0f566
+        v = multigrid.multigrid._gen_rhf_response(mf, dm_he, singlet=False)(dm1)
         self.assertEqual(ref.dtype, v.dtype)
         self.assertEqual(ref.shape, v.shape)
         self.assertAlmostEqual(abs(v-ref).max(), 0, 4)
@@ -400,11 +387,7 @@
         ref = dft.numint.nr_uks_fxc(ni, cell_he, mydf.grids, mf.xc, dm_he, dm1, hermi=1)
         vj = mydf.get_jk(dm1, with_k=False)[0]
         ref += vj[0] + vj[1]
-<<<<<<< HEAD
-        v = multigrid.multigrid._gen_uhf_response(mf, dm_he, with_j=True)(dm1)
-=======
-        v = multigrid._gen_uhf_response(mf, dm_he, with_j=True, hermi=1)(dm1)
->>>>>>> 59f0f566
+        v = multigrid.multigrid._gen_uhf_response(mf, dm_he, with_j=True, hermi=1)(dm1)
         self.assertEqual(ref.dtype, v.dtype)
         self.assertEqual(ref.shape, v.shape)
         self.assertAlmostEqual(abs(v-ref).max(), 0, 9)
@@ -412,11 +395,7 @@
         mf.xc = 'b88,'
         ref = dft.numint.nr_uks_fxc(ni, cell_he, mydf.grids, mf.xc, dm_he, dm1, hermi=1)
         ref += vj[0] + vj[1]
-<<<<<<< HEAD
-        v = multigrid.multigrid._gen_uhf_response(mf, dm_he, with_j=True)(dm1)
-=======
-        v = multigrid._gen_uhf_response(mf, dm_he, with_j=True, hermi=1)(dm1)
->>>>>>> 59f0f566
+        v = multigrid.multigrid._gen_uhf_response(mf, dm_he, with_j=True, hermi=1)(dm1)
         self.assertEqual(ref.dtype, v.dtype)
         self.assertEqual(ref.shape, v.shape)
         self.assertAlmostEqual(abs(v-ref).max(), 0, 7)
