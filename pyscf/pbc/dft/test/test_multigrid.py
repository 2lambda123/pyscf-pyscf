--- conflicted
+++ resolved
@@ -82,19 +82,13 @@
     def test_orth_get_pp(self):
         ref = df.FFTDF(cell_orth).get_pp()
         out = multigrid.MultiGridFFTDF(cell_orth).get_pp()
-<<<<<<< HEAD
-=======
-        self.assertEqual(out.shape, ref.shape)
->>>>>>> 063af4c6
+        self.assertEqual(out.shape, ref.shape)
         self.assertAlmostEqual(abs(ref-out).max(), 0, 8)
 
     def test_nonorth_get_pp(self):
         ref = df.FFTDF(cell_nonorth).get_pp()
         out = multigrid.MultiGridFFTDF(cell_nonorth).get_pp()
-<<<<<<< HEAD
-=======
-        self.assertEqual(out.shape, ref.shape)
->>>>>>> 063af4c6
+        self.assertEqual(out.shape, ref.shape)
         self.assertAlmostEqual(abs(ref-out).max(), 0, 8)
 
     def test_orth_get_nuc_kpts(self):
@@ -106,10 +100,7 @@
     def test_orth_get_j_kpts(self):
         ref = df.FFTDF(cell_orth).get_jk(dm, kpts=kpts, with_k=False)[0]
         out = multigrid.MultiGridFFTDF(cell_orth).get_jk(dm, kpts=kpts)[0]
-<<<<<<< HEAD
-=======
-        self.assertEqual(out.shape, ref.shape)
->>>>>>> 063af4c6
+        self.assertEqual(out.shape, ref.shape)
         self.assertAlmostEqual(abs(ref-out).max(), 0, 8)
 
 #        mydf = multigrid.MultiGridFFTDF(cell_orth)
@@ -118,19 +109,13 @@
     def test_nonorth_get_j_kpts(self):
         ref = df.FFTDF(cell_nonorth).get_jk(dm, kpts=kpts, with_k=False)[0]
         out = multigrid.MultiGridFFTDF(cell_nonorth, kpts=kpts).get_jk(dm)[0]
-<<<<<<< HEAD
-=======
-        self.assertEqual(out.shape, ref.shape)
->>>>>>> 063af4c6
+        self.assertEqual(out.shape, ref.shape)
         self.assertAlmostEqual(abs(ref-out).max(), 0, 8)
 
     def test_nonorth_get_j(self):
         ref = df.FFTDF(cell_nonorth).get_jk(dm[0], with_k=False)[0]
         out = multigrid.MultiGridFFTDF(cell_nonorth).get_jk(dm)[0]
-<<<<<<< HEAD
-=======
-        self.assertEqual(out.shape, ref.shape)
->>>>>>> 063af4c6
+        self.assertEqual(out.shape, ref.shape)
         self.assertAlmostEqual(abs(ref-out).max(), 0, 8)
 
     def test_orth_rks_lda_kpts(self):
@@ -140,12 +125,8 @@
         n, exc0, ref = ni.nr_rks(cell_orth, mydf.grids, xc, dm, 1, kpts=kpts)
         mydf = multigrid.MultiGridFFTDF(cell_orth)
         n, exc1, vxc = multigrid.nr_rks(mydf, xc, dm, kpts=kpts)
-<<<<<<< HEAD
-        self.assertAlmostEqual(float(abs(ref-vxc).max()), 0, 7)
-=======
         self.assertEqual(vxc.shape, ref.shape)
         self.assertAlmostEqual(abs(ref-vxc).max(), 0, 7)
->>>>>>> 063af4c6
         self.assertAlmostEqual(abs(exc0-exc1).max(), 0, 7)
 
     def test_multigrid_kuks(self):
@@ -153,12 +134,8 @@
         mf.xc = 'lda,'
         ref = mf.get_veff(cell_he, numpy.array((dm_he,dm_he)), kpts=kpts)
         out = multigrid.multigrid(mf).get_veff(cell_he, (dm_he,dm_he), kpts=kpts)
-<<<<<<< HEAD
-        self.assertAlmostEqual(float(abs(ref-out).max()), 0, 8)
-=======
-        self.assertEqual(out.shape, ref.shape)
-        self.assertAlmostEqual(abs(ref-out).max(), 0, 8)
->>>>>>> 063af4c6
+        self.assertEqual(out.shape, ref.shape)
+        self.assertAlmostEqual(abs(ref-out).max(), 0, 8)
         self.assertAlmostEqual(abs(ref.exc-out.exc).max(), 0, 8)
         self.assertAlmostEqual(abs(ref.ecoul-out.ecoul).max(), 0, 8)
 
@@ -167,12 +144,8 @@
         mf.xc = 'lda,'
         ref = mf.get_veff(cell_he, dm_he, kpts=kpts)
         out = multigrid.multigrid(mf).get_veff(cell_he, dm_he, kpts=kpts)
-<<<<<<< HEAD
-        self.assertAlmostEqual(float(abs(ref-out).max()), 0, 8)
-=======
-        self.assertEqual(out.shape, ref.shape)
-        self.assertAlmostEqual(abs(ref-out).max(), 0, 8)
->>>>>>> 063af4c6
+        self.assertEqual(out.shape, ref.shape)
+        self.assertAlmostEqual(abs(ref-out).max(), 0, 8)
         self.assertAlmostEqual(abs(ref.exc-out.exc).max(), 0, 8)
         self.assertAlmostEqual(abs(ref.ecoul-out.ecoul).max(), 0, 8)
 
@@ -187,12 +160,8 @@
                             mo_occ=mo_occ*2)
         ref = mf.get_veff(cell_he, dm1, kpts=kpts)
         out = multigrid.multigrid(mf).get_veff(cell_he, dm1, kpts=kpts)
-<<<<<<< HEAD
-        self.assertAlmostEqual(float(abs(ref-out).max()), 0, 7)
-=======
         self.assertEqual(out.shape, ref.shape)
         self.assertAlmostEqual(abs(ref-out).max(), 0, 7)
->>>>>>> 063af4c6
         self.assertAlmostEqual(abs(ref.exc-out.exc).max(), 0, 7)
         self.assertAlmostEqual(abs(ref.ecoul-out.ecoul).max(), 0, 7)
 
@@ -201,12 +170,8 @@
         mf.xc = 'lda,'
         ref = mf.get_veff(cell_he, numpy.array((dm_he[0],dm_he[0])))
         out = multigrid.multigrid(mf).get_veff(cell_he, (dm_he[0], dm_he[0]))
-<<<<<<< HEAD
-        self.assertAlmostEqual(float(abs(ref-out).max()), 0, 7)
-=======
         self.assertEqual(out.shape, ref.shape)
         self.assertAlmostEqual(abs(ref-out).max(), 0, 7)
->>>>>>> 063af4c6
         self.assertAlmostEqual(abs(ref.exc-out.exc).max(), 0, 7)
         self.assertAlmostEqual(abs(ref.ecoul-out.ecoul).max(), 0, 7)
 
@@ -215,12 +180,8 @@
         mf.xc = 'lda,'
         ref = mf.get_veff(cell_he, dm_he[0])
         out = multigrid.multigrid(mf).get_veff(cell_he, dm_he[0])
-<<<<<<< HEAD
-        self.assertAlmostEqual(float(abs(ref-out).max()), 0, 7)
-=======
         self.assertEqual(out.shape, ref.shape)
         self.assertAlmostEqual(abs(ref-out).max(), 0, 7)
->>>>>>> 063af4c6
         self.assertAlmostEqual(abs(ref.exc-out.exc).max(), 0, 7)
         self.assertAlmostEqual(abs(ref.ecoul-out.ecoul).max(), 0, 7)
 
@@ -235,12 +196,8 @@
                             mo_occ=mo_occ*2)
         ref = mf.get_veff(cell_he, dm1)
         out = multigrid.multigrid(mf).get_veff(cell_he, dm1)
-<<<<<<< HEAD
-        self.assertAlmostEqual(float(abs(ref-out).max()), 0, 7)
-=======
         self.assertEqual(out.shape, ref.shape)
         self.assertAlmostEqual(abs(ref-out).max(), 0, 7)
->>>>>>> 063af4c6
         self.assertAlmostEqual(abs(ref.exc-out.exc).max(), 0, 7)
         self.assertAlmostEqual(abs(ref.ecoul-out.ecoul).max(), 0, 7)
 
@@ -252,10 +209,7 @@
         ref += mydf.get_jk(dm, hermi=1, with_k=False, kpts=kpts)[0]
         mydf = multigrid.MultiGridFFTDF(cell_orth)
         n, exc1, vxc = multigrid.nr_rks(mydf, xc, dm, hermi=1, kpts=kpts, with_j=True)
-<<<<<<< HEAD
-=======
         self.assertEqual(vxc.shape, ref.shape)
->>>>>>> 063af4c6
         self.assertAlmostEqual(abs(ref-vxc).max(), 0, 7)
         self.assertAlmostEqual(abs(exc0-exc1).max(), 0, 7)
         self.assertAlmostEqual(lib.fp(ref), -0.05697304864467462+0.6990367789096609j, 7)
