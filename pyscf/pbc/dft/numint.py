--- conflicted
+++ resolved
@@ -115,15 +115,7 @@
         pyscf.dft.numint.eval_rho
 
     '''
-<<<<<<< HEAD
-
-    if xctype == 'LDA' or xctype == 'HF':
-        ngrids, nao = ao.shape
-    else:
-        ngrids, nao = ao[0].shape
-=======
     ngrids, nao = ao.shape[-2:]
->>>>>>> 063af4c6
 
     # complex orbitals or density matrix
     if numpy.iscomplexobj(ao) or numpy.iscomplexobj(dm):
@@ -200,14 +192,7 @@
     '''Refer to `pyscf.dft.numint.eval_rho2` for full documentation.
     '''
     xctype = xctype.upper()
-<<<<<<< HEAD
-    if xctype == 'LDA' or xctype == 'HF':
-        ngrids, nao = ao.shape
-    else:
-        ngrids, nao = ao[0].shape
-=======
     ngrids, nao = ao.shape[-2:]
->>>>>>> 063af4c6
 
     # complex orbitals or density matrix
     if numpy.iscomplexobj(ao) or numpy.iscomplexobj(mo_coeff):
