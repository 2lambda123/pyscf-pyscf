--- conflicted
+++ resolved
@@ -587,14 +587,10 @@
     Ls = np.dot(Ts, a)
     supcell = copy.copy(cell)
     supcell.a = np.einsum('i,ij->ij', ncopy, a)
-<<<<<<< HEAD
-    supcell.mesh = np.asarray(ncopy) * np.asarray(cell.mesh)
+    mesh = np.asarray(ncopy) * np.asarray(cell.mesh)
+    supcell.mesh = (mesh // 2) * 2 + 1
     supcell.magmom = np.repeat(np.asarray(cell.magmom).reshape(1,-1),
                                np.prod(ncopy), axis=0).ravel()
-=======
-    mesh = np.asarray(ncopy) * np.asarray(cell.mesh)
-    supcell.mesh = (mesh // 2) * 2 + 1
->>>>>>> 55f23740
     return _build_supcell_(supcell, cell, Ls)
 
 
