#!/usr/bin/env python
# Copyright 2014-2018 The PySCF Developers. All Rights Reserved.
#
# Licensed under the Apache License, Version 2.0 (the "License");
# you may not use this file except in compliance with the License.
# You may obtain a copy of the License at
#
#     http://www.apache.org/licenses/LICENSE-2.0
#
# Unless required by applicable law or agreed to in writing, software
# distributed under the License is distributed on an "AS IS" BASIS,
# WITHOUT WARRANTIES OR CONDITIONS OF ANY KIND, either express or implied.
# See the License for the specific language governing permissions and
# limitations under the License.
#
# Author: Qiming Sun <osirpt.sun@gmail.com>
#
# Ref:
# Chem Phys Lett, 256, 454
# J. Mol. Struct. THEOCHEM, 914, 3
#

from pyscf import lib
from pyscf.tdscf import rhf
from pyscf import __config__

<<<<<<< HEAD

class TDA(rhf.TDA):
    def gen_vind(self, mf):
        # gen_vind calls get_jk functions to compute the contraction between
        # two-electron integrals and X,Y amplitudes. There are two choices for
        # the treatment of exxdiv.
        # 1. Removing exxdiv corrections in both orbital energies (in hdiag) and
        #   get_jk functions (in vind function). This treatment can make TDA the
        #   same to CIS method in which exxdiv was completely excluded when
        #   constructing Hamiltonians.
        # 2. Excluding exxdiv corrections from get_jk only. Keep its correction
        #   to orbital energy. This treatment can make the TDDFT excitation
        #   energies closed to the relevant DFT orbital energy gaps.
        # DFT orbital energy gaps can be used as a good estimation for
        # excitation energies. Current implementation takes the second choice so
        # as to make the TDDFT excitation energies agree to DFT orbital energy gaps.
        #
        # There might be a third treatment: Taking treatment 1 first then adding
        # certain types of corrections to the excitation energy at last.
        # I'm not sure how to do this properly.
        #
        # See also issue https://github.com/pyscf/pyscf/issues/1187

        vind, hdiag = rhf.TDA.gen_vind(self, mf)
        def vindp(x):
            with lib.temporary_env(mf, exxdiv=None):
                return vind(x)
        return vindp, hdiag
=======
class TDMixin(rhf.TDMixin):
    def __init__(self, mf):
        rhf.TDMixin.__init__(self, mf)
        self.cell = mf.cell
        self._keys = self._keys.union(['cell'])
>>>>>>> 063af4c6

    def get_ab(self, mf=None):
        raise NotImplementedError

    def nuc_grad_method(self):
        raise NotImplementedError

    get_nto = rhf.TDMixin.get_nto
    analyze = lib.invalid_method('analyze')
    oscillator_strength = lib.invalid_method('oscillator_strength')
    transition_dipole              = lib.invalid_method('transition_dipole')
    transition_quadrupole          = lib.invalid_method('transition_quadrupole')
    transition_octupole            = lib.invalid_method('transition_octupole')
    transition_velocity_dipole     = lib.invalid_method('transition_velocity_dipole')
    transition_velocity_quadrupole = lib.invalid_method('transition_velocity_quadrupole')
    transition_velocity_octupole   = lib.invalid_method('transition_velocity_octupole')
    transition_magnetic_dipole     = lib.invalid_method('transition_magnetic_dipole')
    transition_magnetic_quadrupole = lib.invalid_method('transition_magnetic_quadrupole')


class TDA(TDMixin):

    init_guess = rhf.TDA.init_guess
    kernel = rhf.TDA.kernel
    _gen_vind = rhf.TDA.gen_vind

    def gen_vind(self, mf):
        # gen_vind calls get_jk functions to compute the contraction between
        # two-electron integrals and X,Y amplitudes. There are two choices for
        # the treatment of exxdiv.
        # 1. Removing exxdiv corrections in both orbital energies (in hdiag) and
        #   get_jk functions (in vind function). This treatment can make TDA the
        #   same to CIS method in which exxdiv was completely excluded when
        #   constructing Hamiltonians.
        # 2. Excluding exxdiv corrections from get_jk only. Keep its correction
        #   to orbital energy. This treatment can make the TDDFT excitation
        #   energies closed to the relevant DFT orbital energy gaps.
        # DFT orbital energy gaps can be used as a good estimation for
        # excitation energies. Current implementation takes the second choice so
        # as to make the TDDFT excitation energies agree to DFT orbital energy gaps.
        #
        # There might be a third treatment: Taking treatment 1 first then adding
        # certain types of corrections to the excitation energy at last.
        # I'm not sure how to do this properly.
        #
        # See also issue https://github.com/pyscf/pyscf/issues/1187

        vind, hdiag = self._gen_vind(mf)
        def vindp(x):
            with lib.temporary_env(mf, exxdiv=None):
                return vind(x)
        return vindp, hdiag

CIS = TDA


class TDHF(TDA):

    init_guess = rhf.TDHF.init_guess
    kernel = rhf.TDHF.kernel
    _gen_vind = rhf.TDHF.gen_vind
    gen_vind = TDA.gen_vind

RPA = TDRHF = TDHF


from pyscf.pbc import scf
scf.hf.RHF.TDA = lib.class_as_method(TDA)
scf.hf.RHF.TDHF = lib.class_as_method(TDHF)
scf.rohf.ROHF.TDA = None
scf.rohf.ROHF.TDHF = None
<|MERGE_RESOLUTION|>--- conflicted
+++ resolved
@@ -24,42 +24,11 @@
 from pyscf.tdscf import rhf
 from pyscf import __config__
 
-<<<<<<< HEAD
-
-class TDA(rhf.TDA):
-    def gen_vind(self, mf):
-        # gen_vind calls get_jk functions to compute the contraction between
-        # two-electron integrals and X,Y amplitudes. There are two choices for
-        # the treatment of exxdiv.
-        # 1. Removing exxdiv corrections in both orbital energies (in hdiag) and
-        #   get_jk functions (in vind function). This treatment can make TDA the
-        #   same to CIS method in which exxdiv was completely excluded when
-        #   constructing Hamiltonians.
-        # 2. Excluding exxdiv corrections from get_jk only. Keep its correction
-        #   to orbital energy. This treatment can make the TDDFT excitation
-        #   energies closed to the relevant DFT orbital energy gaps.
-        # DFT orbital energy gaps can be used as a good estimation for
-        # excitation energies. Current implementation takes the second choice so
-        # as to make the TDDFT excitation energies agree to DFT orbital energy gaps.
-        #
-        # There might be a third treatment: Taking treatment 1 first then adding
-        # certain types of corrections to the excitation energy at last.
-        # I'm not sure how to do this properly.
-        #
-        # See also issue https://github.com/pyscf/pyscf/issues/1187
-
-        vind, hdiag = rhf.TDA.gen_vind(self, mf)
-        def vindp(x):
-            with lib.temporary_env(mf, exxdiv=None):
-                return vind(x)
-        return vindp, hdiag
-=======
 class TDMixin(rhf.TDMixin):
     def __init__(self, mf):
         rhf.TDMixin.__init__(self, mf)
         self.cell = mf.cell
         self._keys = self._keys.union(['cell'])
->>>>>>> 063af4c6
 
     def get_ab(self, mf=None):
         raise NotImplementedError
