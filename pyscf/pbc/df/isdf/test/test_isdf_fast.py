--- conflicted
+++ resolved
@@ -140,6 +140,7 @@
                  cutoff_QR: float = 1e-8):
 
         super().__init__(cell=mol)
+        super().__init__(cell=mol)
 
         self._this = ctypes.POINTER(_PBC_ISDF)()
 
@@ -152,25 +153,18 @@
         self.W         = None 
         self.aoRg      = None 
         self.aoR       = aoR
+        self.aoR       = aoR
         self.V_R       = None
         self.cell      = mol
 
         self.partition = None
-<<<<<<< HEAD
 
         # nao = ctypes.c_int(mol.nao_nr())
         # natm = ctypes.c_int(mol.natm)
         # ngrids = ctypes.c_int(aoR.shape[1])
         # _cutoff_aoValue = ctypes.c_double(cutoff_aoValue)
         # _cutoff_QR = ctypes.c_double(cutoff_QR)
-
-        self.natm = mol.natm
-        self.nao = mol.nao_nr()
-        self.ngrids = aoR.shape[1]
-
-        assert self.nao == aoR.shape[0]
-
-=======
+        self.partition = None
 
         # nao = ctypes.c_int(mol.nao_nr())
         # natm = ctypes.c_int(mol.natm)
@@ -183,8 +177,13 @@
         self.ngrids = aoR.shape[1]
 
         assert self.nao == aoR.shape[0]
-
->>>>>>> a0faefd2
+        self.natm = mol.natm
+        self.nao = mol.nao_nr()
+        self.ngrids = aoR.shape[1]
+
+        assert self.nao == aoR.shape[0]
+
+        ao2atomID = np.zeros(self.nao, dtype=np.int32)
         ao2atomID = np.zeros(self.nao, dtype=np.int32)
 
         # only valid for spherical GTO
@@ -201,6 +200,7 @@
         print("ao2atomID = ", ao2atomID)
 
         self.ao2atomID = ao2atomID
+        self.ao2atomID = ao2atomID
 
         # libpbc.PBC_ISDF_init(ctypes.byref(self._this),
         #                         nao, natm, ngrids,
@@ -222,8 +222,12 @@
     def build(self):
         # libpbc.PBC_ISDF_build(self._this)
         print("warning: not implemented yet")
+        # libpbc.PBC_ISDF_build(self._this)
+        print("warning: not implemented yet")
 
     def build_only_partition(self):
+        # libpbc.PBC_ISDF_build_onlyVoronoiPartition(self._this)
+        pass
         # libpbc.PBC_ISDF_build_onlyVoronoiPartition(self._this)
         pass
 
@@ -239,8 +243,17 @@
         aoR  = self.aoR
         natm = self.natm
         nao  = self.nao
+        # libpbc.PBC_ISDF_build_onlyVoronoiPartition(self._this)
+        # ao2atomID = self.get_ao2atomID()
+        ao2atomID = self.ao2atomID
+        # partition = self.get_partition()
+        partition = self.partition
+        aoR  = self.aoR
+        natm = self.natm
+        nao  = self.nao
 
         nao_per_atm = np.zeros(natm, dtype=np.int32)
+        for i in range(self.nao):
         for i in range(self.nao):
             atm_id = ao2atomID[i]
             nao_per_atm[atm_id] += 1
@@ -400,6 +413,8 @@
 
         # ngrids = self._this.contents.ngrids
         ngrids = self.ngrids
+        # ngrids = self._this.contents.ngrids
+        ngrids = self.ngrids
         naux   = self.naux
 
         t1 = (lib.logger.process_clock(), lib.logger.perf_counter())
@@ -447,6 +462,8 @@
 
         # nao = self._this.contents.nao
         nao = self.nao
+        # nao = self._this.contents.nao
+        nao = self.nao
 
         print("In check_AOPairError")
 
@@ -473,19 +490,43 @@
     #     # print("data = ", data)
     #     return numpy.ctypeslib.as_array(data, shape=shape)
     #     # pass
+    # def get_partition(self):
+    #     shape = (self._this.contents.ngrids,)
+    #     print("shape = ", shape)
+    #     data = ctypes.cast(self._this.contents.voronoi_partition,
+    #                        ctypes.POINTER(ctypes.c_int))
+    #     # print("data = ", data)
+    #     return numpy.ctypeslib.as_array(data, shape=shape)
+    #     # pass
 
     # def get_ao2atomID(self):
     #     shape = (self._this.contents.nao,)
     #     data = ctypes.cast(self._this.contents.ao2atomID,
     #                        ctypes.POINTER(ctypes.c_int))
     #     return numpy.ctypeslib.as_array(data, shape=shape)
+    # def get_ao2atomID(self):
+    #     shape = (self._this.contents.nao,)
+    #     data = ctypes.cast(self._this.contents.ao2atomID,
+    #                        ctypes.POINTER(ctypes.c_int))
+    #     return numpy.ctypeslib.as_array(data, shape=shape)
 
     # def get_aoG(self):
     #     shape = (self._this.contents.nao, self._this.contents.ngrids)
     #     data = ctypes.cast(self._this.contents.aoG,
     #                        ctypes.POINTER(ctypes.c_double))
     #     return numpy.ctypeslib.as_array(data, shape=shape)
-
+    # def get_aoG(self):
+    #     shape = (self._this.contents.nao, self._this.contents.ngrids)
+    #     data = ctypes.cast(self._this.contents.aoG,
+    #                        ctypes.POINTER(ctypes.c_double))
+    #     return numpy.ctypeslib.as_array(data, shape=shape)
+
+    # def get_auxiliary_basis(self):
+    #     shape = (self._this.contents.naux, self._this.contents.ngrids)
+    #     print("shape = ", shape)
+    #     data = ctypes.cast(self._this.contents.auxiliary_basis,
+    #                        ctypes.POINTER(ctypes.c_double))
+    #     return numpy.ctypeslib.as_array(data, shape=shape)
     # def get_auxiliary_basis(self):
     #     shape = (self._this.contents.naux, self._this.contents.ngrids)
     #     print("shape = ", shape)
