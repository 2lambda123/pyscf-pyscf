#!/usr/bin/env python
# Copyright 2014-2021 The PySCF Developers. All Rights Reserved.
#
# Licensed under the Apache License, Version 2.0 (the "License");
# you may not use this file except in compliance with the License.
# You may obtain a copy of the License at
#
#     http://www.apache.org/licenses/LICENSE-2.0
#
# Unless required by applicable law or agreed to in writing, software
# distributed under the License is distributed on an "AS IS" BASIS,
# WITHOUT WARRANTIES OR CONDITIONS OF ANY KIND, either express or implied.
# See the License for the specific language governing permissions and
# limitations under the License.

import sys
import copy
import warnings
import numpy
from pyscf import lib
from pyscf.fci import cistring
from pyscf import symm
from pyscf import __config__

LARGE_CI_TOL = getattr(__config__, 'fci_addons_large_ci_tol', 0.1)
RETURN_STRS = getattr(__config__, 'fci_addons_large_ci_return_strs', True)
PENALTY = getattr(__config__, 'fci_addons_fix_spin_shift', 0.2)


def large_ci(ci, norb, nelec, tol=LARGE_CI_TOL, return_strs=RETURN_STRS):
    '''Search for the largest CI coefficients
    '''
    neleca, nelecb = _unpack_nelec(nelec)
    na = cistring.num_strings(norb, neleca)
    nb = cistring.num_strings(norb, nelecb)
<<<<<<< HEAD
    assert (ci.shape == (na, nb))
=======
    assert ci.size == na * nb
    ci = ci.reshape(na, nb)
>>>>>>> 063af4c6
    addra, addrb = numpy.where(abs(ci) > tol)
    if addra.size == 0:
        # No large CI coefficient > tol, search for the largest coefficient
        addra, addrb = numpy.unravel_index(numpy.argmax(abs(ci)), ci.shape)
        addra = numpy.asarray([addra])
        addrb = numpy.asarray([addrb])
    strsa = cistring.addrs2str(norb, neleca, addra)
    strsb = cistring.addrs2str(norb, nelecb, addrb)
    if return_strs:
        strsa = [bin(x) for x in strsa]
        strsb = [bin(x) for x in strsb]
        return list(zip(ci[addra,addrb], strsa, strsb))
    else:
        occslsta = cistring._strs2occslst(strsa, norb)
        occslstb = cistring._strs2occslst(strsb, norb)
        return list(zip(ci[addra,addrb], occslsta, occslstb))

def initguess_triplet(norb, nelec, binstring):
    '''Generate a triplet initial guess for FCI solver
    '''
    neleca, nelecb = _unpack_nelec(nelec)
    na = cistring.num_strings(norb, neleca)
    nb = cistring.num_strings(norb, nelecb)
    addr = cistring.str2addr(norb, neleca, int(binstring,2))
    ci0 = numpy.zeros((na,nb))
    ci0[addr,0] = numpy.sqrt(.5)
    ci0[0,addr] =-numpy.sqrt(.5)
    return ci0

def symm_initguess(norb, nelec, orbsym, wfnsym=0, irrep_nelec=None):
    '''Generate CI wavefunction initial guess which has the given symmetry.

    Args:
        norb : int
            Number of orbitals.
        nelec : int or 2-item list
            Number of electrons, or 2-item list for (alpha, beta) electrons
        orbsym : list of int
            The irrep ID for each orbital.

    Kwags:
        wfnsym : int
            The irrep ID of target symmetry
        irrep_nelec : dict
            Freeze occupancy for certain irreps

    Returns:
        CI coefficients 2D array which has the target symmetry.
    '''
<<<<<<< HEAD
    neleca, nelecb = _unpack_nelec(nelec)
    orbsym = numpy.asarray(orbsym)
    if not isinstance(orbsym[0], numpy.number):
        raise RuntimeError('TODO: convert irrep symbol to irrep id')

    na = cistring.num_strings(norb, neleca)
    nb = cistring.num_strings(norb, nelecb)
    ci1 = numpy.zeros((na,nb))

########################
# pass 1: The fixed occs
    orbleft = numpy.ones(norb, dtype=bool)
    stra = numpy.zeros(norb, dtype=bool)
    strb = numpy.zeros(norb, dtype=bool)
    if irrep_nelec is not None:
        for k,n in irrep_nelec.items():
            orbleft[orbsym==k] = False
            if isinstance(n, (int, numpy.number)):
                idx = numpy.where(orbsym==k)[0][:n//2]
                stra[idx] = True
                strb[idx] = True
            else:
                na, nb = n
                stra[numpy.where(orbsym==k)[0][:na]] = True
                strb[numpy.where(orbsym==k)[0][:nb]] = True
                if (na-nb)%2:
                    wfnsym ^= k

    orbleft = numpy.where(orbleft)[0]
    neleca_left = neleca - stra.sum()
    nelecb_left = nelecb - strb.sum()
    spin = neleca_left - nelecb_left
    assert (neleca_left >= 0)
    assert (nelecb_left >= 0)
    assert (spin >= 0)

########################
# pass 2: search pattern
    def gen_str_iter(orb_list, nelec):
        if nelec == 1:
            for i in orb_list:
                yield [i]
        elif nelec >= len(orb_list):
            yield orb_list
        else:
            restorb = orb_list[1:]
            #yield from gen_str_iter(restorb, nelec)
            for x in gen_str_iter(restorb, nelec):
                yield x
            for x in gen_str_iter(restorb, nelec-1):
                yield [orb_list[0]] + x

    # search for alpha and beta pattern which match to the required symmetry
    def query(target, nelec_atmost, spin, orbsym):
        norb = len(orbsym)
        for excite_level in range(1, nelec_atmost+1):
            for beta_only in gen_str_iter(list(range(norb)), excite_level):
                alpha_allow = [i for i in range(norb) if i not in beta_only]
                alpha_orbsym = orbsym[alpha_allow]
                alpha_target = target
                for i in beta_only:
                    alpha_target ^= orbsym[i]
                alpha_only = symm.route(alpha_target, spin+excite_level, alpha_orbsym)
                if alpha_only:
                    alpha_only = [alpha_allow[i] for i in alpha_only]
                    return alpha_only, beta_only
        raise RuntimeError('No pattern found for wfn irrep %s over orbsym %s'
                           % (target, orbsym))

    if spin == 0:
        aonly = bonly = []
        if wfnsym != 0:
            aonly, bonly = query(wfnsym, neleca_left, spin, orbsym[orbleft])
    else:
        # 1. assume "nelecb_left" doubly occupied orbitals
        # search for alpha pattern which match to the required symmetry
        aonly, bonly = orbleft[symm.route(wfnsym, spin, orbsym[orbleft])], []
        # dcompose doubly occupied orbitals, search for alpha and beta pattern
        if len(aonly) != spin:
            aonly, bonly = query(wfnsym, neleca_left, spin, orbsym[orbleft])

    ndocc = neleca_left - len(aonly) # == nelecb_left - len(bonly)
    docc_allow = numpy.ones(len(orbleft), dtype=bool)
    docc_allow[aonly] = False
    docc_allow[bonly] = False
    docclst = orbleft[numpy.where(docc_allow)[0]][:ndocc]
    stra[docclst] = True
    strb[docclst] = True

    def find_addr_(stra, aonly, nelec):
        stra[orbleft[aonly]] = True
        return cistring.str2addr(norb, nelec, ('%i'*norb)%tuple(stra)[::-1])
    if bonly:
        if spin > 0:
            aonly, socc_only = aonly[:-spin], aonly[-spin:]
            stra[orbleft[socc_only]] = True
        stra1 = stra.copy()
        strb1 = strb.copy()

        addra = find_addr_(stra, aonly, neleca)
        addrb = find_addr_(strb, bonly, nelecb)
        addra1 = find_addr_(stra1, bonly, neleca)
        addrb1 = find_addr_(strb1, aonly, nelecb)
        ci1[addra,addrb] = ci1[addra1,addrb1] = numpy.sqrt(.5)
    else:
        addra = find_addr_(stra, aonly, neleca)
        addrb = find_addr_(strb, bonly, nelecb)
        ci1[addra,addrb] = 1

    return ci1
=======
    raise DeprecationWarning
>>>>>>> 063af4c6


def cylindrical_init_guess(mol, norb, nelec, orbsym, wfnsym=0, singlet=True,
                           nroots=1):
    '''
    FCI initial guess for system of cylindrical symmetry.
    (In testing)

    Examples:

    >>> mol = gto.M(atom='O; O 1 1.2', spin=2, symmetry=True)
    >>> orbsym = [6,7,2,3]
    >>> ci0 = fci.addons.cylindrical_init_guess(mol, 4, (3,3), orbsym, wfnsym=10)[0]
    >>> print(ci0.reshape(4,4))
    >>> ci0 = fci.addons.cylindrical_init_guess(mol, 4, (3,3), orbsym, wfnsym=10, singlet=False)[0]
    >>> print(ci0.reshape(4,4))
    '''
    warnings.warn('Initial guess for cylindrical symmetry is under testing')

    neleca, nelecb = _unpack_nelec(nelec)
    if isinstance(orbsym[0], str):
        orbsym = [symm.irrep_name2id(mol.groupname, x) for x in orbsym]
    orbsym = numpy.asarray(orbsym)
    if isinstance(wfnsym, str):
        wfnsym = symm.irrep_name2id(mol.groupname, wfnsym)

    if mol.groupname in ('SO3', 'Dooh', 'Coov'):
        def irrep_id2lz(irrep_id):
            # See also symm.basis.DOOH_IRREP_ID_TABLE
            level = irrep_id // 10
            if mol.groupname == 'SO3':
                level = level % 10  # See SO3 irreps in pyscf.symm.basis
            d2h_id = irrep_id % 10
            # irrep_id 0,1,4,5 corresponds to lz = 0,2,4,...
            # irrep_id 2,3,6,7 corresponds to lz = 1,3,5,...
            lz = level * 2 + ((d2h_id==2) | (d2h_id==3) | (d2h_id==6) | (d2h_id==7))

            if isinstance(irrep_id, (int, numpy.number)):
                # irrep_id 1,3,4,6 corresponds to E_y (E_{(-)})
                # irrep_id 0,2,5,7 corresponds to E_x (E_{(+)})
                if (d2h_id==1) | (d2h_id==3) | (d2h_id==4) | (d2h_id==6):
                    lz = -lz
            else:
                lz[(d2h_id==1) | (d2h_id==3) | (d2h_id==4) | (d2h_id==6)] *= -1
            return lz

        orb_lz = irrep_id2lz(orbsym)
        wfn_lz = irrep_id2lz(wfnsym)
        d2h_wfnsym_id = wfnsym % 10
    else:
        raise NotImplementedError
        orb_lz = wfn_lz = d2h_wfnsym_id = None

    occslsta = occslstb = cistring.gen_occslst(range(norb), neleca)
    if neleca != nelecb:
        occslstb = cistring.gen_occslst(range(norb), nelecb)
    na = len(occslsta)
    nb = len(occslsta)

    gx_mask = orbsym == 2
    gy_mask = orbsym == 3
    ux_mask = orbsym == 7
    uy_mask = orbsym == 6
    all_lz = set(abs(orb_lz))
    def search_open_shell_det(occ_lst):
        occ_mask = numpy.zeros(norb, dtype=bool)
        occ_mask[occ_lst] = True

        # First search Lz of the open-shell orbital
        for lz_open in all_lz:
            if numpy.count_nonzero(orb_lz == lz_open) % 2 == 1:
                break

        n_gx = numpy.count_nonzero(gx_mask & occ_mask & (orb_lz == lz_open))
        n_gy = numpy.count_nonzero(gy_mask & occ_mask & (orb_lz ==-lz_open))
        n_ux = numpy.count_nonzero(ux_mask & occ_mask & (orb_lz == lz_open))
        n_uy = numpy.count_nonzero(uy_mask & occ_mask & (orb_lz ==-lz_open))
        if n_gx > n_gy:
            idx = numpy.where(occ_mask    & (orb_lz == lz_open) & gx_mask)[0][0]
            idy = numpy.where((~occ_mask) & (orb_lz ==-lz_open) & gy_mask)[0][0]
        elif n_gx < n_gy:
            idx = numpy.where((~occ_mask) & (orb_lz == lz_open) & gx_mask)[0][0]
            idy = numpy.where(occ_mask    & (orb_lz ==-lz_open) & gy_mask)[0][0]
        elif n_ux > n_uy:
            idx = numpy.where(occ_mask    & (orb_lz == lz_open) & ux_mask)[0][0]
            idy = numpy.where((~occ_mask) & (orb_lz ==-lz_open) & uy_mask)[0][0]
        elif n_ux < n_uy:
            idx = numpy.where((~occ_mask) & (orb_lz == lz_open) & ux_mask)[0][0]
            idy = numpy.where(occ_mask    & (orb_lz ==-lz_open) & uy_mask)[0][0]
        else:
            raise RuntimeError

        nelec = len(occ_lst)
        det_x = occ_mask.copy()
        det_x[idx] = True
        det_x[idy] = False
        str_x = ''.join(['1' if i else '0' for i in det_x[::-1]])
        addr_x = cistring.str2addr(norb, nelec, str_x)
        det_y = occ_mask.copy()
        det_y[idx] = False
        det_y[idy] = True
        str_y = ''.join(['1' if i else '0' for i in det_y[::-1]])
        addr_y = cistring.str2addr(norb, nelec, str_y)
        return addr_x, addr_y

    ci0 = []
    iroot = 0
    for addr in range(na*nb):
        ci_1 = numpy.zeros((na,nb))
        addra = addr // nb
        addrb = addr % nb
        occa = occslsta[addra]
        occb = occslstb[addrb]
        tot_sym = 0
        for i in occa:
            tot_sym ^= orbsym[i]
        for i in occb:
            tot_sym ^= orbsym[i]
        if tot_sym == d2h_wfnsym_id:
            n_Ex_a = (gx_mask[occa]).sum() + (ux_mask[occa]).sum()
            n_Ey_a = (gy_mask[occa]).sum() + (uy_mask[occa]).sum()
            n_Ex_b = (gx_mask[occb]).sum() + (ux_mask[occb]).sum()
            n_Ey_b = (gy_mask[occb]).sum() + (uy_mask[occb]).sum()
            if abs(n_Ex_a - n_Ey_a) == 1 and abs(n_Ex_b - n_Ey_b) == 1:
                # open-shell for both alpha det and beta det e.g. the
                # valence part of O2 molecule

                addr_x_a, addr_y_a = search_open_shell_det(occa)
                addr_x_b, addr_y_b = search_open_shell_det(occb)
                if singlet:
                    if wfn_lz == 0:
                        ci_1[addr_x_a,addr_x_b] = numpy.sqrt(.5)
                        ci_1[addr_y_a,addr_y_b] = numpy.sqrt(.5)
                    else:
                        ci_1[addr_x_a,addr_x_b] = numpy.sqrt(.5)
                        ci_1[addr_y_a,addr_y_b] =-numpy.sqrt(.5)
                else:
                    ci_1[addr_x_a,addr_y_b] = numpy.sqrt(.5)
                    ci_1[addr_y_a,addr_x_b] =-numpy.sqrt(.5)
            else:
                # TODO: Other direct-product to direct-sum transofromation
                # which involves CG coefficients.
                ci_1[addra,addrb] = 1
            ci0.append(ci_1.ravel())
            iroot += 1
            if iroot >= nroots:
                break

    return ci0


def _symmetrize_wfn(ci, strsa, strsb, orbsym, wfnsym=0):
    ci = ci.reshape(strsa.size,strsb.size)
    airreps = numpy.zeros(strsa.size, dtype=numpy.int32)
    birreps = numpy.zeros(strsb.size, dtype=numpy.int32)
    orbsym_in_d2h = numpy.asarray(orbsym) % 10
    wfnsym_in_d2h = wfnsym % 10
    for i, ir in enumerate(orbsym_in_d2h):
        airreps[numpy.bitwise_and(strsa, 1 << i) > 0] ^= ir
        birreps[numpy.bitwise_and(strsb, 1 << i) > 0] ^= ir
    mask = (airreps.reshape(-1,1) ^ birreps) == wfnsym_in_d2h
    ci1 = numpy.zeros_like(ci)
    ci1[mask] = ci[mask]
    ci1 *= 1/numpy.linalg.norm(ci1)
    return ci1
def symmetrize_wfn(ci, norb, nelec, orbsym, wfnsym=0):
    '''Symmetrize the CI wavefunction by zeroing out the determinants which
    do not have the right symmetry.

    Args:
        ci : 2D array
            CI coefficients, row for alpha strings and column for beta strings.
        norb : int
            Number of orbitals.
        nelec : int or 2-item list
            Number of electrons, or 2-item list for (alpha, beta) electrons
        orbsym : list of int
            The irrep ID for each orbital.

    Kwags:
        wfnsym : int
            The irrep ID of target symmetry

    Returns:
        2D array which is the symmetrized CI coefficients
    '''
    neleca, nelecb = _unpack_nelec(nelec)
    strsa = numpy.asarray(cistring.make_strings(range(norb), neleca))
    strsb = numpy.asarray(cistring.make_strings(range(norb), nelecb))
    return _symmetrize_wfn(ci, strsa, strsb, orbsym, wfnsym)

def _guess_wfnsym(ci, strsa, strsb, orbsym):
    nb = len(strsb)
    idx = abs(ci).argmax()
    stra = strsa[idx // nb]
    strb = strsb[idx % nb ]

    orbsym_in_d2h = numpy.asarray(orbsym) % 10  # convert to D2h irreps
    airrep = 0
    birrep = 0
    for i, ir in enumerate(orbsym_in_d2h):
        if (stra & (1 << i)):
            airrep ^= ir
        if (strb & (1 << i)):
            birrep ^= ir
    return airrep ^ birrep
def guess_wfnsym(ci, norb, nelec, orbsym):
    '''Guess the wavefunction symmetry based on the non-zero elements in the
    given CI coefficients.

    Args:
        ci : 2D array
            CI coefficients, row for alpha strings and column for beta strings.
        norb : int
            Number of orbitals.
        nelec : int or 2-item list
            Number of electrons, or 2-item list for (alpha, beta) electrons
        orbsym : list of int
            The irrep ID for each orbital.

    Returns:
        Irrep ID
    '''
    neleca, nelecb = _unpack_nelec(nelec)
    strsa = strsb = numpy.asarray(cistring.make_strings(range(norb), neleca))
    if neleca != nelecb:
        strsb = numpy.asarray(cistring.make_strings(range(norb), nelecb))
    if isinstance(ci, numpy.ndarray) and ci.ndim <= 2:
        wfnsym = _guess_wfnsym(ci, strsa, strsb, orbsym)
    else:
        wfnsym = [_guess_wfnsym(c, strsa, strsb, orbsym) for c in ci]
        if any(wfnsym[0] != x for x in wfnsym):
            warnings.warn('Different wfnsym %s found in different CI vecotrs' % wfnsym)
        wfnsym = wfnsym[0]
    return wfnsym


def des_a(ci0, norb, neleca_nelecb, ap_id):
    r'''Construct (N-1)-electron wavefunction by removing an alpha electron from
    the N-electron wavefunction.

    ... math::

        |N-1\rangle = \hat{a}_p |N\rangle

    Args:
        ci0 : 2D array
            CI coefficients, row for alpha strings and column for beta strings.
        norb : int
            Number of orbitals.
        (neleca,nelecb) : (int,int)
            Number of (alpha, beta) electrons of the input CI function
        ap_id : int
            Orbital index (0-based), for the annihilation operator

    Returns:
        2D array, row for alpha strings and column for beta strings.  Note it
        has different number of rows to the input CI coefficients
    '''
    neleca, nelecb = neleca_nelecb
    if neleca <= 0:
        return numpy.zeros_like(ci0)
    if ci0.ndim == 1:
        ci0 = ci0.reshape(cistring.num_strings(norb, neleca),
                          cistring.num_strings(norb, nelecb))
    des_index = cistring.gen_des_str_index(range(norb), neleca)
    na_ci1 = cistring.num_strings(norb, neleca-1)
    ci1 = numpy.zeros((na_ci1, ci0.shape[1]))

    entry_has_ap = (des_index[:,:,1] == ap_id)
    addr_ci0 = numpy.any(entry_has_ap, axis=1)
    addr_ci1 = des_index[entry_has_ap,2]
    sign = des_index[entry_has_ap,3]
    #print(addr_ci0)
    #print(addr_ci1)
    ci1[addr_ci1] = sign.reshape(-1,1) * ci0[addr_ci0]
    return ci1

def des_b(ci0, norb, neleca_nelecb, ap_id):
    r'''Construct (N-1)-electron wavefunction by removing a beta electron from
    N-electron wavefunction.

    Args:
        ci0 : 2D array
            CI coefficients, row for alpha strings and column for beta strings.
        norb : int
            Number of orbitals.
        (neleca,nelecb) : (int,int)
            Number of (alpha, beta) electrons of the input CI function
        ap_id : int
            Orbital index (0-based), for the annihilation operator

    Returns:
        2D array, row for alpha strings and column for beta strings. Note it
        has different number of columns to the input CI coefficients.
    '''
    neleca, nelecb = neleca_nelecb
    if nelecb <= 0:
        return numpy.zeros_like(ci0)
    if ci0.ndim == 1:
        ci0 = ci0.reshape(cistring.num_strings(norb, neleca),
                          cistring.num_strings(norb, nelecb))
    des_index = cistring.gen_des_str_index(range(norb), nelecb)
    nb_ci1 = cistring.num_strings(norb, nelecb-1)
    ci1 = numpy.zeros((ci0.shape[0], nb_ci1))

    entry_has_ap = (des_index[:,:,1] == ap_id)
    addr_ci0 = numpy.any(entry_has_ap, axis=1)
    addr_ci1 = des_index[entry_has_ap,2]
    sign = des_index[entry_has_ap,3]
    # This sign prefactor accounts for interchange of operators with alpha and beta spins
    if neleca % 2 == 1:
        sign *= -1
    ci1[:,addr_ci1] = ci0[:,addr_ci0] * sign
    return ci1

def cre_a(ci0, norb, neleca_nelecb, ap_id):
    r'''Construct (N+1)-electron wavefunction by adding an alpha electron in
    the N-electron wavefunction.

    ... math::

        |N+1\rangle = \hat{a}^+_p |N\rangle

    Args:
        ci0 : 2D array
            CI coefficients, row for alpha strings and column for beta strings.
        norb : int
            Number of orbitals.
        (neleca,nelecb) : (int,int)
            Number of (alpha, beta) electrons of the input CI function
        ap_id : int
            Orbital index (0-based), for the creation operator

    Returns:
        2D array, row for alpha strings and column for beta strings. Note it
        has different number of rows to the input CI coefficients.
    '''
    neleca, nelecb = neleca_nelecb
    if neleca >= norb:
        return numpy.zeros_like(ci0)
    if ci0.ndim == 1:
        ci0 = ci0.reshape(cistring.num_strings(norb, neleca),
                          cistring.num_strings(norb, nelecb))
    cre_index = cistring.gen_cre_str_index(range(norb), neleca)
    na_ci1 = cistring.num_strings(norb, neleca+1)
    ci1 = numpy.zeros((na_ci1, ci0.shape[1]))

    entry_has_ap = (cre_index[:,:,0] == ap_id)
    addr_ci0 = numpy.any(entry_has_ap, axis=1)
    addr_ci1 = cre_index[entry_has_ap,2]
    sign = cre_index[entry_has_ap,3]
    ci1[addr_ci1] = sign.reshape(-1,1) * ci0[addr_ci0]
    return ci1

# construct (N+1)-electron wavefunction by adding a beta electron to
# N-electron wavefunction:
def cre_b(ci0, norb, neleca_nelecb, ap_id):
    r'''Construct (N+1)-electron wavefunction by adding a beta electron in
    the N-electron wavefunction.

    Args:
        ci0 : 2D array
            CI coefficients, row for alpha strings and column for beta strings.
        norb : int
            Number of orbitals.
        (neleca,nelecb) : (int,int)
            Number of (alpha, beta) electrons of the input CI function
        ap_id : int
            Orbital index (0-based), for the creation operator

    Returns:
        2D array, row for alpha strings and column for beta strings. Note it
        has different number of columns to the input CI coefficients.
    '''
    neleca, nelecb = neleca_nelecb
    if nelecb >= norb:
        return numpy.zeros_like(ci0)
    if ci0.ndim == 1:
        ci0 = ci0.reshape(cistring.num_strings(norb, neleca),
                          cistring.num_strings(norb, nelecb))
    cre_index = cistring.gen_cre_str_index(range(norb), nelecb)
    nb_ci1 = cistring.num_strings(norb, nelecb+1)
    ci1 = numpy.zeros((ci0.shape[0], nb_ci1))

    entry_has_ap = (cre_index[:,:,0] == ap_id)
    addr_ci0 = numpy.any(entry_has_ap, axis=1)
    addr_ci1 = cre_index[entry_has_ap,2]
    sign = cre_index[entry_has_ap,3]
    # This sign prefactor accounts for interchange of operators with alpha and beta spins
    if neleca % 2 == 1:
        sign *= -1
    ci1[:,addr_ci1] = ci0[:,addr_ci0] * sign
    return ci1

def det_overlap(string1, string2, norb, s=None):
    '''Determinants overlap on non-orthogonal one-particle basis'''
    if s is None:  # orthogonal basis with s_ij = delta_ij
        return float(string1 == string2)
    else:
        if isinstance(string1, str):
            nelec = string1.count('1')
            string1 = int(string1, 2)
        else:
            nelec = bin(string1).count('1')
        if isinstance(string2, str):
            assert (string2.count('1') == nelec)
            string2 = int(string2, 2)
        else:
            assert (bin(string2).count('1') == nelec)
        idx1 = [i for i in range(norb) if (1 << i & string1)]
        idx2 = [i for i in range(norb) if (1 << i & string2)]
        s1 = lib.take_2d(s, idx1, idx2)
        return numpy.linalg.det(s1)

def overlap(bra, ket, norb, nelec, s=None):
    '''Overlap between two CI wavefunctions

    Args:
        s : 2D array or a list of 2D array
            The overlap matrix of non-orthogonal one-particle basis
    '''
    if s is not None:
        bra = transform_ci_for_orbital_rotation(bra, norb, nelec, s)
    return numpy.dot(bra.ravel().conj(), ket.ravel())

class SpinPenaltyFCISolver ():
    pass
class SpinPenaltyMod ():
    def __init__(self,**kwargs):
        self.__dict__.update (kwargs)


def fix_spin_(fciobj, shift=PENALTY, ss=None, **kwargs):
    r'''If FCI solver cannot stay on spin eigenfunction, this function can
    add a shift to the states which have wrong spin.

    .. math::

        (H + shift*S^2) |\Psi\rangle = E |\Psi\rangle

    Args:
        fciobj : An instance of :class:`FCISolver`

    Kwargs:
        shift : float
            Level shift for states which have different spin
        ss : number
            S^2 expection value == s*(s+1)

    Returns
            A modified FCI object based on fciobj.
    '''
    import types
<<<<<<< HEAD
=======
    from pyscf.fci import direct_uhf
    if isinstance(fciobj, direct_uhf.FCISolver):
        raise NotImplementedError
>>>>>>> 063af4c6

    if 'ss_value' in kwargs:
        sys.stderr.write('fix_spin_: kwarg "ss_value" will be removed in future release. '
                         'It was replaced by "ss"\n')
        ss_value = kwargs['ss_value']
    else:
        ss_value = ss

    if isinstance (fciobj, SpinPenaltyFCISolver):
        # recursion avoidance
        fciobj.ss_penalty = shift
        fciobj.ss_value = ss
        return fciobj
    ismodule = isinstance (fciobj, types.ModuleType)

    if (not ismodule and 'contract_2e' in getattr(fciobj, '__dict__', {})):
        del fciobj.contract_2e  # To avoid initialize twice

    def contract_2e(self, eri, fcivec, norb, nelec, link_index=None, **kwargs):
        if isinstance(nelec, (int, numpy.number)):
            sz = (nelec % 2) * .5
        else:
            sz = abs(nelec[0]-nelec[1]) * .5
        if self.ss_value is None:
            ss = sz*(sz+1)
        else:
            ss = self.ss_value

        if ss < sz*(sz+1)+.1:
            # (S^2-ss)|Psi> to shift state other than the lowest state
            ci1 = self.contract_ss(fcivec, norb, nelec).reshape(fcivec.shape)
            ci1 -= ss * fcivec
        else:
            # (S^2-ss)^2|Psi> to shift states except the given spin.
            # It still relies on the quality of initial guess
            tmp = self.contract_ss(fcivec, norb, nelec).reshape(fcivec.shape)
            tmp -= ss * fcivec
            ci1 = -ss * tmp
            ci1 += self.contract_ss(tmp, norb, nelec).reshape(fcivec.shape)
            tmp = None
        ci1 *= self.ss_penalty

        ci0 = self.base_contract_2e (eri, fcivec, norb, nelec, link_index, **kwargs)
        ci1 += ci0.reshape(fcivec.shape)
        return ci1

    if ismodule:
        base_contract_2e = fciobj.contract_2e
        self = SpinPenaltyMod (ss_penalty=shift, ss_value=ss_value,
                               contract_ss=fciobj.contract_ss,
                               base_contract_2e=base_contract_2e)
        from functools import partial
        fciobj.davidson_only = True
        fciobj.contract_2e = partial (contract_2e, self)
        return fciobj
    else:
        fciobj_class = fciobj.__class__

    class FCISolver (fciobj_class, SpinPenaltyFCISolver):

        def __init__(self, fcibase):
            self.base = copy.copy (fcibase)
            self.__dict__.update (fcibase.__dict__)
            self.ss_value = ss_value
            self.ss_penalty = shift
            keys = set (('ss_value', 'ss_penalty', 'base'))
            self._keys = self._keys.union (keys)
            self.davidson_only = self.base.davidson_only = True

        def base_contract_2e (self, *args, **kwargs):
            return self.base.__class__.contract_2e (self, *args, **kwargs)

    FCISolver.contract_2e = contract_2e
    new_fciobj = FCISolver (fciobj)
    fciobj.__class__ = new_fciobj.__class__
    fciobj.__dict__.update (new_fciobj.__dict__)
    return fciobj
def fix_spin(fciobj, shift=.1, ss=None):
    return fix_spin_(copy.copy(fciobj), shift, ss)

def transform_ci_for_orbital_rotation(ci, norb, nelec, u):
    '''
    Transform CI coefficients (dimension conserved) to the representation in
    new one-particle basis.  Solving CI problem for Hamiltonian h1, h2 defined
    in old basis,
    CI_old = fci.kernel(h1, h2, ...)
    Given orbital rotation u, the CI problem can be either solved by
    transforming the Hamiltonian, or transforming the coefficients.
    CI_new = fci.kernel(u^T*h1*u, ...) = transform_ci_for_orbital_rotation(CI_old, u)

    Args:
        u : a squared 2D array or a list of 2D array
            the orbital rotation to transform the old one-particle basis to new
            one-particle basis
    '''
    if isinstance(u, numpy.ndarray) and u.ndim == 2:
        assert u.shape == (norb, norb)
    else:
        assert u[0].shape == (norb, norb) and u[1].shape == (norb, norb)
    return transform_ci(ci, nelec, u)

def transform_ci(ci, nelec, u):
    '''Transform CI coefficients to the representation in new one-particle basis.
    Solving CI problem for Hamiltonian h1, h2 defined in old basis,
    CI_old = fci.kernel(h1, h2, ...)
    Given orbital rotation u, the CI problem can be either solved by
    transforming the Hamiltonian, or transforming the coefficients.
    CI_new = fci.kernel(u^T*h1*u, ...) = transform_ci_for_orbital_rotation(CI_old, u)

    Args:
        u : 2D array or a list of 2D array
            the orbital rotation to transform the old one-particle basis to new
            one-particle basis. If u is not a squared matrix, the resultant CI
            coefficients array may have different shape to the input CI
            coefficients.
    '''
    neleca, nelecb = _unpack_nelec(nelec)
    if isinstance(u, numpy.ndarray) and u.ndim == 2:
        ua = ub = u
        assert ua.shape == ub.shape
    else:
        ua, ub = u
    norb_old, norb_new = ua.shape
    na_old = cistring.num_strings(norb_old, neleca)
    nb_old = cistring.num_strings(norb_old, nelecb)
    na_new = cistring.num_strings(norb_new, neleca)
    nb_new = cistring.num_strings(norb_new, nelecb)
    ci = ci.reshape(na_old, nb_old)

    one_particle_strs_old = numpy.asarray([1 << i for i in range(norb_old)])
    one_particle_strs_new = numpy.asarray([1 << i for i in range(norb_new)])

    if neleca == 0:
        trans_ci_a = numpy.ones((1, 1))
    else:
        trans_ci_a = numpy.zeros((na_old, na_new), dtype=ua.dtype)
        strs_old = numpy.asarray(cistring.make_strings(range(norb_old), neleca))

        # Unitary transformation array trans_ci is the overlap between two sets of CI basis.
        occ_masks_old = (strs_old[:,None] & one_particle_strs_old) != 0
        if norb_old == norb_new:
            occ_masks_new = occ_masks_old
        else:
            strs_new = numpy.asarray(cistring.make_strings(range(norb_new), neleca))
            occ_masks_new = (strs_new[:,None] & one_particle_strs_new) != 0

        # Perform
        #for i in range(na_old): # old basis
        #    for j in range(na_new): # new basis
        #        uij = u[occ_masks_old[i]][:,occ_masks_new[j]]
        #        trans_ci_a[i,j] = numpy.linalg.det(uij)
        occ_idx_all_strs = numpy.where(occ_masks_new)[1].reshape(na_new,neleca)
        for i in range(na_old):
            ui = ua[occ_masks_old[i]].T.copy()
            minors = ui[occ_idx_all_strs]
            trans_ci_a[i,:] = numpy.linalg.det(minors)

    if neleca == nelecb and numpy.allclose(ua, ub):
        trans_ci_b = trans_ci_a
    elif nelecb == 0:
        trans_ci_b = numpy.ones((1, 1))
    else:
        trans_ci_b = numpy.zeros((nb_old, nb_new), dtype=ub.dtype)
        strs_old = numpy.asarray(cistring.make_strings(range(norb_old), nelecb))

        occ_masks_old = (strs_old[:,None] & one_particle_strs_old) != 0
        if norb_old == norb_new:
            occ_masks_new = occ_masks_old
        else:
            strs_new = numpy.asarray(cistring.make_strings(range(norb_new), nelecb))
            occ_masks_new = (strs_new[:,None] & one_particle_strs_new) != 0

        occ_idx_all_strs = numpy.where(occ_masks_new)[1].reshape(nb_new,nelecb)
        for i in range(nb_old):
            ui = ub[occ_masks_old[i]].T.copy()
            minors = ui[occ_idx_all_strs]
            trans_ci_b[i,:] = numpy.linalg.det(minors)

    # Transform old basis to new basis for all alpha-electron excitations
    ci = lib.dot(trans_ci_a.T, ci)
    # Transform old basis to new basis for all beta-electron excitations
    ci = lib.dot(ci, trans_ci_b)
    return ci


def _unpack_nelec(nelec, spin=None):
    if spin is None:
        spin = 0
    else:
        nelec = int(numpy.sum(nelec))
    if isinstance(nelec, (int, numpy.number)):
        nelecb = (nelec-spin)//2
        neleca = nelec - nelecb
        nelec = neleca, nelecb
    return nelec

del (LARGE_CI_TOL, RETURN_STRS, PENALTY)
<|MERGE_RESOLUTION|>--- conflicted
+++ resolved
@@ -33,12 +33,8 @@
     neleca, nelecb = _unpack_nelec(nelec)
     na = cistring.num_strings(norb, neleca)
     nb = cistring.num_strings(norb, nelecb)
-<<<<<<< HEAD
-    assert (ci.shape == (na, nb))
-=======
     assert ci.size == na * nb
     ci = ci.reshape(na, nb)
->>>>>>> 063af4c6
     addra, addrb = numpy.where(abs(ci) > tol)
     if addra.size == 0:
         # No large CI coefficient > tol, search for the largest coefficient
@@ -88,120 +84,7 @@
     Returns:
         CI coefficients 2D array which has the target symmetry.
     '''
-<<<<<<< HEAD
-    neleca, nelecb = _unpack_nelec(nelec)
-    orbsym = numpy.asarray(orbsym)
-    if not isinstance(orbsym[0], numpy.number):
-        raise RuntimeError('TODO: convert irrep symbol to irrep id')
-
-    na = cistring.num_strings(norb, neleca)
-    nb = cistring.num_strings(norb, nelecb)
-    ci1 = numpy.zeros((na,nb))
-
-########################
-# pass 1: The fixed occs
-    orbleft = numpy.ones(norb, dtype=bool)
-    stra = numpy.zeros(norb, dtype=bool)
-    strb = numpy.zeros(norb, dtype=bool)
-    if irrep_nelec is not None:
-        for k,n in irrep_nelec.items():
-            orbleft[orbsym==k] = False
-            if isinstance(n, (int, numpy.number)):
-                idx = numpy.where(orbsym==k)[0][:n//2]
-                stra[idx] = True
-                strb[idx] = True
-            else:
-                na, nb = n
-                stra[numpy.where(orbsym==k)[0][:na]] = True
-                strb[numpy.where(orbsym==k)[0][:nb]] = True
-                if (na-nb)%2:
-                    wfnsym ^= k
-
-    orbleft = numpy.where(orbleft)[0]
-    neleca_left = neleca - stra.sum()
-    nelecb_left = nelecb - strb.sum()
-    spin = neleca_left - nelecb_left
-    assert (neleca_left >= 0)
-    assert (nelecb_left >= 0)
-    assert (spin >= 0)
-
-########################
-# pass 2: search pattern
-    def gen_str_iter(orb_list, nelec):
-        if nelec == 1:
-            for i in orb_list:
-                yield [i]
-        elif nelec >= len(orb_list):
-            yield orb_list
-        else:
-            restorb = orb_list[1:]
-            #yield from gen_str_iter(restorb, nelec)
-            for x in gen_str_iter(restorb, nelec):
-                yield x
-            for x in gen_str_iter(restorb, nelec-1):
-                yield [orb_list[0]] + x
-
-    # search for alpha and beta pattern which match to the required symmetry
-    def query(target, nelec_atmost, spin, orbsym):
-        norb = len(orbsym)
-        for excite_level in range(1, nelec_atmost+1):
-            for beta_only in gen_str_iter(list(range(norb)), excite_level):
-                alpha_allow = [i for i in range(norb) if i not in beta_only]
-                alpha_orbsym = orbsym[alpha_allow]
-                alpha_target = target
-                for i in beta_only:
-                    alpha_target ^= orbsym[i]
-                alpha_only = symm.route(alpha_target, spin+excite_level, alpha_orbsym)
-                if alpha_only:
-                    alpha_only = [alpha_allow[i] for i in alpha_only]
-                    return alpha_only, beta_only
-        raise RuntimeError('No pattern found for wfn irrep %s over orbsym %s'
-                           % (target, orbsym))
-
-    if spin == 0:
-        aonly = bonly = []
-        if wfnsym != 0:
-            aonly, bonly = query(wfnsym, neleca_left, spin, orbsym[orbleft])
-    else:
-        # 1. assume "nelecb_left" doubly occupied orbitals
-        # search for alpha pattern which match to the required symmetry
-        aonly, bonly = orbleft[symm.route(wfnsym, spin, orbsym[orbleft])], []
-        # dcompose doubly occupied orbitals, search for alpha and beta pattern
-        if len(aonly) != spin:
-            aonly, bonly = query(wfnsym, neleca_left, spin, orbsym[orbleft])
-
-    ndocc = neleca_left - len(aonly) # == nelecb_left - len(bonly)
-    docc_allow = numpy.ones(len(orbleft), dtype=bool)
-    docc_allow[aonly] = False
-    docc_allow[bonly] = False
-    docclst = orbleft[numpy.where(docc_allow)[0]][:ndocc]
-    stra[docclst] = True
-    strb[docclst] = True
-
-    def find_addr_(stra, aonly, nelec):
-        stra[orbleft[aonly]] = True
-        return cistring.str2addr(norb, nelec, ('%i'*norb)%tuple(stra)[::-1])
-    if bonly:
-        if spin > 0:
-            aonly, socc_only = aonly[:-spin], aonly[-spin:]
-            stra[orbleft[socc_only]] = True
-        stra1 = stra.copy()
-        strb1 = strb.copy()
-
-        addra = find_addr_(stra, aonly, neleca)
-        addrb = find_addr_(strb, bonly, nelecb)
-        addra1 = find_addr_(stra1, bonly, neleca)
-        addrb1 = find_addr_(strb1, aonly, nelecb)
-        ci1[addra,addrb] = ci1[addra1,addrb1] = numpy.sqrt(.5)
-    else:
-        addra = find_addr_(stra, aonly, neleca)
-        addrb = find_addr_(strb, bonly, nelecb)
-        ci1[addra,addrb] = 1
-
-    return ci1
-=======
     raise DeprecationWarning
->>>>>>> 063af4c6
 
 
 def cylindrical_init_guess(mol, norb, nelec, orbsym, wfnsym=0, singlet=True,
@@ -656,12 +539,9 @@
             A modified FCI object based on fciobj.
     '''
     import types
-<<<<<<< HEAD
-=======
     from pyscf.fci import direct_uhf
     if isinstance(fciobj, direct_uhf.FCISolver):
         raise NotImplementedError
->>>>>>> 063af4c6
 
     if 'ss_value' in kwargs:
         sys.stderr.write('fix_spin_: kwarg "ss_value" will be removed in future release. '
