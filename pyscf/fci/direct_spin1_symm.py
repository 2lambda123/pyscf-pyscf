--- conflicted
+++ resolved
@@ -79,62 +79,6 @@
     else:
         strsb = cistring.gen_strings4orblist(range(norb), nelecb)
         bidx, link_indexb = gen_str_irrep(strsb, orbsym, link_indexb, rank_eri, irrep_eri)
-<<<<<<< HEAD
-
-    Tirrep = ctypes.c_void_p*TOTIRREPS
-    linka_ptr = Tirrep(*[x.ctypes.data_as(ctypes.c_void_p) for x in link_indexa])
-    linkb_ptr = Tirrep(*[x.ctypes.data_as(ctypes.c_void_p) for x in link_indexb])
-    eri_ptrs = Tirrep(*[x.ctypes.data_as(ctypes.c_void_p) for x in eri_irs])
-    dimirrep = (ctypes.c_int*TOTIRREPS)(*[x.shape[0] for x in eri_irs])
-    fcivec_shape = fcivec.shape
-    fcivec = fcivec.reshape((na,nb), order='C')
-    ci1new = numpy.zeros_like(fcivec)
-    nas = (ctypes.c_int*TOTIRREPS)(*[x.size for x in aidx])
-    nbs = (ctypes.c_int*TOTIRREPS)(*[x.size for x in bidx])
-
-    # aa, ab
-    ci0 = []
-    ci1 = []
-    wfnsym_in_d2h = wfnsym % 10
-    for ir in range(TOTIRREPS):
-        ma, mb = aidx[ir].size, bidx[wfnsym_in_d2h ^ ir].size
-        ci0.append(numpy.zeros((ma,mb)))
-        ci1.append(numpy.zeros((ma,mb)))
-        if ma > 0 and mb > 0:
-            lib.take_2d(fcivec, aidx[ir], bidx[wfnsym_in_d2h ^ ir], out=ci0[ir])
-    ci0_ptrs = Tirrep(*[x.ctypes.data_as(ctypes.c_void_p) for x in ci0])
-    ci1_ptrs = Tirrep(*[x.ctypes.data_as(ctypes.c_void_p) for x in ci1])
-    libfci.FCIcontract_2e_symm1(eri_ptrs, ci0_ptrs, ci1_ptrs,
-                                ctypes.c_int(norb), nas, nbs,
-                                ctypes.c_int(nlinka), ctypes.c_int(nlinkb),
-                                linka_ptr, linkb_ptr, dimirrep,
-                                ctypes.c_int(wfnsym_in_d2h))
-    for ir in range(TOTIRREPS):
-        if ci0[ir].size > 0:
-            lib.takebak_2d(ci1new, ci1[ir], aidx[ir], bidx[wfnsym_in_d2h ^ ir])
-
-    # bb, ba
-    ci0T = []
-    for ir in range(TOTIRREPS):
-        mb, ma = bidx[ir].size, aidx[wfnsym_in_d2h ^ ir].size
-        ci0T.append(numpy.zeros((mb,ma)))
-        if ma > 0 and mb > 0:
-            lib.transpose(ci0[wfnsym_in_d2h ^ ir], out=ci0T[ir])
-    ci0, ci0T = ci0T, None
-    ci1 = [numpy.zeros_like(x) for x in ci0]
-    ci0_ptrs = Tirrep(*[x.ctypes.data_as(ctypes.c_void_p) for x in ci0])
-    ci1_ptrs = Tirrep(*[x.ctypes.data_as(ctypes.c_void_p) for x in ci1])
-    libfci.FCIcontract_2e_symm1(eri_ptrs, ci0_ptrs, ci1_ptrs,
-                                ctypes.c_int(norb), nbs, nas,
-                                ctypes.c_int(nlinkb), ctypes.c_int(nlinka),
-                                linkb_ptr, linka_ptr, dimirrep,
-                                ctypes.c_int(wfnsym_in_d2h))
-    for ir in range(TOTIRREPS):
-        if ci0[ir].size > 0:
-            lib.takebak_2d(ci1new, lib.transpose(ci1[ir]),
-                           aidx[wfnsym_in_d2h ^ ir], bidx[ir])
-    return ci1new.reshape(fcivec_shape).view(direct_spin1.FCIvector)
-=======
         nbs = np.array([x.size for x in bidx], dtype=np.int32)
 
     eri_ir_dims = np.array([x.shape[0] for x in eri_irs], dtype=np.int32)
@@ -195,7 +139,6 @@
                 lib.takebak_2d(ci1new, buf, aidx[ir], bidx[wfnsym_in_d2h ^ ir])
         ci1 = ci1new.reshape(fcivec_shape)
     return ci1.view(direct_spin1.FCIvector)
->>>>>>> 063af4c6
 
 
 def kernel(h1e, eri, norb, nelec, ci0=None, level_shift=1e-3, tol=1e-10,
@@ -275,23 +218,6 @@
     na = len(airreps)
     nb = len(birreps)
     hdiag = hdiag.reshape(na,nb)
-<<<<<<< HEAD
-    ci0 = []
-    iroot = 0
-    sym_allowed = airreps[:,None] == wfnsym ^ birreps
-    if neleca == nelecb and na == nb:
-        idx = numpy.arange(na)
-        sym_allowed[idx[:,None] < idx] = False
-    idx_a, idx_b = numpy.where(sym_allowed)
-    for k in hdiag[idx_a,idx_b].argsort():
-        addra, addrb = idx_a[k], idx_b[k]
-        x = numpy.zeros((na, nb))
-        x[addra,addrb] = 1
-        ci0.append(x.ravel().view(direct_spin1.FCIvector))
-        iroot += 1
-        if iroot >= nroots:
-            break
-=======
     sym_allowed = airreps[:,None] == wfnsym ^ birreps
     if neleca == nelecb and na == nb:
         idx = np.arange(na)
@@ -304,7 +230,6 @@
         x = np.zeros((na, nb))
         x[addra,addrb] = 1
         ci0.append(x.ravel().view(direct_spin1.FCIvector))
->>>>>>> 063af4c6
 
     if len(ci0) == 0:
         raise RuntimeError(f'Initial guess for symmetry {wfnsym} not found')
@@ -339,19 +264,6 @@
     a_ls = b_ls = _strs_angular_momentum(strsa, orbsym)
     if neleca != nelecb:
         strsb = cistring.gen_strings4orblist(range(norb), nelecb)
-<<<<<<< HEAD
-        birreps = _gen_strs_irrep(strsb, orbsym)
-    return _get_init_guess(airreps, birreps, nroots, hdiag, nelec, orbsym, wfnsym)
-
-def get_init_guess_cyl_sym(norb, nelec, nroots, hdiag, orbsym, wfnsym=0):
-    neleca, nelecb = _unpack_nelec(nelec)
-    strsa = strsb = cistring.gen_strings4orblist(range(norb), neleca)
-    airreps_d2h = birreps_d2h = _gen_strs_irrep(strsa, orbsym)
-    a_ls = b_ls = _strs_angular_momentum(strsa, orbsym)
-    if neleca != nelecb:
-        strsb = cistring.gen_strings4orblist(range(norb), nelecb)
-=======
->>>>>>> 063af4c6
         birreps_d2h = _gen_strs_irrep(strsb, orbsym)
         b_ls = _strs_angular_momentum(strsb, orbsym)
 
@@ -370,15 +282,9 @@
     # total angular momentum == wfn_momentum
     sym_allowed &= a_ls[:,None] == wfn_momentum - b_ls
     if neleca == nelecb and na == nb:
-<<<<<<< HEAD
-        idx = numpy.arange(na)
-        sym_allowed[idx[:,None] < idx] = False
-    idx_a, idx_b = numpy.where(sym_allowed)
-=======
         idx = np.arange(na)
         sym_allowed[idx[:,None] < idx] = False
     idx_a, idx_b = np.where(sym_allowed)
->>>>>>> 063af4c6
 
     for k in hdiag[idx_a,idx_b].argsort():
         addra, addrb = idx_a[k], idx_b[k]
@@ -404,11 +310,7 @@
             elif wfnsym in (1, 4):  # A2g, A2u
                 x -= sign_a * sign_b * ca[:,None] * cb
                 #assert (sign_a*sign_b==1 and x.real==0) or (sign_a*sign_b==-1 and x.imag==0)
-<<<<<<< HEAD
-            if numpy.linalg.norm(x.real) > 1e-6:
-=======
             if np.linalg.norm(x.real) > 1e-6:
->>>>>>> 063af4c6
                 x = x.real.copy()
             else:
                 x = x.imag.copy()
@@ -420,11 +322,7 @@
             x = ca.imag[:,None] * cb.real
             x+= ca.real[:,None] * cb.imag
 
-<<<<<<< HEAD
-        norm = numpy.linalg.norm(x)
-=======
         norm = np.linalg.norm(x)
->>>>>>> 063af4c6
         if norm < 1e-3:
             continue
         x *= 1./norm
@@ -442,26 +340,15 @@
     transformation  addons.transform_ci(civec, (0, nelec), u)
     '''
     norb = orbsym.size
-<<<<<<< HEAD
-    one_particle_strs = numpy.asarray([1 << i for i in range(norb)])
-    occ_masks = (strs[:,None] & one_particle_strs) != 0
-    na = strs.size
-    occ_idx_all_strs = numpy.where(occ_masks)[1].reshape(na,-1)
-=======
     one_particle_strs = np.asarray([1 << i for i in range(norb)])
     occ_masks = (strs[:,None] & one_particle_strs) != 0
     na = strs.size
     occ_idx_all_strs = np.where(occ_masks)[1].reshape(na,-1)
->>>>>>> 063af4c6
 
     u = _cyl_sym_orbital_rotation(orbsym, degen_mapping)
     ui = u[occ_masks[addr]].T.copy()
     minors = ui[occ_idx_all_strs]
-<<<<<<< HEAD
-    civec = numpy.linalg.det(minors)
-=======
     civec = np.linalg.det(minors)
->>>>>>> 063af4c6
     return civec
 
 def _cyl_sym_orbital_rotation(orbsym, degen_mapping):
@@ -469,11 +356,7 @@
     |Ex/Ey> = |E(+/-)> * u
     '''
     norb = orbsym.size
-<<<<<<< HEAD
-    u = numpy.zeros((norb, norb), dtype=numpy.complex128)
-=======
     u = np.zeros((norb, norb), dtype=np.complex128)
->>>>>>> 063af4c6
     sqrth = .5**.5
     sqrthi = sqrth * 1j
     for i, j in enumerate(degen_mapping):
@@ -504,17 +387,6 @@
     return cistring.str2addr(degen_mapping.size, nelec, ci_str1), sign
 
 def _strs_angular_momentum(strs, orbsym):
-<<<<<<< HEAD
-    # angular momentum for each orbitals
-    orb_l = (orbsym // 10) * 2
-    e1_mask = numpy.isin(orbsym % 10, (2, 3, 6, 7))
-    orb_l[e1_mask] += 1
-    ey_mask = numpy.isin(orbsym % 10, (1, 3, 4, 6))
-    orb_l[ey_mask] *= -1
-
-    # total angular for each determinant (CSF)
-    ls = numpy.zeros(len(strs), dtype=int)
-=======
     # angular momentum for each orbital
     orb_l = (orbsym // 10) * 2
     e1_mask = np.isin(orbsym % 10, (2, 3, 6, 7))
@@ -524,18 +396,13 @@
 
     # total angular for each determinant (CSF)
     ls = np.zeros(len(strs), dtype=int)
->>>>>>> 063af4c6
     if isinstance(strs, cistring.OIndexList):
         nocc = strs.shape[1]
         for i in range(nocc):
             ls += orb_l[strs[:,i]]
     else:
         for i, l in enumerate(orb_l):
-<<<<<<< HEAD
-            ls[numpy.bitwise_and(strs, 1 << i) > 0] += l
-=======
             ls[np.bitwise_and(strs, 1 << i) > 0] += l
->>>>>>> 063af4c6
     return ls
 
 def reorder_eri(eri, norb, orbsym):
@@ -558,21 +425,12 @@
     rank_in_irrep = np.empty_like(old_eri_irrep)
     eri_irs = [np.zeros((0,0))] * TOTIRREPS
     for ir, nnorb in enumerate(dimirrep):
-<<<<<<< HEAD
-        idx = numpy.asarray(numpy.where(trilirrep == ir)[0], dtype=numpy.int32)
-        rank_in_irrep[idx] = numpy.arange(nnorb, dtype=numpy.int32)
-=======
         idx = np.asarray(np.where(trilirrep == ir)[0], dtype=np.int32)
         rank_in_irrep[idx] = np.arange(nnorb, dtype=np.int32)
->>>>>>> 063af4c6
         eri_ir = lib.take_2d(eri, idx, idx)
         # Drop small integrals which may break symmetry?
         #eri_ir[abs(eri_ir) < 1e-13] = 0
         eri_irs[ir] = eri_ir
-<<<<<<< HEAD
-        p0 += nnorb
-=======
->>>>>>> 063af4c6
     return eri_irs, rank_in_irrep, old_eri_irrep
 
 def argsort_strs_by_irrep(strs, orbsym):
@@ -615,13 +473,8 @@
         ca1 = _cyl_sym_csf2civec(strsa, addra1, orbsym, degen_mapping)
     if addrb != addrb1:
         cb1 = _cyl_sym_csf2civec(strsb, addrb1, orbsym, degen_mapping)
-<<<<<<< HEAD
-    ua = numpy.stack([ca, ca1])
-    ub = numpy.stack([cb, cb1])
-=======
     ua = np.stack([ca, ca1])
     ub = np.stack([cb, cb1])
->>>>>>> 063af4c6
     # civec is in the Ex/Ey basis. Transform the largest coefficient to
     # (E+)/(E-) basis.
     c_max = ua.conj().dot(civec.reshape(na,nb)).dot(ub.conj().T)
@@ -704,11 +557,7 @@
             strsa = strsb = cistring.gen_strings4orblist(range(norb), neleca)
             if neleca != nelecb:
                 strsb = cistring.gen_strings4orblist(range(norb), nelecb)
-<<<<<<< HEAD
-            if not isinstance(fcivec, numpy.ndarray) or fcivec.ndim > 2:
-=======
             if not isinstance(fcivec, np.ndarray) or fcivec.ndim > 2:
->>>>>>> 063af4c6
                 fcivec = fcivec[0]
             wfnsym = _guess_wfnsym_cyl_sym(fcivec, strsa, strsb, orbsym)
         else:
@@ -722,11 +571,7 @@
             strsb = cistring.gen_strings4orblist(range(norb), nelecb)
 
         if groupname in ('Dooh', 'Coov'):
-<<<<<<< HEAD
-            if not isinstance(fcivec, numpy.ndarray) or fcivec.ndim > 2:
-=======
             if not isinstance(fcivec, np.ndarray) or fcivec.ndim > 2:
->>>>>>> 063af4c6
                 fcivec = fcivec[0]
             wfnsym1 = _guess_wfnsym_cyl_sym(fcivec, strsa, strsb, orbsym)
             if wfnsym1 != _id_wfnsym(solver, norb, nelec, orbsym, wfnsym):
@@ -735,40 +580,22 @@
             wfnsym = wfnsym1
         else:
             na, nb = strsa.size, strsb.size
-<<<<<<< HEAD
-            orbsym_in_d2h = numpy.asarray(orbsym) % 10
-            airreps = numpy.zeros(na, dtype=numpy.int32)
-            birreps = numpy.zeros(nb, dtype=numpy.int32)
-            for i, ir in enumerate(orbsym_in_d2h):
-                airreps[numpy.bitwise_and(strsa, 1 << i) > 0] ^= ir
-                birreps[numpy.bitwise_and(strsb, 1 << i) > 0] ^= ir
-=======
             orbsym_in_d2h = np.asarray(orbsym) % 10
             airreps = np.zeros(na, dtype=np.int32)
             birreps = np.zeros(nb, dtype=np.int32)
             for i, ir in enumerate(orbsym_in_d2h):
                 airreps[np.bitwise_and(strsa, 1 << i) > 0] ^= ir
                 birreps[np.bitwise_and(strsb, 1 << i) > 0] ^= ir
->>>>>>> 063af4c6
 
             wfnsym = _id_wfnsym(solver, norb, nelec, orbsym, wfnsym)
             groupname = getattr(solver.mol, 'groupname', None)
             mask = airreps[:,None] == (wfnsym % 10) ^ birreps
 
-<<<<<<< HEAD
-            if isinstance(fcivec, numpy.ndarray) and fcivec.ndim <= 2:
-=======
             if isinstance(fcivec, np.ndarray) and fcivec.ndim <= 2:
->>>>>>> 063af4c6
                 fcivec = [fcivec]
             if all(abs(c.reshape(na, nb)[mask]).max() < 1e-5 for c in fcivec):
                 raise RuntimeError('Input wfnsym {wfnsym} is not consistent with '
                                    'fcivec coefficients')
-<<<<<<< HEAD
-
-    return wfnsym
-
-=======
     return wfnsym
 
 def sym_allowed_indices(nelec, orbsym, wfnsym):
@@ -785,7 +612,6 @@
     ab_idx = [(aidx[ir][:,None] * nb + bidx[wfnsym_in_d2h ^ ir]).ravel()
               for ir in range(TOTIRREPS)]
     return ab_idx
->>>>>>> 063af4c6
 
 class FCISolver(direct_spin1.FCISolver):
 
@@ -802,11 +628,7 @@
         log = logger.new_logger(self, verbose)
         if isinstance(self.wfnsym, str):
             log.info('Input CI wfn symmetry = %s', self.wfnsym)
-<<<<<<< HEAD
-        elif isinstance(self.wfnsym, (int, numpy.number)):
-=======
         elif isinstance(self.wfnsym, (int, np.number)):
->>>>>>> 063af4c6
             groupname = getattr(self.mol, 'groupname', None)
             if groupname is not None:
                 try:
@@ -878,15 +700,6 @@
         nelec = _unpack_nelec(nelec, self.spin)
         return contract_2e(eri, fcivec, norb, nelec, link_index, orbsym, wfnsym, **kwargs)
 
-<<<<<<< HEAD
-    def get_init_guess(self, norb, nelec, nroots, hdiag):
-        wfnsym = _id_wfnsym(self, norb, nelec, self.orbsym, self.wfnsym)
-        if getattr(self.mol, 'groupname', None) in ('Dooh', 'Coov'):
-            return get_init_guess_cyl_sym(
-                norb, nelec, nroots, hdiag, self.orbsym, wfnsym)
-        else:
-            return get_init_guess(norb, nelec, nroots, hdiag, self.orbsym, wfnsym)
-=======
     def contract_ss(self, fcivec, norb, nelec):
         nelec = direct_spin1._unpack_nelec(nelec)
         na = cistring.num_strings(norb, nelec[0])
@@ -912,7 +725,6 @@
         else:
             return get_init_guess(norb, nelec, nroots, hdiag.ravel()[s_idx],
                                   orbsym, wfnsym)
->>>>>>> 063af4c6
 
     guess_wfnsym = guess_wfnsym
 
@@ -928,31 +740,6 @@
                 kwargs['verbose'] = self.verbose
             self.check_sanity()
         self.norb = norb
-<<<<<<< HEAD
-        self.nelec = nelec
-
-        if (not hasattr(orbsym, 'degen_mapping') and
-            getattr(self.mol, 'groupname', None) in ('Dooh', 'Coov')):
-            degen_mapping = map_degeneracy(h1e.diagonal(), orbsym)
-            orbsym = lib.tag_array(orbsym, degen_mapping=degen_mapping)
-
-        wfnsym = self.guess_wfnsym(norb, nelec, ci0, orbsym, wfnsym, **kwargs)
-
-        if wfnsym > 7:
-            # Symmetry broken for Dooh and Coov groups is often observed.
-            # A larger max_space is helpful to reduce the error. Also it is
-            # hard to converge to high precision.
-            if max_space is None and self.max_space == FCISolver.max_space:
-                max_space = 20 + 7 * nroots
-            if tol is None and self.conv_tol == FCISolver.conv_tol:
-                tol = 1e-7
-
-        with lib.temporary_env(self, orbsym=orbsym, wfnsym=wfnsym):
-            e, c = direct_spin1.kernel_ms1(self, h1e, eri, norb, nelec, ci0, None,
-                                           tol, lindep, max_cycle, max_space,
-                                           nroots, davidson_only, pspace_size,
-                                           ecore=ecore, **kwargs)
-=======
         self.nelec = nelec = _unpack_nelec(nelec, self.spin)
         link_index = direct_spin1._unpack(norb, nelec, None)
 
@@ -1009,7 +796,6 @@
             c1[s_idx] = c
             c = c1.reshape(na, nb).view(direct_spin1.FCIvector)
 
->>>>>>> 063af4c6
         self.eci, self.ci = e, c
         return e, c
 
