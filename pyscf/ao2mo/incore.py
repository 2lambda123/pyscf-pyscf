#!/usr/bin/env python
# Copyright 2014-2020 The PySCF Developers. All Rights Reserved.
#
# Licensed under the Apache License, Version 2.0 (the "License");
# you may not use this file except in compliance with the License.
# You may obtain a copy of the License at
#
#     http://www.apache.org/licenses/LICENSE-2.0
#
# Unless required by applicable law or agreed to in writing, software
# distributed under the License is distributed on an "AS IS" BASIS,
# WITHOUT WARRANTIES OR CONDITIONS OF ANY KIND, either express or implied.
# See the License for the specific language governing permissions and
# limitations under the License.
#
# Author: Qiming Sun <osirpt.sun@gmail.com>
#

import sys
import numpy
import ctypes
from pyscf import lib
from pyscf.lib import logger
from pyscf.ao2mo import _ao2mo

BLOCK = 56

def full(eri_ao, mo_coeff, verbose=0, compact=True, **kwargs):
    r'''MO integral transformation for the given orbital.

    Args:
        eri_ao : ndarray
            AO integrals, can be either 8-fold or 4-fold symmetry.
        mo_coeff : ndarray
            Transform (ij|kl) with the same set of orbitals.

    Kwargs:
        verbose : int
            Print level
        compact : bool
            When compact is True, the returned MO integrals have 4-fold
            symmetry.  Otherwise, return the "plain" MO integrals.

    Returns:
        2D array of transformed MO integrals.  The MO integrals may or may not
        have the permutation symmetry (controlled by the kwargs compact)


    Examples:

    >>> from pyscf import gto
    >>> from pyscf.scf import _vhf
    >>> from pyscf import ao2mo
    >>> mol = gto.M(atom='O 0 0 0; H 0 1 0; H 0 0 1', basis='sto3g')
    >>> eri = mol.intor('int2e_sph', aosym='s8')
    >>> mo1 = numpy.random.random((mol.nao_nr(), 10))
    >>> eri1 = ao2mo.incore.full(eri, mo1)
    >>> print(eri1.shape)
    (55, 55)
    >>> eri1 = ao2mo.incore.full(eri, mo1, compact=False)
    >>> print(eri1.shape)
    (100, 100)

    '''
    return general(eri_ao, (mo_coeff,)*4, verbose, compact)

# It consumes two times of the memory needed by MO integrals
def general(eri_ao, mo_coeffs, verbose=0, compact=True, **kwargs):
    r'''For the given four sets of orbitals, transfer the 8-fold or 4-fold 2e
    AO integrals to MO integrals.

    Args:
        eri_ao : ndarray
            AO integrals, can be either 8-fold or 4-fold symmetry.
        mo_coeffs : 4-item list of ndarray
            Four sets of orbital coefficients, corresponding to the four
            indices of (ij|kl)

    Kwargs:
        verbose : int
            Print level
        compact : bool
            When compact is True, depending on the four oribital sets, the
            returned MO integrals has (up to 4-fold) permutation symmetry.
            If it's False, the function will abandon any permutation symmetry,
            and return the "plain" MO integrals

    Returns:
        2D array of transformed MO integrals.  The MO integrals may or may not
        have the permutation symmetry, depending on the given orbitals, and
        the kwargs compact.  If the four sets of orbitals are identical, the
        MO integrals will at most have 4-fold symmetry.


    Examples:

    >>> from pyscf import gto
    >>> from pyscf.scf import _vhf
    >>> from pyscf import ao2mo
    >>> mol = gto.M(atom='O 0 0 0; H 0 1 0; H 0 0 1', basis='sto3g')
    >>> eri = mol.intor('int2e_sph', aosym='s8')
    >>> mo1 = numpy.random.random((mol.nao_nr(), 10))
    >>> mo2 = numpy.random.random((mol.nao_nr(), 8))
    >>> mo3 = numpy.random.random((mol.nao_nr(), 6))
    >>> mo4 = numpy.random.random((mol.nao_nr(), 4))
    >>> eri1 = ao2mo.incore.general(eri, (mo1,mo2,mo3,mo4))
    >>> print(eri1.shape)
    (80, 24)
    >>> eri1 = ao2mo.incore.general(eri, (mo1,mo2,mo3,mo3))
    >>> print(eri1.shape)
    (80, 21)
    >>> eri1 = ao2mo.incore.general(eri, (mo1,mo2,mo3,mo3), compact=False)
    >>> print(eri1.shape)
    (80, 36)
    >>> eri1 = ao2mo.incore.general(eri, (mo1,mo1,mo2,mo2))
    >>> print(eri1.shape)
    (55, 36)
    >>> eri1 = ao2mo.incore.general(eri, (mo1,mo2,mo1,mo2))
    >>> print(eri1.shape)
    (80, 80)

    '''
    nao = mo_coeffs[0].shape[0]

    if eri_ao.size == nao**4:
        return lib.einsum('pqrs,pi,qj,rk,sl->ijkl', eri_ao.reshape([nao]*4),
                          mo_coeffs[0].conj(), mo_coeffs[1],
                          mo_coeffs[2].conj(), mo_coeffs[3])

<<<<<<< HEAD
    if any(c.dtype == complex for c in mo_coeffs):
=======
    if any(c.dtype == numpy.complex128 for c in mo_coeffs):
>>>>>>> 8a4d973a
        raise NotImplementedError('Integral transformation for complex orbitals')

# transform e1
    eri1 = half_e1(eri_ao, mo_coeffs, compact)
    klmosym, nkl_pair, mokl, klshape = _conc_mos(mo_coeffs[2], mo_coeffs[3], compact)

    if eri1.shape[0] == 0 or nkl_pair == 0:
        # 0 dimension causes error in certain BLAS implementations
        return numpy.zeros((eri1.shape[0],nkl_pair))

#    if nij_pair > nkl_pair:
#        log.warn('low efficiency for AO to MO trans!')

# transform e2
    eri1 = _ao2mo.nr_e2(eri1, mokl, klshape, aosym='s4', mosym=klmosym)
    return eri1

def half_e1(eri_ao, mo_coeffs, compact=True):
    r'''Given two set of orbitals, half transform the (ij| pair of 8-fold or
    4-fold AO integrals (ij|kl)

    Args:
        eri_ao : ndarray
            AO integrals, can be either 8-fold or 4-fold symmetry.
        mo_coeffs : list of ndarray
            Two sets of orbital coefficients, corresponding to the i, j
            indices of (ij|kl)

    Kwargs:
        compact : bool
            When compact is True, the returned MO integrals uses the highest
            possible permutation symmetry.  If it's False, the function will
            abandon any permutation symmetry, and return the "plain" MO
            integrals

    Returns:
        ndarray of transformed MO integrals.  The MO integrals may or may not
        have the permutation symmetry, depending on the given orbitals, and
        the kwargs compact.

    Examples:

    >>> from pyscf import gto
    >>> from pyscf import ao2mo
    >>> mol = gto.M(atom='O 0 0 0; H 0 1 0; H 0 0 1', basis='sto3g')
    >>> eri = mol.intor('int2e_sph', aosym='s8')
    >>> mo1 = numpy.random.random((mol.nao_nr(), 10))
    >>> mo2 = numpy.random.random((mol.nao_nr(), 8))
    >>> eri1 = ao2mo.incore.half_e1(eri, (mo1,mo2))
    >>> eri1 = ao2mo.incore.half_e1(eri, (mo1,mo2))
    >>> print(eri1.shape)
    (80, 28)
    >>> eri1 = ao2mo.incore.half_e1(eri, (mo1,mo2), compact=False)
    >>> print(eri1.shape)
    (80, 28)
    >>> eri1 = ao2mo.incore.half_e1(eri, (mo1,mo1))
    >>> print(eri1.shape)
    (55, 28)
    '''
<<<<<<< HEAD
    if any(c.dtype == complex for c in mo_coeffs):
=======
    if any(c.dtype == numpy.complex128 for c in mo_coeffs):
>>>>>>> 8a4d973a
        raise NotImplementedError('Integral transformation for complex orbitals')

    eri_ao = numpy.asarray(eri_ao, order='C')
    nao, nmoi = mo_coeffs[0].shape
    nmoj = mo_coeffs[1].shape[1]
    nao_pair = nao*(nao+1)//2
    ijmosym, nij_pair, moij, ijshape = _conc_mos(mo_coeffs[0], mo_coeffs[1], compact)
    ijshape = (ijshape[0], ijshape[1]-ijshape[0],
               ijshape[2], ijshape[3]-ijshape[2])

    eri1 = numpy.empty((nij_pair,nao_pair))
    if nij_pair == 0:
        return eri1

    if eri_ao.size == nao_pair**2: # 4-fold symmetry
        # half_e1 first transforms the indices which are contiguous in memory
        # transpose the 4-fold integrals to make ij the contiguous indices
        eri_ao = lib.transpose(eri_ao)
        ftrans = _ao2mo.libao2mo.AO2MOtranse1_incore_s4
    elif eri_ao.size == nao_pair*(nao_pair+1)//2:
        ftrans = _ao2mo.libao2mo.AO2MOtranse1_incore_s8
    else:
        raise NotImplementedError

    if ijmosym == 's2':
        fmmm = _ao2mo.libao2mo.AO2MOmmm_nr_s2_s2
    elif nmoi <= nmoj:
        fmmm = _ao2mo.libao2mo.AO2MOmmm_nr_s2_iltj
    else:
        fmmm = _ao2mo.libao2mo.AO2MOmmm_nr_s2_igtj
    fdrv = getattr(_ao2mo.libao2mo, 'AO2MOnr_e1incore_drv')

    buf = numpy.empty((BLOCK, nij_pair))
    for p0, p1 in lib.prange(0, nao_pair, BLOCK):
        fdrv(ftrans, fmmm,
             buf.ctypes.data_as(ctypes.c_void_p),
             eri_ao.ctypes.data_as(ctypes.c_void_p),
             moij.ctypes.data_as(ctypes.c_void_p),
             ctypes.c_int(p0), ctypes.c_int(p1-p0),
             ctypes.c_int(nao),
             ctypes.c_int(ijshape[0]), ctypes.c_int(ijshape[1]),
             ctypes.c_int(ijshape[2]), ctypes.c_int(ijshape[3]))
        eri1[:,p0:p1] = buf[:p1-p0].T
    return eri1

def iden_coeffs(mo1, mo2):
    return (id(mo1) == id(mo2) or
            (mo1.shape==mo2.shape and abs(mo1-mo2).max() < 1e-13))


def _conc_mos(moi, moj, compact=False):
    if numpy.result_type(moi, moj) != numpy.double:
        compact = False
    nmoi = moi.shape[1]
    nmoj = moj.shape[1]
    if compact and iden_coeffs(moi, moj):
        ijmosym = 's2'
        nij_pair = nmoi * (nmoi+1) // 2
        moij = numpy.asarray(moi, order='F')
        ijshape = (0, nmoi, 0, nmoi)
    else:
        ijmosym = 's1'
        nij_pair = nmoi * nmoj
        moij = numpy.asarray(numpy.hstack((moi,moj)), order='F')
        ijshape = (0, nmoi, nmoi, nmoi+nmoj)
    return ijmosym, nij_pair, moij, ijshape

if __name__ == '__main__':
    from pyscf import scf
    from pyscf import gto
    mol = gto.Mole()
    mol.verbose = 5
    mol.output = 'out_h2o'
    mol.atom = [
        ["O" , (0. , 0.     , 0.)],
        [1   , (0. , -0.757 , 0.587)],
        [1   , (0. , 0.757  , 0.587)]]

    mol.basis = {'H': 'cc-pvtz',
                 'O': 'cc-pvtz',}
    mol.build()
    rhf = scf.RHF(mol)
    rhf.scf()

    print(logger.process_clock())
    eri0 = full(rhf._eri, rhf.mo_coeff)
    print(abs(eri0).sum()-5384.460843787659) # should = 0
    eri0 = general(rhf._eri, (rhf.mo_coeff,)*4)
    print(abs(eri0).sum()-5384.460843787659)
    print(logger.process_clock())
<|MERGE_RESOLUTION|>--- conflicted
+++ resolved
@@ -127,11 +127,7 @@
                           mo_coeffs[0].conj(), mo_coeffs[1],
                           mo_coeffs[2].conj(), mo_coeffs[3])
 
-<<<<<<< HEAD
-    if any(c.dtype == complex for c in mo_coeffs):
-=======
     if any(c.dtype == numpy.complex128 for c in mo_coeffs):
->>>>>>> 8a4d973a
         raise NotImplementedError('Integral transformation for complex orbitals')
 
 # transform e1
@@ -191,11 +187,7 @@
     >>> print(eri1.shape)
     (55, 28)
     '''
-<<<<<<< HEAD
-    if any(c.dtype == complex for c in mo_coeffs):
-=======
     if any(c.dtype == numpy.complex128 for c in mo_coeffs):
->>>>>>> 8a4d973a
         raise NotImplementedError('Integral transformation for complex orbitals')
 
     eri_ao = numpy.asarray(eri_ao, order='C')
