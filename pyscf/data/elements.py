#!/usr/bin/env python
# Copyright 2014-2020 The PySCF Developers. All Rights Reserved.
#
# Licensed under the Apache License, Version 2.0 (the "License");
# you may not use this file except in compliance with the License.
# You may obtain a copy of the License at
#
#     http://www.apache.org/licenses/LICENSE-2.0
#
# Unless required by applicable law or agreed to in writing, software
# distributed under the License is distributed on an "AS IS" BASIS,
# WITHOUT WARRANTIES OR CONDITIONS OF ANY KIND, either express or implied.
# See the License for the specific language governing permissions and
# limitations under the License.

import numpy

ELEMENTS = [
    'X',  # Ghost
    'H' , 'He', 'Li', 'Be', 'B' , 'C' , 'N' , 'O' , 'F' , 'Ne',
    'Na', 'Mg', 'Al', 'Si', 'P' , 'S' , 'Cl', 'Ar', 'K' , 'Ca',
    'Sc', 'Ti', 'V' , 'Cr', 'Mn', 'Fe', 'Co', 'Ni', 'Cu', 'Zn',
    'Ga', 'Ge', 'As', 'Se', 'Br', 'Kr', 'Rb', 'Sr', 'Y' , 'Zr',
    'Nb', 'Mo', 'Tc', 'Ru', 'Rh', 'Pd', 'Ag', 'Cd', 'In', 'Sn',
    'Sb', 'Te', 'I' , 'Xe', 'Cs', 'Ba', 'La', 'Ce', 'Pr', 'Nd',
    'Pm', 'Sm', 'Eu', 'Gd', 'Tb', 'Dy', 'Ho', 'Er', 'Tm', 'Yb',
    'Lu', 'Hf', 'Ta', 'W' , 'Re', 'Os', 'Ir', 'Pt', 'Au', 'Hg',
    'Tl', 'Pb', 'Bi', 'Po', 'At', 'Rn', 'Fr', 'Ra', 'Ac', 'Th',
    'Pa', 'U' , 'Np', 'Pu', 'Am', 'Cm', 'Bk', 'Cf', 'Es', 'Fm',
    'Md', 'No', 'Lr', 'Rf', 'Db', 'Sg', 'Bh', 'Hs', 'Mt', 'Ds',
    'Rg', 'Cn', 'Nh', 'Fl', 'Mc', 'Lv', 'Ts', 'Og',
]
NUC = dict(((x,i) for i,x in enumerate(ELEMENTS)))
NUC.update((x.upper(),i) for i,x in enumerate(ELEMENTS))
NUC['GHOST'] = 0
ELEMENTS_PROTON = NUC

ATOMIC_NAMES = [
    'Ghost',
    # IUPAC version dated 28 November 2016
    'Hydrogen', 'Helium', 'Lithium', 'Beryllium', 'Boron',
    'Carbon', 'Nitrogen', 'Oxygen', 'Fluorine', 'Neon',
    'Sodium', 'Magnesium', 'Aluminium', 'Silicon', 'Phosphorus',
    'Sulfur', 'Chlorine', 'Argon', 'Potassium', 'Calcium',
    'Scandium', 'Titanium', 'Vanadium', 'Chromium', 'Manganese',
    'Iron', 'Cobalt', 'Nickel', 'Copper', 'Zinc',
    'Gallium', 'Germanium', 'Arsenic', 'Selenium', 'Bromine',
    'Krypton', 'Rubidium', 'Strontium', 'Yttrium', 'Zirconium',
    'Niobium', 'Molybdenum', 'Technetium', 'Ruthenium', 'Rhodium',
    'Palladium', 'Silver', 'Cadmium', 'Indium', 'Tin',
    'Antimony', 'Tellurium', 'Iodine', 'Xenon', 'Caesium',
    'Barium', 'Lanthanum', 'Cerium', 'Praseodymium', 'Neodymium',
    'Promethium', 'Samarium', 'Europium', 'Gadolinium', 'Terbium',
    'Dysprosium', 'Holmium', 'Erbium', 'Thulium', 'Ytterbium',
    'Lutetium', 'Hafnium', 'Tantalum', 'Tungsten', 'Rhenium',
    'Osmium', 'Iridium', 'Platinum', 'Gold', 'Mercury',
    'Thallium', 'Lead', 'Bismuth', 'Polonium', 'Astatine',
    'Radon', 'Francium', 'Radium', 'Actinium', 'Thorium',
    'Protactinium', 'Uranium', 'Neptunium', 'Plutonium', 'Americium',
    'Curium', 'Berkelium', 'Californium', 'Einsteinium', 'Fermium',
    'Mendelevium', 'Nobelium', 'Lawrencium', 'Rutherfordium', 'Dubnium',
    'Seaborgium', 'Bohrium', 'Hassium', 'Meitnerium', 'Darmastadtium',
    'Roentgenium', 'Copernicium', 'Nihonium', 'Flerovium', 'Moscovium',
    'Livermorium', 'Tennessine', 'Oganesson'
]

ISOTOPE_MAIN = [
    0  ,   # GHOST
    1  ,   # H
    4  ,   # He
    7  ,   # Li
    9  ,   # Be
    11 ,   # B
    12 ,   # C
    14 ,   # N
    16 ,   # O
    19 ,   # F
    20 ,   # Ne
    23 ,   # Na
    24 ,   # Mg
    27 ,   # Al
    28 ,   # Si
    31 ,   # P
    32 ,   # S
    35 ,   # Cl
    40 ,   # Ar
    39 ,   # K
    40 ,   # Ca
    45 ,   # Sc
    48 ,   # Ti
    51 ,   # V
    52 ,   # Cr
    55 ,   # Mn
    56 ,   # Fe
    59 ,   # Co
    58 ,   # Ni
    63 ,   # Cu
    64 ,   # Zn
    69 ,   # Ga
    74 ,   # Ge
    75 ,   # As
    80 ,   # Se
    79 ,   # Br
    84 ,   # Kr
    85 ,   # Rb
    88 ,   # Sr
    89 ,   # Y
    90 ,   # Zr
    93 ,   # Nb
    98 ,   # Mo
    98 ,   # 98Tc
    102,   # Ru
    103,   # Rh
    106,   # Pd
    107,   # Ag
    114,   # Cd
    115,   # In
    120,   # Sn
    121,   # Sb
    130,   # Te
    127,   # I
    132,   # Xe
    133,   # Cs
    138,   # Ba
    139,   # La
    140,   # Ce
    141,   # Pr
    144,   # Nd
    145,   # Pm
    152,   # Sm
    153,   # Eu
    158,   # Gd
    159,   # Tb
    162,   # Dy
    162,   # Ho
    168,   # Er
    169,   # Tm
    174,   # Yb
    175,   # Lu
    180,   # Hf
    181,   # Ta
    184,   # W
    187,   # Re
    192,   # Os
    193,   # Ir
    195,   # Pt
    197,   # Au
    202,   # Hg
    205,   # Tl
    208,   # Pb
    209,   # Bi
    209,   # Po
    210,   # At
    222,   # Rn
    223,   # Fr
    226,   # Ra
    227,   # Ac
    232,   # Th
    231,   # Pa
    238,   # U
    237,   # Np
    244,   # Pu
    243,   # Am
    247,   # Cm
    247,   # Bk
    251,   # Cf
    252,   # Es
    257,   # Fm
    258,   # Md
    259,   # No
    262,   # Lr
    261,   # Rf
    262,   # Db
    263,   # Sg
    262,   # Bh
    265,   # Hs
    266,   # Mt
    0  ,   # Ds
    0  ,   # Rg
    0  ,   # Cn
    0  ,   # Nh
    0  ,   # Fl
    0  ,   # Mc
    0  ,   # Lv
    0  ,   # Ts
    0  ,   # Og
]


# From ase code
#
#    https://wiki.fysik.dtu.dk/ase/index.html
#
# Atomic masses are based on:
#
#   Meija, J., Coplen, T., Berglund, M., et al. (2016). Atomic weights of
#   the elements 2013 (IUPAC Technical Report). Pure and Applied Chemistry,
#   88(3), pp. 265-291. Retrieved 30 Nov. 2016,
#   from doi:10.1515/pac-2015-0305
#
# Standard atomic weights are taken from Table 1: "Standard atomic weights
# 2013", with the uncertainties ignored.
# For hydrogen, helium, boron, carbon, nitrogen, oxygen, magnesium, silicon,
# sulfur, chlorine, bromine and thallium, where the weights are given as a
# range the "conventional" weights are taken from Table 3 and the ranges are
# given in the comments.
# The mass of the most stable isotope (in Table 4) is used for elements
# where there the element has no stable isotopes (to avoid NaNs): Tc, Pm,
# Po, At, Rn, Fr, Ra, Ac, everything after Np
MASSES = [
    0.,                 # GHOST
    1.008,              # H [1.00784, 1.00811]
    4.002602,           # He
    6.94,               # Li [6.938, 6.997]
    9.0121831,          # Be
    10.81,              # B [10.806, 10.821]
    12.011,             # C [12.0096, 12.0116]
    14.007,             # N [14.00643, 14.00728]
    15.999,             # O [15.99903, 15.99977]
    18.998403163,       # F
    20.1797,            # Ne
    22.98976928,        # Na
    24.305,             # Mg [24.304, 24.307]
    26.9815385,         # Al
    28.085,             # Si [28.084, 28.086]
    30.973761998,       # P
    32.06,              # S [32.059, 32.076]
    35.45,              # Cl [35.446, 35.457]
    39.948,             # Ar
    39.0983,            # K
    40.078,             # Ca
    44.955908,          # Sc
    47.867,             # Ti
    50.9415,            # V
    51.9961,            # Cr
    54.938044,          # Mn
    55.845,             # Fe
    58.933194,          # Co
    58.6934,            # Ni
    63.546,             # Cu
    65.38,              # Zn
    69.723,             # Ga
    72.630,             # Ge
    74.921595,          # As
    78.971,             # Se
    79.904,             # Br [79.901, 79.907]
    83.798,             # Kr
    85.4678,            # Rb
    87.62,              # Sr
    88.90584,           # Y
    91.224,             # Zr
    92.90637,           # Nb
    95.95,              # Mo
    97.90721,           # 98Tc
    101.07,             # Ru
    102.90550,          # Rh
    106.42,             # Pd
    107.8682,           # Ag
    112.414,            # Cd
    114.818,            # In
    118.710,            # Sn
    121.760,            # Sb
    127.60,             # Te
    126.90447,          # I
    131.293,            # Xe
    132.90545196,       # Cs
    137.327,            # Ba
    138.90547,          # La
    140.116,            # Ce
    140.90766,          # Pr
    144.242,            # Nd
    144.91276,          # 145Pm
    150.36,             # Sm
    151.964,            # Eu
    157.25,             # Gd
    158.92535,          # Tb
    162.500,            # Dy
    164.93033,          # Ho
    167.259,            # Er
    168.93422,          # Tm
    173.054,            # Yb
    174.9668,           # Lu
    178.49,             # Hf
    180.94788,          # Ta
    183.84,             # W
    186.207,            # Re
    190.23,             # Os
    192.217,            # Ir
    195.084,            # Pt
    196.966569,         # Au
    200.592,            # Hg
    204.38,             # Tl [204.382, 204.385]
    207.2,              # Pb
    208.98040,          # Bi
    208.98243,          # Po
    209.98715,          # At
    222.01758,          # Rn
    223.01974,          # Fr
    226.02541,          # Ra
    227.02775,          # Ac
    232.0377,           # Th
    231.03588,          # Pa
    238.02891,          # U
    237.04817,          # Np
    244.06421,          # Pu
    243.06138,          # Am
    247.07035,          # Cm
    247.07031,          # Bk
    251.07959,          # Cf
    252.0830,           # Es
    257.09511,          # Fm
    258.09843,          # Md
    259.1010,           # No
    262.110,            # Lr
    267.122,            # Rf
    268.126,            # Db
    271.134,            # Sg
    270.133,            # Bh
    269.1338,           # Hs
    278.156,            # Mt
    281.165,            # Ds
    281.166,            # Rg
    285.177,            # Cn
    286.182,            # Nh
    289.190,            # Fl
    289.194,            # Mc
    293.204,            # Lv
    293.208,            # Ts
    294.214,            # Og
]

# Atomic Weights of the most common isotopes
# From https://chemistry.sciences.ncsu.edu/msf/pdf/IsotopicMass_NaturalAbundance.pdf
COMMON_ISOTOPE_MASSES = [
    0.,       # Ghost
    1.007825, # H
    4.002603, # He
    7.016004, # Li
    9.012182, # Be
    11.009305, # B
    12.000000, # C
    14.003074, # N
    15.994915, # O
    18.998403, # F
    19.992440, # Ne
    22.989770, # Na
    23.985042, # Mg
    26.981538, # Al
    27.976927, # Si
    30.973762, # P
    31.972071, # S
    34.968853, # Cl
    39.962383, # Ar
    38.963707, # K
    39.962591, # Ca
    44.955910, # Sc
    47.947947, # Ti
    50.943964, # V
    51.940512, # Cr
    54.938050, # Mn
    55.934942, # Fe
    58.933200, # Co
    57.935348, # Ni
    62.929601, # Cu
    63.929147, # Zn
    68.925581, # Ga
    73.921178, # Ge
    74.921596, # As
    79.916522, # Se
    78.918338, # Br
    83.911507, # Kr
    84.911789, # Rb
    87.905614, # Sr
    88.905848, # Y
    89.904704, # Zr
    92.906378, # Nb
    97.905408, # Mo
    98.907216, # 98
    101.904350, # Ru
    102.905504, # Rh
    105.903483, # Pd
    106.905093, # Ag
    113.903358, # Cd
    114.903878, # In
    119.902197, # Sn
    120.903818, # Sb
    129.906223, # Te
    126.904468, # I
    131.904154, # Xe
    132.905447, # Cs
    137.905241, # Ba
    138.906348, # La
    139.905435, # Ce
    140.907648, # Pr
    141.907719, # Nd
    144.912744, # 14
    151.919729, # Sm
    152.921227, # Eu
    157.924101, # Gd
    158.925343, # Tb
    163.929171, # Dy
    164.930319, # Ho
    165.930290, # Er
    168.934211, # Tm
    173.938858, # Yb
    174.940768, # Lu
    179.946549, # Hf
    180.947996, # Ta
    183.950933, # W
    186.955751, # Re
    191.961479, # Os
    192.962924, # Ir
    194.964774, # Pt
    196.966552, # Au
    201.970626, # Hg
    204.974412, # Tl
    207.976636, # Pb
    208.980383, # Bi
    208.982416, # Po
    209.987131, # At
    222.017570, # Rn
    223.019731, # Fr
    226.025403, # Ra
    227.027747, # Ac
    232.038050, # Th
    231.035879, # Pa
    238.050783, # U
    237.048167, # Np
    244.064198, # Pu
    243.061373, # Am
    247.070347, # Cm
    247.070299, # Bk
    251.079580, # Cf
    252.082972, # Es
    257.095099, # Fm
    258.098425, # Md
    259.101024, # No
    262.109692, # Lr
    267.,       # Rf
    268.,       # Db
    269.,       # Sg
    270.,       # Bh
    270.,       # Hs
    278.,       # Mt
    281.,       # Ds
    282.,       # Rg
    285.,       # Cn
    286.,       # Nh
    289.,       # Fl
    290.,       # Mc
    293.,       # Lv
    294.,       # Ts
    294.        # Og
]

# ground state configuration = (num. electrons for each irrep./angular moment)
CONFIGURATION = [
    [ 0, 0, 0, 0],     #  0  GHOST
    [ 1, 0, 0, 0],     #  1  H
    [ 2, 0, 0, 0],     #  2  He
    [ 3, 0, 0, 0],     #  3  Li
    [ 4, 0, 0, 0],     #  4  Be
    [ 4, 1, 0, 0],     #  5  B
    [ 4, 2, 0, 0],     #  6  C
    [ 4, 3, 0, 0],     #  7  N
    [ 4, 4, 0, 0],     #  8  O
    [ 4, 5, 0, 0],     #  9  F
    [ 4, 6, 0, 0],     # 10  Ne
    [ 5, 6, 0, 0],     # 11  Na
    [ 6, 6, 0, 0],     # 12  Mg
    [ 6, 7, 0, 0],     # 13  Al
    [ 6, 8, 0, 0],     # 14  Si
    [ 6, 9, 0, 0],     # 15  P
    [ 6,10, 0, 0],     # 16  S
    [ 6,11, 0, 0],     # 17  Cl
    [ 6,12, 0, 0],     # 18  Ar
    [ 7,12, 0, 0],     # 19  K
    [ 8,12, 0, 0],     # 20  Ca
    [ 8,12, 1, 0],     # 21  Sc
    [ 8,12, 2, 0],     # 22  Ti
    [ 8,12, 3, 0],     # 23  V
    [ 7,12, 5, 0],     # 24  Cr
    [ 8,12, 5, 0],     # 25  Mn
    [ 8,12, 6, 0],     # 26  Fe
    [ 8,12, 7, 0],     # 27  Co
    [ 8,12, 8, 0],     # 28  Ni
    [ 7,12,10, 0],     # 29  Cu
    [ 8,12,10, 0],     # 30  Zn
    [ 8,13,10, 0],     # 31  Ga
    [ 8,14,10, 0],     # 32  Ge
    [ 8,15,10, 0],     # 33  As
    [ 8,16,10, 0],     # 34  Se
    [ 8,17,10, 0],     # 35  Br
    [ 8,18,10, 0],     # 36  Kr
    [ 9,18,10, 0],     # 37  Rb
    [10,18,10, 0],     # 38  Sr
    [10,18,11, 0],     # 39  Y
    [10,18,12, 0],     # 40  Zr
    [ 9,18,14, 0],     # 41  Nb
    [ 9,18,15, 0],     # 42  Mo
    [10,18,15, 0],     # 43  Tc
    [ 9,18,17, 0],     # 44  Ru
    [ 9,18,18, 0],     # 45  Rh
    [ 8,18,20, 0],     # 46  Pd
    [ 9,18,20, 0],     # 47  Ag
    [10,18,20, 0],     # 48  Cd
    [10,19,20, 0],     # 49  In
    [10,20,20, 0],     # 50  Sn
    [10,21,20, 0],     # 51  Sb
    [10,22,20, 0],     # 52  Te
    [10,23,20, 0],     # 53  I
    [10,24,20, 0],     # 54  Xe
    [11,24,20, 0],     # 55  Cs
    [12,24,20, 0],     # 56  Ba
    [12,24,21, 0],     # 57  La
    [12,24,21, 1],     # 58  Ce
    [12,24,20, 3],     # 59  Pr
    [12,24,20, 4],     # 60  Nd
    [12,24,20, 5],     # 61  Pm
    [12,24,20, 6],     # 62  Sm
    [12,24,20, 7],     # 63  Eu
    [12,24,21, 7],     # 64  Gd
    [12,24,21, 8],     # 65  Tb
    [12,24,20,10],     # 66  Dy
    [12,24,20,11],     # 67  Ho
    [12,24,20,12],     # 68  Er
    [12,24,20,13],     # 69  Tm
    [12,24,20,14],     # 70  Yb
    [12,24,21,14],     # 71  Lu
    [12,24,22,14],     # 72  Hf
    [12,24,23,14],     # 73  Ta
    [12,24,24,14],     # 74  W
    [12,24,25,14],     # 75  Re
    [12,24,26,14],     # 76  Os
    [12,24,27,14],     # 77  Ir
    [11,24,29,14],     # 78  Pt
    [11,24,30,14],     # 79  Au
    [12,24,30,14],     # 80  Hg
    [12,25,30,14],     # 81  Tl
    [12,26,30,14],     # 82  Pb
    [12,27,30,14],     # 83  Bi
    [12,28,30,14],     # 84  Po
    [12,29,30,14],     # 85  At
    [12,30,30,14],     # 86  Rn
    [13,30,30,14],     # 87  Fr
    [14,30,30,14],     # 88  Ra
    [14,30,31,14],     # 89  Ac
    [14,30,32,14],     # 90  Th
    [14,30,31,16],     # 91  Pa
    [14,30,31,17],     # 92  U
    [14,30,31,18],     # 93  Np
    [14,30,30,20],     # 94  Pu
    [14,30,30,21],     # 95  Am
    [14,30,31,21],     # 96  Cm
    [14,30,31,22],     # 97  Bk
    [14,30,30,24],     # 98  Cf
    [14,30,30,25],     # 99  Es
    [14,30,30,26],     #100  Fm
    [14,30,30,27],     #101  Md
    [14,30,30,28],     #102  No
    [14,30,31,28],     #103  Lr
    [14,30,32,28],     #104  Rf
    [14,30,33,28],     #105  Db
    [14,30,34,28],     #106  Sg
    [14,30,35,28],     #107  Bh
    [14,30,36,28],     #108  Hs
    [14,30,37,28],     #109  Mt
    [14,30,38,28],     #110  Ds
    [14,30,39,28],     #111  Rg
    [14,30,40,28],     #112  Cn
    [14,31,40,28],     #113  Nh
    [14,32,40,28],     #114  Fl
    [14,33,40,28],     #115  Mc
    [14,34,40,28],     #116  Lv
    [14,35,40,28],     #117  Ts
    [14,36,40,28],     #118  Og
]

# Non-relativistic spin-restricted spherically averaged Hartree-Fock
# configurations for use in atomic SAD calculations. Reference
# configurations from Phys. Rev. A 101, 012516 (2020).
NRSRHF_CONFIGURATION = [
    [ 0, 0, 0, 0],     #  0  GHOST
    [ 1, 0, 0, 0],     #  1  H
    [ 2, 0, 0, 0],     #  2  He
    [ 3, 0, 0, 0],     #  3  Li
    [ 4, 0, 0, 0],     #  4  Be
    [ 4, 1, 0, 0],     #  5  B
    [ 4, 2, 0, 0],     #  6  C
    [ 4, 3, 0, 0],     #  7  N
    [ 4, 4, 0, 0],     #  8  O
    [ 4, 5, 0, 0],     #  9  F
    [ 4, 6, 0, 0],     # 10  Ne
    [ 5, 6, 0, 0],     # 11  Na
    [ 6, 6, 0, 0],     # 12  Mg
    [ 6, 7, 0, 0],     # 13  Al
    [ 6, 8, 0, 0],     # 14  Si
    [ 6, 9, 0, 0],     # 15  P
    [ 6,10, 0, 0],     # 16  S
    [ 6,11, 0, 0],     # 17  Cl
    [ 6,12, 0, 0],     # 18  Ar
    [ 7,12, 0, 0],     # 19  K
    [ 8,12, 0, 0],     # 20  Ca
    [ 8,13, 0, 0],     # 21  Sc
    [ 8,12, 2, 0],     # 22  Ti
    [ 8,12, 3, 0],     # 23  V
    [ 8,12, 4, 0],     # 24  Cr
    [ 6,12, 7, 0],     # 25  Mn
    [ 6,12, 8, 0],     # 26  Fe
    [ 6,12, 9, 0],     # 27  Co
    [ 6,12,10, 0],     # 28  Ni
    [ 7,12,10, 0],     # 29  Cu
    [ 8,12,10, 0],     # 30  Zn
    [ 8,13,10, 0],     # 31  Ga
    [ 8,14,10, 0],     # 32  Ge
    [ 8,15,10, 0],     # 33  As
    [ 8,16,10, 0],     # 34  Se
    [ 8,17,10, 0],     # 35  Br
    [ 8,18,10, 0],     # 36  Kr
    [ 9,18,10, 0],     # 37  Rb
    [10,18,10, 0],     # 38  Sr
    [10,19,10, 0],     # 39  Y
    [10,18,12, 0],     # 40  Zr
    [10,18,13, 0],     # 41  Nb
    [ 8,18,16, 0],     # 42  Mo
    [ 8,18,17, 0],     # 43  Tc
    [ 8,18,18, 0],     # 44  Ru
    [ 8,18,19, 0],     # 45  Rh
    [ 8,18,20, 0],     # 46  Pd
    [ 9,18,20, 0],     # 47  Ag
    [10,18,20, 0],     # 48  Cd
    [10,19,20, 0],     # 49  In
    [10,20,20, 0],     # 50  Sn
    [10,21,20, 0],     # 51  Sb
    [10,22,20, 0],     # 52  Te
    [10,23,20, 0],     # 53  I
    [10,24,20, 0],     # 54  Xe
    [11,24,20, 0],     # 55  Cs
    [12,24,20, 0],     # 56  Ba
    [12,24,21, 0],     # 57  La
    [12,24,22, 0],     # 58  Ce
    [12,24,21, 2],     # 59  Pr
    [12,24,20, 4],     # 60  Nd
    [12,24,20, 5],     # 61  Pm
    [12,24,20, 6],     # 62  Sm
    [12,24,20, 7],     # 63  Eu
    [11,24,20, 9],     # 64  Gd
    [10,24,20,11],     # 65  Tb
    [10,24,20,12],     # 66  Dy
    [10,24,20,13],     # 67  Ho
    [10,24,20,14],     # 68  Er
    [11,24,20,14],     # 69  Tm
    [12,24,20,14],     # 70  Yb
    [12,25,20,14],     # 71  Lu
    [12,24,22,14],     # 72  Hf
    [12,24,23,14],     # 73  Ta
    [10,24,26,14],     # 74  W
    [10,24,27,14],     # 75  Re
    [10,24,28,14],     # 76  Os
    [10,24,29,14],     # 77  Ir
    [10,24,30,14],     # 78  Pt
    [11,24,30,14],     # 79  Au
    [12,24,30,14],     # 80  Hg
    [12,25,30,14],     # 81  Tl
    [12,26,30,14],     # 82  Pb
    [12,27,30,14],     # 83  Bi
    [12,28,30,14],     # 84  Po
    [12,29,30,14],     # 85  At
    [12,30,30,14],     # 86  Rn
    [13,30,30,14],     # 87  Fr
    [14,30,30,14],     # 88  Ra
    [14,30,31,14],     # 89  Ac
    [14,30,32,14],     # 90  Th
    [14,30,30,17],     # 91  Pa
    [14,30,30,18],     # 92  U
    [14,30,30,19],     # 93  Np
    [13,30,30,21],     # 94  Pu
    [12,30,30,23],     # 95  Am
    [12,30,30,24],     # 96  Cm
    [12,30,30,25],     # 97  Bk
    [12,30,30,26],     # 98  Cf
    [12,30,30,27],     # 99  Es
    [12,30,30,28],     #100  Fm
    [13,30,30,28],     #101  Md
    [14,30,30,28],     #102  No
    [14,30,31,28],     #103  Lr
    [14,30,32,28],     #104  Rf
    [14,30,33,28],     #105  Db
    [12,30,36,28],     #106  Sg
    [12,30,37,28],     #107  Bh
    [12,30,38,28],     #108  Hs
    [12,30,39,28],     #109  Mt
    [12,30,40,28],     #110  Ds
    [13,30,40,28],     #111  Rg
    [14,30,40,28],     #112  Cn
    [14,31,40,28],     #113  Nh
    [14,32,40,28],     #114  Fl
    [14,33,40,28],     #115  Mc
    [14,34,40,28],     #116  Lv
    [14,35,40,28],     #117  Ts
    [14,36,40,28],     #118  Og
]

# Non-relativistic spin-restricted spherically averaged exchange-only
# LDA a.k.a. Hartree-Fock-Slater configurations for use in atomic SAD
# calculations. Reference configurations from Phys. Rev. A 101, 012516
# (2020).
NRSRHFS_CONFIGURATION = [
    [ 0, 0, 0, 0],     #  0  GHOST
    [ 1, 0, 0, 0],     #  1  H
    [ 2, 0, 0, 0],     #  2  He
    [ 3, 0, 0, 0],     #  3  Li
    [ 4, 0, 0, 0],     #  4  Be
    [ 4, 1, 0, 0],     #  5  B
    [ 4, 2, 0, 0],     #  6  C
    [ 4, 3, 0, 0],     #  7  N
    [ 4, 4, 0, 0],     #  8  O
    [ 4, 5, 0, 0],     #  9  F
    [ 4, 6, 0, 0],     # 10  Ne
    [ 5, 6, 0, 0],     # 11  Na
    [ 6, 6, 0, 0],     # 12  Mg
    [ 6, 7, 0, 0],     # 13  Al
    [ 6, 8, 0, 0],     # 14  Si
    [ 6, 9, 0, 0],     # 15  P
    [ 6,10, 0, 0],     # 16  S
    [ 6,11, 0, 0],     # 17  Cl
    [ 6,12, 0, 0],     # 18  Ar
    [ 7,12, 0, 0],     # 19  K
    [ 8,12, 0, 0],     # 20  Ca
    [ 8,12, 1, 0],     # 21  Sc
    [ 8,12, 2, 0],     # 22  Ti
    [ 8,12, 3, 0],     # 23  V
    [ 8,12, 4, 0],     # 24  Cr
    [ 7,12, 6, 0],     # 25  Mn
    [ 7,12, 7, 0],     # 26  Fe
    [ 7,12, 8, 0],     # 27  Co
    [ 7,12, 9, 0],     # 28  Ni
    [ 7,12,10, 0],     # 29  Cu
    [ 8,12,10, 0],     # 30  Zn
    [ 8,13,10, 0],     # 31  Ga
    [ 8,14,10, 0],     # 32  Ge
    [ 8,15,10, 0],     # 33  As
    [ 8,16,10, 0],     # 34  Se
    [ 8,17,10, 0],     # 35  Br
    [ 8,18,10, 0],     # 36  Kr
    [ 9,18,10, 0],     # 37  Rb
    [10,18,10, 0],     # 38  Sr
    [10,18,11, 0],     # 39  Y
    [10,18,12, 0],     # 40  Zr
    [10,18,13, 0],     # 41  Nb
    [ 9,18,15, 0],     # 42  Mo
    [ 9,18,16, 0],     # 43  Tc
    [ 8,18,18, 0],     # 44  Ru
    [ 8,18,19, 0],     # 45  Rh
    [ 8,18,20, 0],     # 46  Pd
    [ 9,18,20, 0],     # 47  Ag
    [10,18,20, 0],     # 48  Cd
    [10,19,20, 0],     # 49  In
    [10,20,20, 0],     # 50  Sn
    [10,21,20, 0],     # 51  Sb
    [10,22,20, 0],     # 52  Te
    [10,23,20, 0],     # 53  I
    [10,24,20, 0],     # 54  Xe
    [11,24,20, 0],     # 55  Cs
    [12,24,20, 0],     # 56  Ba
    [12,24,20, 1],     # 57  La
    [12,24,20, 2],     # 58  Ce
    [12,24,20, 3],     # 59  Pr
    [12,24,20, 4],     # 60  Nd
    [12,24,20, 5],     # 61  Pm
    [12,24,20, 6],     # 62  Sm
    [12,24,20, 7],     # 63  Eu
    [12,24,20, 8],     # 64  Gd
    [12,24,20, 9],     # 65  Tb
    [12,24,20,10],     # 66  Dy
    [12,24,20,11],     # 67  Ho
    [12,24,20,12],     # 68  Er
    [12,24,20,13],     # 69  Tm
    [12,24,20,14],     # 70  Yb
    [12,24,21,14],     # 71  Lu
    [12,24,22,14],     # 72  Hf
    [12,24,23,14],     # 73  Ta
    [11,24,25,14],     # 74  W
    [11,24,26,14],     # 75  Re
    [10,24,28,14],     # 76  Os
    [10,24,29,14],     # 77  Ir
    [10,24,30,14],     # 78  Pt
    [11,24,30,14],     # 79  Au
    [12,24,30,14],     # 80  Hg
    [12,25,30,14],     # 81  Tl
    [12,26,30,14],     # 82  Pb
    [12,27,30,14],     # 83  Bi
    [12,28,30,14],     # 84  Po
    [12,29,30,14],     # 85  At
    [12,30,30,14],     # 86  Rn
    [13,30,30,14],     # 87  Fr
    [14,30,30,14],     # 88  Ra
    [14,30,30,15],     # 89  Ac
    [14,30,30,16],     # 90  Th
    [14,30,30,17],     # 91  Pa
    [13,30,30,19],     # 92  U
    [13,30,30,20],     # 93  Np
    [13,30,30,21],     # 94  Pu
    [13,30,30,22],     # 95  Am
    [13,30,30,23],     # 96  Cm
    [13,30,30,24],     # 97  Bk
    [13,30,30,25],     # 98  Cf
    [13,30,30,26],     # 99  Es
    [13,30,30,27],     #100  Fm
    [13,30,30,28],     #101  Md
    [14,30,30,28],     #102  No
    [14,30,31,28],     #103  Lr
    [14,30,32,28],     #104  Rf
    [13,30,34,28],     #105  Db
    [12,30,36,28],     #106  Sg
    [12,30,37,28],     #107  Bh
    [12,30,38,28],     #108  Hs
    [12,30,39,28],     #109  Mt
    [12,30,40,28],     #110  Ds
    [13,30,40,28],     #111  Rg
    [14,30,40,28],     #112  Cn
    [14,31,40,28],     #113  Nh
    [14,32,40,28],     #114  Fl
    [14,33,40,28],     #115  Mc
    [14,34,40,28],     #116  Lv
    [14,35,40,28],     #117  Ts
    [14,36,40,28],     #118  Og
]

# This is No. of shells, not the atomic configuations
#     core       core+valence
# core+valence = lambda nuc, l: \
#            int(numpy.ceil(pyscf.lib.parameters.ELEMENTS[nuc][2][l]/(4*l+2.)))
N_CORE_SHELLS = [
    '0s0p0d0f',         #  0  GHOST
    '0s0p0d0f',         #  1  H
    '0s0p0d0f',         #  2  He
    '1s0p0d0f',         #  3  Li
    '1s0p0d0f',         #  4  Be
    '1s0p0d0f',         #  5  B
    '1s0p0d0f',         #  6  C
    '1s0p0d0f',         #  7  N
    '1s0p0d0f',         #  8  O
    '1s0p0d0f',         #  9  F
    '1s0p0d0f',         # 10  Ne
    '2s1p0d0f',         # 11  Na
    '2s1p0d0f',         # 12  Mg
    '2s1p0d0f',         # 13  Al
    '2s1p0d0f',         # 14  Si
    '2s1p0d0f',         # 15  P
    '2s1p0d0f',         # 16  S
    '2s1p0d0f',         # 17  Cl
    '2s1p0d0f',         # 18  Ar
    '3s2p0d0f',         # 19  K
    '3s2p0d0f',         # 20  Ca
    '3s2p0d0f',         # 21  Sc
    '3s2p0d0f',         # 22  Ti
    '3s2p0d0f',         # 23  V
    '3s2p0d0f',         # 24  Cr
    '3s2p0d0f',         # 25  Mn
    '3s2p0d0f',         # 26  Fe
    '3s2p0d0f',         # 27  Co
    '3s2p0d0f',         # 28  Ni
    '3s2p0d0f',         # 29  Cu
    '3s2p0d0f',         # 30  Zn
    '3s2p1d0f',         # 31  Ga
    '3s2p1d0f',         # 32  Ge
    '3s2p1d0f',         # 33  As
    '3s2p1d0f',         # 34  Se
    '3s2p1d0f',         # 35  Br
    '3s2p1d0f',         # 36  Kr
    '4s3p1d0f',         # 37  Rb
    '4s3p1d0f',         # 38  Sr
    '4s3p1d0f',         # 39  Y
    '4s3p1d0f',         # 40  Zr
    '4s3p1d0f',         # 41  Nb
    '4s3p1d0f',         # 42  Mo
    '4s3p1d0f',         # 43  Tc
    '4s3p1d0f',         # 44  Ru
    '4s3p1d0f',         # 45  Rh
    '4s3p1d0f',         # 46  Pd
    '4s3p1d0f',         # 47  Ag
    '4s3p1d0f',         # 48  Cd
    '4s3p2d0f',         # 49  In
    '4s3p2d0f',         # 50  Sn
    '4s3p2d0f',         # 51  Sb
    '4s3p2d0f',         # 52  Te
    '4s3p2d0f',         # 53  I
    '4s3p2d0f',         # 54  Xe
    '5s4p2d0f',         # 55  Cs
    '5s4p2d0f',         # 56  Ba
    '5s4p2d0f',         # 57  La
    '5s4p2d0f',         # 58  Ce
    '5s4p2d0f',         # 59  Pr
    '5s4p2d0f',         # 60  Nd
    '5s4p2d0f',         # 61  Pm
    '5s4p2d0f',         # 62  Sm
    '5s4p2d0f',         # 63  Eu
    '5s4p2d0f',         # 64  Gd
    '5s4p2d0f',         # 65  Tb
    '5s4p2d0f',         # 66  Dy
    '5s4p2d0f',         # 67  Ho
    '5s4p2d0f',         # 68  Er
    '5s4p2d0f',         # 69  Tm
    '5s4p2d0f',         # 70  Yb
    '5s4p2d1f',         # 71  Lu
    '5s4p2d1f',         # 72  Hf
    '5s4p2d1f',         # 73  Ta
    '5s4p2d1f',         # 74  W
    '5s4p2d1f',         # 75  Re
    '5s4p2d1f',         # 76  Os
    '5s4p2d1f',         # 77  Ir
    '5s4p2d1f',         # 78  Pt
    '5s4p2d1f',         # 79  Au
    '5s4p2d1f',         # 80  Hg
    '5s4p3d1f',         # 81  Tl
    '5s4p3d1f',         # 82  Pb
    '5s4p3d1f',         # 83  Bi
    '5s4p3d1f',         # 84  Po
    '5s4p3d1f',         # 85  At
    '5s4p3d1f',         # 86  Rn
    '6s5p3d1f',         # 87  Fr
    '6s5p3d1f',         # 88  Ra
    '6s5p3d1f',         # 89  Ac
    '6s5p3d1f',         # 90  Th
    '6s5p3d1f',         # 91  Pa
    '6s5p3d1f',         # 92  U
    '6s5p3d1f',         # 93  Np
    '6s5p3d1f',         # 94  Pu
    '6s5p3d1f',         # 95  Am
    '6s5p3d1f',         # 96  Cm
    '6s5p3d1f',         # 97  Bk
    '6s5p3d1f',         # 98  Cf
    '6s5p3d1f',         # 99  Es
    '6s5p3d1f',         #100  Fm
    '6s5p3d1f',         #101  Md
    '6s5p3d1f',         #102  No
    '6s5p3d2f',         #103  Lr
    '6s5p3d2f',         #104  Rf
    '6s5p3d2f',         #105  Db
    '6s5p3d2f',         #106  Sg
    '6s5p3d2f',         #107  Bh
    '6s5p3d2f',         #108  Hs
    '6s5p3d2f',         #109  Mt
    '6s5p3d2f',         #110  Ds
    '6s5p3d2f',         #111  Rg
    '6s5p3d2f',         #112  Cn
    '6s5p4d2f',         #113  Nh
    '6s5p4d2f',         #114  Fl
    '6s5p4d2f',         #115  Mc
    '6s5p4d2f',         #116  Lv
    '6s3p4d2f',         #117  Ts
    '6s3p4d2f',         #118  Og
]


N_CORE_VALENCE_SHELLS = [
    '0s0p0d0f',         #  0  GHOST
    '1s0p0d0f',         #  1  H
    '1s0p0d0f',         #  2  He
    '2s0p0d0f',         #  3  Li
    '2s0p0d0f',         #  4  Be
    '2s1p0d0f',         #  5  B
    '2s1p0d0f',         #  6  C
    '2s1p0d0f',         #  7  N
    '2s1p0d0f',         #  8  O
    '2s1p0d0f',         #  9  F
    '2s1p0d0f',         # 10  Ne
    '3s1p0d0f',         # 11  Na
    '3s1p0d0f',         # 12  Mg
    '3s2p0d0f',         # 13  Al
    '3s2p0d0f',         # 14  Si
    '3s2p0d0f',         # 15  P
    '3s2p0d0f',         # 16  S
    '3s2p0d0f',         # 17  Cl
    '3s2p0d0f',         # 18  Ar
    '4s2p0d0f',         # 19  K
    '4s2p0d0f',         # 20  Ca
    '4s2p1d0f',         # 21  Sc
    '4s2p1d0f',         # 22  Ti
    '4s2p1d0f',         # 23  V
    '4s2p1d0f',         # 24  Cr
    '4s2p1d0f',         # 25  Mn
    '4s2p1d0f',         # 26  Fe
    '4s2p1d0f',         # 27  Co
    '4s2p1d0f',         # 28  Ni
    '4s2p1d0f',         # 29  Cu
    '4s2p1d0f',         # 30  Zn
    '4s3p1d0f',         # 31  Ga
    '4s3p1d0f',         # 32  Ge
    '4s3p1d0f',         # 33  As
    '4s3p1d0f',         # 34  Se
    '4s3p1d0f',         # 35  Br
    '4s3p1d0f',         # 36  Kr
    '5s3p1d0f',         # 37  Rb
    '5s3p1d0f',         # 38  Sr
    '5s3p2d0f',         # 39  Y
    '5s3p2d0f',         # 40  Zr
    '5s3p2d0f',         # 41  Nb
    '5s3p2d0f',         # 42  Mo
    '5s3p2d0f',         # 43  Tc
    '5s3p2d0f',         # 44  Ru
    '5s3p2d0f',         # 45  Rh
    '4s3p2d0f',         # 46  Pd
    '5s3p2d0f',         # 47  Ag
    '5s3p2d0f',         # 48  Cd
    '5s4p2d0f',         # 49  In
    '5s4p2d0f',         # 50  Sn
    '5s4p2d0f',         # 51  Sb
    '5s4p2d0f',         # 52  Te
    '5s4p2d0f',         # 53  I
    '5s4p2d0f',         # 54  Xe
    '6s4p2d0f',         # 55  Cs
    '6s4p2d0f',         # 56  Ba
    '6s4p3d0f',         # 57  La
    '6s4p3d1f',         # 58  Ce
    '6s4p2d1f',         # 59  Pr
    '6s4p2d1f',         # 60  Nd
    '6s4p2d1f',         # 61  Pm
    '6s4p2d1f',         # 62  Sm
    '6s4p2d1f',         # 63  Eu
    '6s4p3d1f',         # 64  Gd
    '6s4p3d1f',         # 65  Tb
    '6s4p2d1f',         # 66  Dy
    '6s4p2d1f',         # 67  Ho
    '6s4p2d1f',         # 68  Er
    '6s4p2d1f',         # 69  Tm
    '6s4p2d1f',         # 70  Yb
    '6s4p3d1f',         # 71  Lu
    '6s4p3d1f',         # 72  Hf
    '6s4p3d1f',         # 73  Ta
    '6s4p3d1f',         # 74  W
    '6s4p3d1f',         # 75  Re
    '6s4p3d1f',         # 76  Os
    '6s4p3d1f',         # 77  Ir
    '6s4p3d1f',         # 78  Pt
    '6s4p3d1f',         # 79  Au
    '6s4p3d1f',         # 80  Hg
    '6s5p3d1f',         # 81  Tl
    '6s5p3d1f',         # 82  Pb
    '6s5p3d1f',         # 83  Bi
    '6s5p3d1f',         # 84  Po
    '6s5p3d1f',         # 85  At
    '6s5p3d1f',         # 86  Rn
    '7s5p3d1f',         # 87  Fr
    '7s5p3d1f',         # 88  Ra
    '7s5p4d1f',         # 89  Ac
    '7s5p4d1f',         # 90  Th
    '7s5p4d2f',         # 91  Pa
    '7s5p4d2f',         # 92  U
    '7s5p4d2f',         # 93  Np
    '7s5p3d2f',         # 94  Pu
    '7s5p3d2f',         # 95  Am
    '7s5p4d2f',         # 96  Cm
    '7s5p4d2f',         # 97  Bk
    '7s5p3d2f',         # 98  Cf
    '7s5p3d2f',         # 99  Es
    '7s5p3d2f',         #100  Fm
    '7s5p3d2f',         #101  Md
    '7s5p3d2f',         #102  No
    '7s5p4d2f',         #103  Lr
    '7s5p4d2f',         #104  Rf
    '7s5p4d2f',         #105  Db
    '7s5p4d2f',         #106  Sg
    '7s5p4d2f',         #107  Bh
    '7s5p4d2f',         #108  Hs
    '7s5p4d2f',         #109  Mt
    '7s5p4d2f',         #110  Ds
    '7s5p4d2f',         #111  Rg
    '7s5p4d2f',         #112  Cn
    '7s6p4d2f',         #113  Nh
    '7s6p4d2f',         #114  Fl
    '7s6p4d2f',         #115  Mc
    '7s6p4d2f',         #116  Lv
    '7s6p4d2f',         #117  Ts
    '7s6p4d2f',         #118  Og
]

chemcore_atm = [
    0, # ghost
    0,                                                                  0,
    0,  0,                                          1,  1,  1,  1,  1,  1,
    1,  1,                                          5,  5,  5,  5,  5,  5,
    5,  5,  5,  5,  5,  5,  5,  5,  5,  5,  5,  5,  9,  9,  9,  9,  9,  9,
    9,  9, 14, 14, 14, 14, 14, 14, 14, 14, 14, 14, 18, 18, 18, 18, 18, 18,
    18, 18,
    # lanthanides
    18, 18, 18, 18, 18, 18, 18, 18, 18, 18, 18, 18, 18, 18, 23,
    23, 23, 23, 23, 23, 23, 23, 23, 23, 34, 34, 34, 34, 34, 34,
    34, 34,
    # actinides
    34, 34, 34, 34, 34, 34, 34, 34, 34, 34, 34, 34, 34, 34, 34,
    50, 50, 50, 50, 50, 50, 50, 50, 50, 55, 55, 55, 55, 55, 55]

def chemcore(mol, spinorb=False):
    '''
    Set spinorb=True for GMP2, GCCSD, etc.
    For R/U ones, spinorb=False is fine.
    '''
    core = 0
    for a in range(mol.natm):
        atm_nelec = mol.atom_charge(a)
        atm_z = charge(mol.atom_symbol(a))
        ne_ecp = atm_z - atm_nelec
<<<<<<< HEAD
        atm_ncore = chemcore_atm[atm_z]
        if ne_ecp == 0:
            core += atm_ncore
        elif ne_ecp > atm_ncore:
            core += 0
        else:
            core += atm_ncore - ne_ecp
=======
        ncore_ecp = ne_ecp // 2
        atm_ncore = chemcore_atm[atm_z]
        if ncore_ecp > atm_ncore:
            core += 0
        else:
            core += atm_ncore - ncore_ecp
>>>>>>> 063af4c6

    if spinorb:
        core *= 2
    return core

#def chemcore_list(mol):
#    ncore = chemcore(mol)
#    return list(range(ncore))


########################################
#
# Some functions to format atomic symbol
#
########################################

# For code compatiblity in python-2 and python-3
import sys
if sys.version_info >= (3,):
    unicode = str
del (sys)

def _rm_digit(symb):
    if symb.isalpha():
        return symb
    else:
        return ''.join([i for i in symb if i.isalpha()])

_ELEMENTS_UPPER = dict((x.upper(),x) for x in ELEMENTS)
_ELEMENTS_UPPER['GHOST'] = 'Ghost'

def charge(symb_or_chg):
    if isinstance(symb_or_chg, (str, unicode)):
        a = str(symb_or_chg.strip().upper())
        if (a[:5] == 'GHOST' or (a[0] == 'X' and a[:2] != 'XE')):
            return 0
        else:
            return ELEMENTS_PROTON[_rm_digit(a)]
    else:
        return symb_or_chg

def _symbol(symb_or_chg):
    if isinstance(symb_or_chg, (str, unicode)):
        return str(symb_or_chg)
    else:
        return ELEMENTS[symb_or_chg]

def _std_symbol(symb_or_chg):
    '''For a given atom symbol (lower case or upper case) or charge, return the
    standardized atom symbol (without the numeric prefix or suffix)
    '''
    if isinstance(symb_or_chg, (str, unicode)):
        symb_or_chg = str(symb_or_chg.upper())
        rawsymb = _rm_digit(symb_or_chg)
        if rawsymb in _ELEMENTS_UPPER:
            return _ELEMENTS_UPPER[rawsymb]
        elif len(rawsymb) > 1 and symb_or_chg[0] == 'X' and symb_or_chg[:2] != 'XE':
            rawsymb = rawsymb[1:]  # Remove the prefix X
            return 'X-' + _ELEMENTS_UPPER[rawsymb]
        elif len(rawsymb) > 5 and rawsymb[:5] == 'GHOST':
            rawsymb = rawsymb[5:]  # Remove the prefix GHOST
            return 'GHOST-' + _ELEMENTS_UPPER[rawsymb]
        else:
            raise RuntimeError('Unsupported atom symbol %s' % symb_or_chg)
    else:
        return ELEMENTS[symb_or_chg]

def _std_symbol_without_ghost(symb_or_chg):
    '''For a given atom symbol (lower case or upper case) or charge, return the
    standardized atom symbol
    '''
    if isinstance(symb_or_chg, (str, unicode)):
        symb_or_chg = str(symb_or_chg.upper())
        rawsymb = _rm_digit(symb_or_chg)
        if rawsymb in _ELEMENTS_UPPER:
            return _ELEMENTS_UPPER[rawsymb]
        elif len(rawsymb) > 1 and symb_or_chg[0] == 'X' and symb_or_chg[:2] != 'XE':
            rawsymb = rawsymb[1:]  # Remove the prefix X
            return _ELEMENTS_UPPER[rawsymb]
        elif len(rawsymb) > 5 and rawsymb[:5] == 'GHOST':
            rawsymb = rawsymb[5:]  # Remove the prefix GHOST
            return _ELEMENTS_UPPER[rawsymb]
        else:
            raise RuntimeError('Unsupported atom symbol %s' % symb_or_chg)
    else:
        return ELEMENTS[symb_or_chg]

def _atom_symbol(symb_or_chg):
    '''For a given atom symbol (lower case or upper case) or charge, return the
    standardized atom symbol (with the numeric prefix or suffix)
    '''
    if isinstance(symb_or_chg, (str, unicode)):
        a = str(symb_or_chg.strip().upper())
        if a.isdigit():
            symb = ELEMENTS[int(a)]
        else:
            rawsymb = _rm_digit(a)
            if rawsymb not in _ELEMENTS_UPPER:  # likely a ghost atom
                if len(rawsymb) > 1 and a[0] == 'X' and a[:2] != 'XE':
                    rawsymb = rawsymb[1:]  # Remove the prefix X
                    # put hyphen between X prefix and the atomic symbol
                    if a[1].isalpha():
                        a = a[0] + '-' + a[1:]
                    else:
                        a = a[0] + '-' + a[2:]
                elif len(rawsymb) > 5 and rawsymb[:5] == 'GHOST':
                    rawsymb = rawsymb[5:]  # Remove the prefix GHOST
                    # put hyphen between Ghost prefix and the atomic symbol
                    if a[5].isalpha():
                        a = a[:5] + '-' + a[5:]
                    elif a[5] != '-':
                        a = a[:5] + '-' + a[6:]
                else:
                    raise RuntimeError('Unsupported atom symbol %s' % a)
            stdsymb = _ELEMENTS_UPPER[rawsymb]
            symb = a.replace(rawsymb, stdsymb)
    else:
        symb = ELEMENTS[symb_or_chg]
    return symb

def is_ghost_atom(symb_or_chg):
    if isinstance(symb_or_chg, (int, numpy.integer)):
        return symb_or_chg == 0
    elif 'GHOST' in symb_or_chg.upper():
        return True
    else:
        return symb_or_chg[0] == 'X' and symb_or_chg[:2].upper() != 'XE'
<|MERGE_RESOLUTION|>--- conflicted
+++ resolved
@@ -1102,22 +1102,12 @@
         atm_nelec = mol.atom_charge(a)
         atm_z = charge(mol.atom_symbol(a))
         ne_ecp = atm_z - atm_nelec
-<<<<<<< HEAD
-        atm_ncore = chemcore_atm[atm_z]
-        if ne_ecp == 0:
-            core += atm_ncore
-        elif ne_ecp > atm_ncore:
-            core += 0
-        else:
-            core += atm_ncore - ne_ecp
-=======
         ncore_ecp = ne_ecp // 2
         atm_ncore = chemcore_atm[atm_z]
         if ncore_ecp > atm_ncore:
             core += 0
         else:
             core += atm_ncore - ncore_ecp
->>>>>>> 063af4c6
 
     if spinorb:
         core *= 2
