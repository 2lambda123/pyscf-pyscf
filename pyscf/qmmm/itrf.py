#!/usr/bin/env python
# Copyright 2014-2019 The PySCF Developers. All Rights Reserved.
#
# Licensed under the Apache License, Version 2.0 (the "License");
# you may not use this file except in compliance with the License.
# You may obtain a copy of the License at
#
#     http://www.apache.org/licenses/LICENSE-2.0
#
# Unless required by applicable law or agreed to in writing, software
# distributed under the License is distributed on an "AS IS" BASIS,
# WITHOUT WARRANTIES OR CONDITIONS OF ANY KIND, either express or implied.
# See the License for the specific language governing permissions and
# limitations under the License.
#
# Author: Qiming Sun <osirpt.sun@gmail.com>
#

'''
QM/MM helper functions that modify the QM methods.
'''

import numpy
import pyscf
from pyscf import lib
from pyscf import gto
from pyscf import df
from pyscf import scf
from pyscf import mcscf
from pyscf import grad
from pyscf.lib import logger
from pyscf.qmmm import mm_mole


def add_mm_charges(scf_method, atoms_or_coords, charges, radii=None, unit=None):
    '''Embedding the one-electron (non-relativistic) potential generated by MM
    point charges into QM Hamiltonian.

    The total energy includes the regular QM energy, the interaction between
    the nuclei in QM region and the MM charges, and the static Coulomb
    interaction between the electron density and the MM charges. It does not
    include the static Coulomb interactions of the MM point charges, the MM
    energy, the vdw interaction or other bonding/non-bonding effects between
    QM region and MM particles.

    Args:
        scf_method : a HF or DFT object

        atoms_or_coords : 2D array, shape (N,3)
            MM particle coordinates
        charges : 1D array
            MM particle charges
        radii : 1D array
            MM particle gaussian radii
    Kwargs:
        unit : str
            Bohr, AU, Ang (case insensitive). Default is the same to mol.unit

    Returns:
        Same method object as the input scf_method with modified 1e Hamiltonian

    Note:
        1. if MM charge and X2C correction are used together, function mm_charge
        needs to be applied after X2C decoration (.x2c method), eg
        mf = mm_charge(scf.RHF(mol).x2c()), [(0.5,0.6,0.8)], [-0.5]).
        2. Once mm_charge function is applied on the SCF object, it
        affects all the post-HF calculations eg MP2, CCSD, MCSCF etc

    Examples:

    >>> mol = gto.M(atom='H 0 0 0; F 0 0 1', basis='ccpvdz', verbose=0)
    >>> mf = mm_charge(dft.RKS(mol), [(0.5,0.6,0.8)], [-0.3])
    >>> mf.kernel()
    -101.940495711284
    '''
    mol = scf_method.mol
    if unit is None:
        unit = mol.unit
    mm_mol = mm_mole.create_mm_mol(atoms_or_coords, charges, radii, unit)
    return qmmm_for_scf(scf_method, mm_mol)

# Define method mm_charge for backward compatibility
mm_charge = add_mm_charges

def qmmm_for_scf(scf_method, mm_mol):
    '''Add the potential of MM particles to SCF (HF and DFT) method or CASCI
    method then generate the corresponding QM/MM method for the QM system.

    Args:
        mm_mol : MM Mole object
    '''
    assert (isinstance(scf_method, (scf.hf.SCF, mcscf.casci.CASCI)))

    if isinstance(scf_method, scf.hf.SCF):
        # Avoid to initialize _QMMM twice
        if isinstance(scf_method, _QMMM):
            scf_method.mm_mol = mm_mol
            return scf_method

        method_class = scf_method.__class__

    else:
        if isinstance(scf_method._scf, _QMMM):
            scf_method._scf.mm_mol = mm_mol
            return scf_method

        method_class = scf_method._scf.__class__

    class QMMM(_QMMM, method_class):
        def __init__(self, scf_method, mm_mol):
            self.__dict__.update(scf_method.__dict__)
            self.mm_mol = mm_mol
            self._keys.update(['mm_mol'])

        def dump_flags(self, verbose=None):
            method_class.dump_flags(self, verbose)
            logger.info(self, '** Add background charges for %s **',
                        method_class)
            if self.verbose >= logger.DEBUG:
                logger.debug(self, 'Charge      Location')
                coords = self.mm_mol.atom_coords()
                charges = self.mm_mol.atom_charges()
                for i, z in enumerate(charges):
                    logger.debug(self, '%.9g    %s', z, coords[i])
            return self

        def get_hcore(self, mol=None):
            if mol is None: mol = self.mol
            if getattr(method_class, 'get_hcore', None):
                h1e = method_class.get_hcore(self, mol)
            else:  # DO NOT modify post-HF objects to avoid the MM charges applied twice
                raise RuntimeError('mm_charge function cannot be applied on post-HF methods')

            coords = self.mm_mol.atom_coords()
            charges = self.mm_mol.atom_charges()
<<<<<<< HEAD
            expnts = self.mm_mol._expnts
            if pyscf.DEBUG:
                v = 0
                for i,q in enumerate(charges):
                    mol.set_rinv_origin(coords[i])
                    v += mol.intor('int1e_rinv') * -q
            else:
                if mol.cart:
                    intor = 'int3c2e_cart'
                else:
                    intor = 'int3c2e_sph'
                nao = mol.nao
                max_memory = self.max_memory - lib.current_memory()[0]
                blksize = int(min(max_memory*1e6/8/nao**2, 200))
                if max_memory <= 0:
                    blksize = 1
                    logger.warn(self, 'Memory estimate for reading point charges is negative. '
                                'Trying to read point charges one by one.')
                cintopt = gto.moleintor.make_cintopt(mol._atm, mol._bas,
                                                     mol._env, intor)
                v = 0
                for i0, i1 in lib.prange(0, charges.size, blksize):
                    fakemol = gto.fakemol_for_charges(coords[i0:i1], expnts[i0:i1])
                    j3c = df.incore.aux_e2(mol, fakemol, intor=intor,
                                           aosym='s2ij', cintopt=cintopt)
                    v += numpy.einsum('xk,k->x', j3c, -charges[i0:i1])
                v = lib.unpack_tril(v)
            return h1e + v
=======
            nao = mol.nao
            max_memory = self.max_memory - lib.current_memory()[0]
            blksize = int(min(max_memory*1e6/8/nao**2, 200))
            for i0, i1 in lib.prange(0, charges.size, blksize):
                j3c = mol.intor('int1e_grids', hermi=1, grids=coords[i0:i1])
                h1e += numpy.einsum('kpq,k->pq', j3c, -charges[i0:i1])
            return h1e
>>>>>>> dd179a80

        def energy_nuc(self):
            # interactions between QM nuclei and MM particles
            nuc = self.mol.energy_nuc()
            coords = self.mm_mol.atom_coords()
            charges = self.mm_mol.atom_charges()
            for j in range(self.mol.natm):
                q2, r2 = self.mol.atom_charge(j), self.mol.atom_coord(j)
                r = lib.norm(r2-coords, axis=1)
                nuc += q2*(charges/r).sum()
            return nuc

        def nuc_grad_method(self):
            scf_grad = method_class.nuc_grad_method(self)
            return qmmm_grad_for_scf(scf_grad)
        Gradients = nuc_grad_method

    if isinstance(scf_method, scf.hf.SCF):
        return QMMM(scf_method, mm_mol)
    else:  # post-HF methods
        scf_method._scf = QMMM(scf_method._scf, mm_mol).run()
        scf_method.mo_coeff = scf_method._scf.mo_coeff
        scf_method.mo_energy = scf_method._scf.mo_energy
        return scf_method

def add_mm_charges_grad(scf_grad, atoms_or_coords, charges, radii=None, unit=None):
    '''Apply the MM charges in the QM gradients' method.  It affects both the
    electronic and nuclear parts of the QM fragment.

    Args:
        scf_grad : a HF or DFT gradient object (grad.HF or grad.RKS etc)
            Once the add_mm_charges_grad was applied, it affects all post-HF
            calculations eg MP2, CCSD, MCSCF etc
        coords : 2D array, shape (N,3)
            MM particle coordinates
        charges : 1D array
            MM particle charges
        radii : 1D array
            MM particle gaussian radii
    Kwargs:
        unit : str
            Bohr, AU, Ang (case insensitive). Default is the same to mol.unit

    Returns:
        Same gradeints method object as the input scf_grad method

    Examples:

    >>> from pyscf import gto, scf, grad
    >>> mol = gto.M(atom='H 0 0 0; F 0 0 1', basis='ccpvdz', verbose=0)
    >>> mf = mm_charge(scf.RHF(mol), [(0.5,0.6,0.8)], [-0.3])
    >>> mf.kernel()
    -101.940495711284
    >>> hfg = mm_charge_grad(grad.hf.RHF(mf), coords, charges)
    >>> hfg.kernel()
    [[-0.25912357 -0.29235976 -0.38245077]
     [-1.70497052 -1.89423883  1.2794798 ]]
    '''
    assert (isinstance(scf_grad, grad.rhf.Gradients))
    mol = scf_grad.mol
    if unit is None:
        unit = mol.unit
    mm_mol = mm_mole.create_mm_mol(atoms_or_coords, charges, radii, unit)
    mm_grad = qmmm_grad_for_scf(scf_grad)
    mm_grad.base.mm_mol = mm_mol
    return mm_grad

# Define method mm_charge_grad for backward compatibility
mm_charge_grad = add_mm_charges_grad

def qmmm_grad_for_scf(scf_grad):
    '''Add the potential of MM particles to SCF (HF and DFT) object and then
    generate the corresponding QM/MM gradients method for the QM system.
    '''
    if getattr(scf_grad.base, 'with_x2c', None):
        raise NotImplementedError('X2C with QM/MM charges')

    # Avoid to initialize _QMMMGrad twice
    if isinstance(scf_grad, _QMMMGrad):
        return scf_grad

    assert (isinstance(scf_grad.base, scf.hf.SCF) and
           isinstance(scf_grad.base, _QMMM))

    grad_class = scf_grad.__class__
    class QMMM(_QMMMGrad, grad_class):
        def __init__(self, scf_grad):
            self.__dict__.update(scf_grad.__dict__)

        def dump_flags(self, verbose=None):
            grad_class.dump_flags(self, verbose)
            logger.info(self, '** Add background charges for %s **', grad_class)
            if self.verbose >= logger.DEBUG1:
                logger.debug1(self, 'Charge      Location')
                coords = self.base.mm_mol.atom_coords()
                charges = self.base.mm_mol.atom_charges()
                for i, z in enumerate(charges):
                    logger.debug1(self, '%.9g    %s', z, coords[i])
            return self

        def get_hcore(self, mol=None):
            ''' (QM 1e grad) + <-d/dX i|q_mm/r_mm|j>'''
            if mol is None: mol = self.mol
            coords = self.base.mm_mol.atom_coords()
            charges = self.base.mm_mol.atom_charges()
            expnts = self.base.mm_mol._expnts

            nao = mol.nao
            max_memory = self.max_memory - lib.current_memory()[0]
            blksize = int(min(max_memory*1e6/8/nao**2/3, 200))
            g_qm = grad_class.get_hcore(self, mol)
<<<<<<< HEAD
            nao = g_qm.shape[1]
            if pyscf.DEBUG:
                v = 0
                for i,q in enumerate(charges):
                    mol.set_rinv_origin(coords[i])
                    v += mol.intor('int1e_iprinv', comp=3) * q
            else:
                if mol.cart:
                    intor = 'int3c2e_ip1_cart'
                else:
                    intor = 'int3c2e_ip1_sph'
                nao = mol.nao
                max_memory = self.max_memory - lib.current_memory()[0]
                blksize = int(min(max_memory*1e6/8/nao**2, 200))
                cintopt = gto.moleintor.make_cintopt(mol._atm, mol._bas,
                                                     mol._env, intor)
                v = 0
                for i0, i1 in lib.prange(0, charges.size, blksize):
                    fakemol = gto.fakemol_for_charges(coords[i0:i1], expnts[i0:i1])
                    j3c = df.incore.aux_e2(mol, fakemol, intor, aosym='s1',
                                           comp=3, cintopt=cintopt)
                    v += numpy.einsum('ipqk,k->ipq', j3c, charges[i0:i1])
            return g_qm + v
=======
            for i0, i1 in lib.prange(0, charges.size, blksize):
                j3c = mol.intor('int1e_grids_ip', grids=coords[i0:i1])
                g_qm += numpy.einsum('ikpq,k->ipq', j3c, charges[i0:i1])
            return g_qm
>>>>>>> dd179a80

        def contract_hcore_mm(self, dm, mol=None):
            ''' dm_ij * d h_ij / d R_I where I is MM '''
            if mol is None: mol = self.mol
            coords = self.base.mm_mol.atom_coords()
            charges = self.base.mm_mol.atom_charges()
            expnts = self.base.mm_mol._expnts

            intor = 'int3c2e_ip2'
            nao = mol.nao
            max_memory = self.max_memory - lib.current_memory()[0]
            blksize = int(min(max_memory*1e6/8/nao**2, 200))
            cintopt = gto.moleintor.make_cintopt(mol._atm, mol._bas,
                                                 mol._env, intor)

            g = numpy.empty_like(coords)
            for i0, i1 in lib.prange(0, charges.size, blksize):
                fakemol = gto.fakemol_for_charges(coords[i0:i1], expnts[i0:i1])
                j3c = df.incore.aux_e2(mol, fakemol, intor, aosym='s1',
                                       comp=3, cintopt=cintopt)
                g[i0:i1] = numpy.einsum('ipqk,qp->ik', j3c * charges[i0:i1], dm).T
            return g

        def grad_nuc(self, mol=None, atmlst=None):
            if mol is None: mol = self.mol
            coords = self.base.mm_mol.atom_coords()
            charges = self.base.mm_mol.atom_charges()

            g_qm = grad_class.grad_nuc(self, mol, atmlst)
# nuclei lattice interaction
            g_mm = numpy.empty((mol.natm,3))
            for i in range(mol.natm):
                q1 = mol.atom_charge(i)
                r1 = mol.atom_coord(i)
                r = lib.norm(r1-coords, axis=1)
                g_mm[i] = -q1 * numpy.einsum('i,ix,i->x', charges, r1-coords, 1/r**3)
            if atmlst is not None:
                g_mm = g_mm[atmlst]
            return g_qm + g_mm

        def grad_nuc_mm(self, mol=None):
            ''' nuclear gradient w.r.t mm charges '''
            if mol is None: mol = self.mol
            coords = self.base.mm_mol.atom_coords()
            charges = self.base.mm_mol.atom_charges()
            g_mm = numpy.zeros_like(coords)
            for i in range(mol.natm):
                q1 = mol.atom_charge(i)
                r1 = mol.atom_coord(i)
                r = lib.norm(r1-coords, axis=1)
                g_mm += q1 * numpy.einsum('i,ix,i->ix', charges, r1-coords, 1/r**3)
            return g_mm
    return QMMM(scf_grad)

# A tag to label the derived class
class _QMMM:
    pass
class _QMMMGrad:
    pass

# Inject QMMM interface wrapper to other modules
scf.hf.SCF.QMMM = mm_charge
mcscf.casci.CASCI.QMMM = mm_charge
grad.rhf.Gradients.QMMM = mm_charge_grad

if __name__ == '__main__':
    from pyscf import scf, cc, grad
    mol = gto.Mole()
    mol.atom = ''' O                  0.00000000    0.00000000   -0.11081188
                   H                 -0.00000000   -0.84695236    0.59109389
                   H                 -0.00000000    0.89830571    0.52404783 '''
    mol.basis = 'cc-pvdz'
    mol.build()

    coords = [(0.5,0.6,0.8)]
    #coords = [(0.0,0.0,0.0)]
    charges = [-0.5]
    mf = mm_charge(scf.RHF(mol), coords, charges)
    print(mf.kernel()) # -76.3206550372

    g = mf.nuc_grad_method().kernel()
    mfs = mf.as_scanner()
    e1 = mfs(''' O                  0.00100000    0.00000000   -0.11081188
             H                 -0.00000000   -0.84695236    0.59109389
             H                 -0.00000000    0.89830571    0.52404783 ''')
    e2 = mfs(''' O                 -0.00100000    0.00000000   -0.11081188
             H                 -0.00000000   -0.84695236    0.59109389
             H                 -0.00000000    0.89830571    0.52404783 ''')
    print((e1 - e2)/0.002 * lib.param.BOHR, g[0,0])

    mycc = cc.ccsd.CCSD(mf)
    ecc, t1, t2 = mycc.kernel() # ecc = -0.228939687075

    g = mycc.nuc_grad_method().kernel()
    ccs = mycc.as_scanner()
    e1 = ccs(''' O                  0.00100000    0.00000000   -0.11081188
             H                 -0.00000000   -0.84695236    0.59109389
             H                 -0.00000000    0.89830571    0.52404783 ''')
    e2 = ccs(''' O                 -0.00100000    0.00000000   -0.11081188
             H                 -0.00000000   -0.84695236    0.59109389
             H                 -0.00000000    0.89830571    0.52404783 ''')
    print((e1 - e2)/0.002 * lib.param.BOHR, g[0,0])
<|MERGE_RESOLUTION|>--- conflicted
+++ resolved
@@ -50,9 +50,10 @@
             MM particle coordinates
         charges : 1D array
             MM particle charges
+
+    Kwargs:
         radii : 1D array
-            MM particle gaussian radii
-    Kwargs:
+            The Gaussian charge distribution radii of MM atoms.
         unit : str
             Bohr, AU, Ang (case insensitive). Default is the same to mol.unit
 
@@ -76,7 +77,8 @@
     mol = scf_method.mol
     if unit is None:
         unit = mol.unit
-    mm_mol = mm_mole.create_mm_mol(atoms_or_coords, charges, radii, unit)
+    mm_mol = mm_mole.create_mm_mol(atoms_or_coords, charges,
+                                   radii=radii, unit=unit)
     return qmmm_for_scf(scf_method, mm_mol)
 
 # Define method mm_charge for backward compatibility
@@ -125,33 +127,28 @@
             return self
 
         def get_hcore(self, mol=None):
-            if mol is None: mol = self.mol
+            if mol is None:
+                mol = self.mol
+            mm_mol = self.mm_mol
+
             if getattr(method_class, 'get_hcore', None):
                 h1e = method_class.get_hcore(self, mol)
             else:  # DO NOT modify post-HF objects to avoid the MM charges applied twice
                 raise RuntimeError('mm_charge function cannot be applied on post-HF methods')
 
-            coords = self.mm_mol.atom_coords()
-            charges = self.mm_mol.atom_charges()
-<<<<<<< HEAD
-            expnts = self.mm_mol._expnts
-            if pyscf.DEBUG:
-                v = 0
-                for i,q in enumerate(charges):
-                    mol.set_rinv_origin(coords[i])
-                    v += mol.intor('int1e_rinv') * -q
-            else:
+            coords = mm_mol.atom_coords()
+            charges = mm_mol.atom_charges()
+            nao = mol.nao
+            max_memory = self.max_memory - lib.current_memory()[0]
+            blksize = int(min(max_memory*1e6/8/nao**2, 200))
+            blksize = max(blksize, 1)
+            if mm_mol.charge_model == 'gaussian':
+                expnts = mm_mol.get_zetas()
+
                 if mol.cart:
                     intor = 'int3c2e_cart'
                 else:
                     intor = 'int3c2e_sph'
-                nao = mol.nao
-                max_memory = self.max_memory - lib.current_memory()[0]
-                blksize = int(min(max_memory*1e6/8/nao**2, 200))
-                if max_memory <= 0:
-                    blksize = 1
-                    logger.warn(self, 'Memory estimate for reading point charges is negative. '
-                                'Trying to read point charges one by one.')
                 cintopt = gto.moleintor.make_cintopt(mol._atm, mol._bas,
                                                      mol._env, intor)
                 v = 0
@@ -161,16 +158,12 @@
                                            aosym='s2ij', cintopt=cintopt)
                     v += numpy.einsum('xk,k->x', j3c, -charges[i0:i1])
                 v = lib.unpack_tril(v)
-            return h1e + v
-=======
-            nao = mol.nao
-            max_memory = self.max_memory - lib.current_memory()[0]
-            blksize = int(min(max_memory*1e6/8/nao**2, 200))
-            for i0, i1 in lib.prange(0, charges.size, blksize):
-                j3c = mol.intor('int1e_grids', hermi=1, grids=coords[i0:i1])
-                h1e += numpy.einsum('kpq,k->pq', j3c, -charges[i0:i1])
+                h1e += v
+            else:
+                for i0, i1 in lib.prange(0, charges.size, blksize):
+                    j3c = mol.intor('int1e_grids', hermi=1, grids=coords[i0:i1])
+                    h1e += numpy.einsum('kpq,k->pq', j3c, -charges[i0:i1])
             return h1e
->>>>>>> dd179a80
 
         def energy_nuc(self):
             # interactions between QM nuclei and MM particles
@@ -208,9 +201,9 @@
             MM particle coordinates
         charges : 1D array
             MM particle charges
+    Kwargs:
         radii : 1D array
-            MM particle gaussian radii
-    Kwargs:
+            The Gaussian charge distribution radii of MM atoms.
         unit : str
             Bohr, AU, Ang (case insensitive). Default is the same to mol.unit
 
@@ -233,7 +226,8 @@
     mol = scf_grad.mol
     if unit is None:
         unit = mol.unit
-    mm_mol = mm_mole.create_mm_mol(atoms_or_coords, charges, radii, unit)
+    mm_mol = mm_mole.create_mm_mol(atoms_or_coords, charges,
+                                   radii=radii, unit=unit)
     mm_grad = qmmm_grad_for_scf(scf_grad)
     mm_grad.base.mm_mol = mm_mol
     return mm_grad
@@ -273,30 +267,23 @@
 
         def get_hcore(self, mol=None):
             ''' (QM 1e grad) + <-d/dX i|q_mm/r_mm|j>'''
-            if mol is None: mol = self.mol
-            coords = self.base.mm_mol.atom_coords()
-            charges = self.base.mm_mol.atom_charges()
-            expnts = self.base.mm_mol._expnts
+            if mol is None:
+                mol = self.mol
+            mm_mol = self.base.mm_mol
+            coords = mm_mol.atom_coords()
+            charges = mm_mol.atom_charges()
 
             nao = mol.nao
             max_memory = self.max_memory - lib.current_memory()[0]
             blksize = int(min(max_memory*1e6/8/nao**2/3, 200))
+            blksize = max(blksize, 1)
             g_qm = grad_class.get_hcore(self, mol)
-<<<<<<< HEAD
-            nao = g_qm.shape[1]
-            if pyscf.DEBUG:
-                v = 0
-                for i,q in enumerate(charges):
-                    mol.set_rinv_origin(coords[i])
-                    v += mol.intor('int1e_iprinv', comp=3) * q
-            else:
+            if mm_mol.charge_model == 'gaussian':
+                expnts = mm_mol.get_zetas()
                 if mol.cart:
                     intor = 'int3c2e_ip1_cart'
                 else:
                     intor = 'int3c2e_ip1_sph'
-                nao = mol.nao
-                max_memory = self.max_memory - lib.current_memory()[0]
-                blksize = int(min(max_memory*1e6/8/nao**2, 200))
                 cintopt = gto.moleintor.make_cintopt(mol._atm, mol._bas,
                                                      mol._env, intor)
                 v = 0
@@ -305,25 +292,39 @@
                     j3c = df.incore.aux_e2(mol, fakemol, intor, aosym='s1',
                                            comp=3, cintopt=cintopt)
                     v += numpy.einsum('ipqk,k->ipq', j3c, charges[i0:i1])
-            return g_qm + v
-=======
-            for i0, i1 in lib.prange(0, charges.size, blksize):
-                j3c = mol.intor('int1e_grids_ip', grids=coords[i0:i1])
-                g_qm += numpy.einsum('ikpq,k->ipq', j3c, charges[i0:i1])
+                g_qm += v
+            else:
+                for i0, i1 in lib.prange(0, charges.size, blksize):
+                    j3c = mol.intor('int1e_grids_ip', grids=coords[i0:i1])
+                    g_qm += numpy.einsum('ikpq,k->ipq', j3c, charges[i0:i1])
             return g_qm
->>>>>>> dd179a80
-
-        def contract_hcore_mm(self, dm, mol=None):
-            ''' dm_ij * d h_ij / d R_I where I is MM '''
-            if mol is None: mol = self.mol
-            coords = self.base.mm_mol.atom_coords()
-            charges = self.base.mm_mol.atom_charges()
-            expnts = self.base.mm_mol._expnts
+
+        def grad_hcore_mm(self, dm, mol=None):
+            r'''Nuclear gradients of the electronic energy
+            with respect to MM atoms:
+
+            ... math::
+                g = \sum_{ij} \frac{\partial hcore_{ij}}{\partial R_{I}} P_{ji},
+
+            where I represents MM atoms.
+
+            Args:
+                dm : array
+                    The QM density matrix.
+            '''
+            if mol is None:
+                mol = self.mol
+            mm_mol = self.base.mm_mol
+
+            coords = mm_mol.atom_coords()
+            charges = mm_mol.atom_charges()
+            expnts = mm_mol.get_zetas()
 
             intor = 'int3c2e_ip2'
             nao = mol.nao
             max_memory = self.max_memory - lib.current_memory()[0]
-            blksize = int(min(max_memory*1e6/8/nao**2, 200))
+            blksize = int(min(max_memory*1e6/8/nao**2/3, 200))
+            blksize = max(blksize, 1)
             cintopt = gto.moleintor.make_cintopt(mol._atm, mol._bas,
                                                  mol._env, intor)
 
@@ -334,6 +335,8 @@
                                        comp=3, cintopt=cintopt)
                 g[i0:i1] = numpy.einsum('ipqk,qp->ik', j3c * charges[i0:i1], dm).T
             return g
+
+        contract_hcore_mm = grad_hcore_mm # for backward compatibility
 
         def grad_nuc(self, mol=None, atmlst=None):
             if mol is None: mol = self.mol
@@ -353,10 +356,15 @@
             return g_qm + g_mm
 
         def grad_nuc_mm(self, mol=None):
-            ''' nuclear gradient w.r.t mm charges '''
-            if mol is None: mol = self.mol
-            coords = self.base.mm_mol.atom_coords()
-            charges = self.base.mm_mol.atom_charges()
+            '''Nuclear gradients of the QM-MM nuclear energy
+            (in the form of point charge Coulomb interactions)
+            with respect to MM atoms.
+            '''
+            if mol is None:
+                mol = self.mol
+            mm_mol = self.base.mm_mol
+            coords = mm_mol.atom_coords()
+            charges = mm_mol.atom_charges()
             g_mm = numpy.zeros_like(coords)
             for i in range(mol.natm):
                 q1 = mol.atom_charge(i)
