--- conflicted
+++ resolved
@@ -261,26 +261,7 @@
 
 
 def _dft_common_init_(mf, xc='LDA,VWN'):
-<<<<<<< HEAD
-    mf.xc = xc
-    mf.nlc = ''
-    mf.grids = gen_grid.Grids(mf.mol)
-    mf.grids.level = getattr(__config__, 'dft_rks_RKS_grids_level',
-                             mf.grids.level)
-    mf.nlcgrids = gen_grid.Grids(mf.mol)
-    mf.nlcgrids.level = getattr(__config__, 'dft_rks_RKS_nlcgrids_level',
-                                mf.nlcgrids.level)
-    # Use rho to filter grids
-    mf.small_rho_cutoff = getattr(__config__, 'dft_rks_RKS_small_rho_cutoff', 1e-7)
-##################################################
-# don't modify the following attributes, they are not input options
-    mf._numint = numint.NumInt()
-    mf.ext_params_dict = mf._numint.ext_params_dict
-    mf._keys = mf._keys.union(['xc', 'nlc', 'omega', 'grids', 'nlcgrids',
-                               'small_rho_cutoff', 'ext_params_dict'])
-=======
     raise DeprecationWarning
->>>>>>> 88266d5e
 
 class KohnShamDFT(object):
     '''
@@ -354,8 +335,10 @@
 ##################################################
 # don't modify the following attributes, they are not input options
         self._numint = numint.NumInt()
+        mf.ext_params_dict = mf._numint.ext_params_dict
         self._keys = self._keys.union([
-            'xc', 'nlc', 'omega', 'grids', 'nlcgrids', 'small_rho_cutoff'])
+            'xc', 'nlc', 'omega', 'grids', 'nlcgrids', 'small_rho_cutoff',
+            'ext_params_dict'])
 
     @property
     def omega(self):
