--- conflicted
+++ resolved
@@ -733,11 +733,7 @@
     return dm1, dm2
 
 # In AO representation
-<<<<<<< HEAD
 def make_rdm12(casscf, mo_coeff=None, ci=None, ao_repr=True):
-=======
-def make_rdm12(casscf, mo_coeff=None, ci=None):
->>>>>>> 14b880cd
     if ci is None: ci = casscf.ci
     if mo_coeff is None: mo_coeff = casscf.mo_coeff
     assert(not _is_uhf_mo(mo_coeff))
