#!/usr/bin/env python
# Copyright 2014-2020 The PySCF Developers. All Rights Reserved.
#
# Licensed under the Apache License, Version 2.0 (the "License");
# you may not use this file except in compliance with the License.
# You may obtain a copy of the License at
#
#     http://www.apache.org/licenses/LICENSE-2.0
#
# Unless required by applicable law or agreed to in writing, software
# distributed under the License is distributed on an "AS IS" BASIS,
# WITHOUT WARRANTIES OR CONDITIONS OF ANY KIND, either express or implied.
# See the License for the specific language governing permissions and
# limitations under the License.

import unittest
import numpy
from pyscf import gto
from pyscf import scf
from pyscf import mcscf
from pyscf import fci

def setUpModule():
    global mol, molsym, m, msym, mc_ref
    mol = gto.M(
    verbose = 5,
    output = '/dev/null',
    atom = [
        ["O" , (0. , 0.     , 0.)],
        [1   , (0. ,-0.757  , 0.587)],
        [1   , (0. , 0.757  , 0.587)]],
    basis = '631g',
    )
    m = scf.RHF(mol)
    m.conv_tol = 1e-10
    m.scf()

    molsym = gto.M(
    verbose = 5,
    output = '/dev/null',
    atom = [
        ["O" , (0. , 0.     , 0.)],
        [1   , (0. ,-0.757  , 0.587)],
        [1   , (0. , 0.757  , 0.587)]],
    basis = '631g',
    symmetry = True
    )
    msym = scf.RHF(molsym)
    msym.conv_tol = 1e-10
    msym.scf()

    mc_ref = mcscf.CASSCF (m, 4, 4).state_average_([0.25,]*4)
    # SA-CASSCF may be stuck at a local minimum e_tot = -75.75381945 with the
    # default initial guess from HF orbitals. The initial guess below is closed
    # to the single state CASSCF orbitals which can lead to a lower SA-CASSCF
    # energy e_tot = -75.762754627
    mo = mc_ref.sort_mo([4,5,6,10], base=1)
    mc_ref.kernel (mo)

def tearDownModule():
    global mol, molsym, m, msym, mc_ref
    mol.stdout.close()
    molsym.stdout.close()
    del mol, molsym, m, msym, mc_ref

# 4 states, in order: 1^A1, 3^B2, 1^B2, 3^A1
# 3 distinct ways of using state_average_mix to specify these states
class KnownValues(unittest.TestCase):
    def test_nosymm_sa4_newton (self):
        mc = mcscf.CASSCF (m, 4, 4).state_average_([0.25,]*4).newton ()
        mo = mc.sort_mo([4,5,6,10], base=1)
        mc.kernel(mo)
        self.assertAlmostEqual (mc.e_tot, mc_ref.e_tot, 8)
        for e1, e0 in zip (mc.e_states, mc_ref.e_states):
            self.assertAlmostEqual (e1, e0, 5)

    def test_spin_sa4 (self):
        fcisolvers = [fci.solver (mol, singlet=not(bool(i)), symm=False) for i in range (2)]
        fcisolvers[0].nroots = fcisolvers[1].nroots = 2
        fcisolvers[1].spin = 2
        mc = mcscf.addons.state_average_mix (mcscf.CASSCF (m, 4, 4), fcisolvers, [0.25,]*4)
        mo = mc.sort_mo([4,5,6,10], base=1)
        mc.kernel(mo)
        self.assertAlmostEqual (mc.e_tot, mc_ref.e_tot, 8)
        for e1, e0 in zip (numpy.sort (mc.e_states), mc_ref.e_states):
            self.assertAlmostEqual (e1, e0, 5)

    def test_spin_sa4_newton (self):
        fcisolvers = [fci.solver (mol, singlet=not(bool(i)), symm=False) for i in range (2)]
        fcisolvers[0].nroots = fcisolvers[1].nroots = 2
        fcisolvers[1].spin = 2
        mc = mcscf.addons.state_average_mix (mcscf.CASSCF (m, 4, 4), fcisolvers, [0.25,]*4).newton ()
        mo = mc.sort_mo([4,5,6,10], base=1)
        mc.kernel(mo)
        self.assertAlmostEqual (mc.e_tot, mc_ref.e_tot, 8)
        for e1, e0 in zip (numpy.sort (mc.e_states), mc_ref.e_states):
            self.assertAlmostEqual (e1, e0, 5)

    def test_pointgroup_sa4 (self):
        fcisolvers = [fci.solver (molsym, symm=True, singlet=False) for i in range (2)]
        fcisolvers[0].nroots = fcisolvers[1].nroots = 2
        fcisolvers[0].wfnsym = 'A1'
        fcisolvers[1].wfnsym = 'B1'
<<<<<<< HEAD
        mc = mcscf.addons.state_average_mix (mcscf.CASSCF (msym, 4, 4), fcisolvers, [0.25,]*4).run ()
=======
        mc = mcscf.addons.state_average_mix (mcscf.CASSCF (msym, 4, 4), fcisolvers, [0.25,]*4)
        mo = mc.sort_mo([4,5,6,10], base=1)
        mc.kernel(mo)
>>>>>>> 063af4c6
        self.assertAlmostEqual (mc.e_tot, mc_ref.e_tot, 8)
        for e1, e0 in zip (numpy.sort (mc.e_states), mc_ref.e_states):
            self.assertAlmostEqual (e1, e0, 5)

    def test_pointgroup_sa4_newton (self):
        fcisolvers = [fci.solver (molsym, symm=True, singlet=False) for i in range (2)]
        fcisolvers[0].nroots = fcisolvers[1].nroots = 2
        fcisolvers[0].wfnsym = 'A1'
        fcisolvers[1].wfnsym = 'B1'
<<<<<<< HEAD
        mc = mcscf.addons.state_average_mix (mcscf.CASSCF (msym, 4, 4), fcisolvers, [0.25,]*4).newton ().run ()
=======
        mc = mcscf.addons.state_average_mix (mcscf.CASSCF (msym, 4, 4), fcisolvers, [0.25,]*4).newton ()
        mo = mc.sort_mo([4,5,6,10], base=1)
        mc.kernel(mo)
>>>>>>> 063af4c6
        self.assertAlmostEqual (mc.e_tot, mc_ref.e_tot, 8)
        for e1, e0 in zip (numpy.sort (mc.e_states), mc_ref.e_states):
            self.assertAlmostEqual (e1, e0, 5)

    def test_spin_and_pointgroup_sa4 (self):
        fcisolvers = [fci.solver (molsym, singlet = not(bool(i%2))) for i in range (4)]
        fcisolvers[0].wfnsym = fcisolvers[1].wfnsym = 'B1'
        fcisolvers[2].wfnsym = fcisolvers[3].wfnsym = 'A1'
        fcisolvers[1].spin = fcisolvers[3].spin = 2
        mc = mcscf.addons.state_average_mix (mcscf.CASSCF (msym, 4, 4), fcisolvers, [0.25,]*4)
        mo = mc.sort_mo([4,5,6,10], base=1)
        mc.kernel(mo)
        self.assertAlmostEqual (mc.e_tot, mc_ref.e_tot, 8)
        for e1, e0 in zip (numpy.sort (mc.e_states), mc_ref.e_states):
            self.assertAlmostEqual (e1, e0, 5)

    def test_spin_and_pointgroup_sa4_newton (self):
        fcisolvers = [fci.solver (molsym, singlet = not(bool(i%2))) for i in range (4)]
        fcisolvers[0].wfnsym = fcisolvers[1].wfnsym = 'B1'
        fcisolvers[2].wfnsym = fcisolvers[3].wfnsym = 'A1'
        fcisolvers[1].spin = fcisolvers[3].spin = 2
        mc = mcscf.addons.state_average_mix (mcscf.CASSCF (msym, 4, 4), fcisolvers, [0.25,]*4).newton ()
        mo = mc.sort_mo([4,5,6,10], base=1)
        mc.kernel(mo)
        self.assertAlmostEqual (mc.e_tot, mc_ref.e_tot, 8)
        for e1, e0 in zip (numpy.sort (mc.e_states), mc_ref.e_states):
            self.assertAlmostEqual (e1, e0, 5)

if __name__ == "__main__":
    print("Full Tests for H2O")
    unittest.main()<|MERGE_RESOLUTION|>--- conflicted
+++ resolved
@@ -101,13 +101,9 @@
         fcisolvers[0].nroots = fcisolvers[1].nroots = 2
         fcisolvers[0].wfnsym = 'A1'
         fcisolvers[1].wfnsym = 'B1'
-<<<<<<< HEAD
-        mc = mcscf.addons.state_average_mix (mcscf.CASSCF (msym, 4, 4), fcisolvers, [0.25,]*4).run ()
-=======
         mc = mcscf.addons.state_average_mix (mcscf.CASSCF (msym, 4, 4), fcisolvers, [0.25,]*4)
         mo = mc.sort_mo([4,5,6,10], base=1)
         mc.kernel(mo)
->>>>>>> 063af4c6
         self.assertAlmostEqual (mc.e_tot, mc_ref.e_tot, 8)
         for e1, e0 in zip (numpy.sort (mc.e_states), mc_ref.e_states):
             self.assertAlmostEqual (e1, e0, 5)
@@ -117,13 +113,9 @@
         fcisolvers[0].nroots = fcisolvers[1].nroots = 2
         fcisolvers[0].wfnsym = 'A1'
         fcisolvers[1].wfnsym = 'B1'
-<<<<<<< HEAD
-        mc = mcscf.addons.state_average_mix (mcscf.CASSCF (msym, 4, 4), fcisolvers, [0.25,]*4).newton ().run ()
-=======
         mc = mcscf.addons.state_average_mix (mcscf.CASSCF (msym, 4, 4), fcisolvers, [0.25,]*4).newton ()
         mo = mc.sort_mo([4,5,6,10], base=1)
         mc.kernel(mo)
->>>>>>> 063af4c6
         self.assertAlmostEqual (mc.e_tot, mc_ref.e_tot, 8)
         for e1, e0 in zip (numpy.sort (mc.e_states), mc_ref.e_states):
             self.assertAlmostEqual (e1, e0, 5)
