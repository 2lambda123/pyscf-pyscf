#!/usr/bin/env python
# Copyright 2014-2020 The PySCF Developers. All Rights Reserved.
#
# Licensed under the Apache License, Version 2.0 (the "License");
# you may not use this file except in compliance with the License.
# You may obtain a copy of the License at
#
#     http://www.apache.org/licenses/LICENSE-2.0
#
# Unless required by applicable law or agreed to in writing, software
# distributed under the License is distributed on an "AS IS" BASIS,
# WITHOUT WARRANTIES OR CONDITIONS OF ANY KIND, either express or implied.
# See the License for the specific language governing permissions and
# limitations under the License.
#
# Author: Qiming Sun <osirpt.sun@gmail.com>
#

import sys

from functools import reduce
import numpy
from pyscf import lib
from pyscf.lib import logger
from pyscf import gto
from pyscf import scf
from pyscf import ao2mo
from pyscf import fci
from pyscf.mcscf import addons
from pyscf import __config__

WITH_META_LOWDIN = getattr(__config__, 'mcscf_analyze_with_meta_lowdin', True)
LARGE_CI_TOL = getattr(__config__, 'mcscf_analyze_large_ci_tol', 0.1)
PENALTY = getattr(__config__, 'mcscf_casci_CASCI_fix_spin_shift', 0.2)
FRAC_OCC_THRESHOLD = 1e-6

if sys.version_info < (3,):
    RANGE_TYPE = list
else:
    RANGE_TYPE = range


def h1e_for_cas(casci, mo_coeff=None, ncas=None, ncore=None):
    '''CAS sapce one-electron hamiltonian

    Args:
        casci : a CASSCF/CASCI object or RHF object

    Returns:
        A tuple, the first is the effective one-electron hamiltonian defined in CAS space,
        the second is the electronic energy from core.
    '''
    if mo_coeff is None: mo_coeff = casci.mo_coeff
    if ncas is None: ncas = casci.ncas
    if ncore is None: ncore = casci.ncore
    mo_core = mo_coeff[:,:ncore]
    mo_cas = mo_coeff[:,ncore:ncore+ncas]

    hcore = casci.get_hcore()
    energy_core = casci.energy_nuc()
    if mo_core.size == 0:
        corevhf = 0
    else:
        core_dm = numpy.dot(mo_core, mo_core.conj().T) * 2
        corevhf = casci.get_veff(casci.mol, core_dm)
        energy_core += numpy.einsum('ij,ji', core_dm, hcore).real
        energy_core += numpy.einsum('ij,ji', core_dm, corevhf).real * .5
    h1eff = reduce(numpy.dot, (mo_cas.conj().T, hcore+corevhf, mo_cas))
    return h1eff, energy_core

def analyze(casscf, mo_coeff=None, ci=None, verbose=None,
            large_ci_tol=LARGE_CI_TOL, with_meta_lowdin=WITH_META_LOWDIN,
            **kwargs):
    from pyscf.lo import orth
    from pyscf.tools import dump_mat
    from pyscf.mcscf import addons
    log = logger.new_logger(casscf, verbose)

    if mo_coeff is None: mo_coeff = casscf.mo_coeff
    if ci is None: ci = casscf.ci
    nelecas = casscf.nelecas
    ncas = casscf.ncas
    ncore = casscf.ncore
    nocc = ncore + ncas
    mocore = mo_coeff[:,:ncore]
    mocas = mo_coeff[:,ncore:nocc]

    label = casscf.mol.ao_labels()
    if (isinstance(ci, (list, tuple, RANGE_TYPE)) and
        not isinstance(casscf.fcisolver, addons.StateAverageFCISolver)):
        log.warn('Mulitple states found in CASCI/CASSCF solver. Density '
                 'matrix of the first state is generated in .analyze() function.')
        civec = ci[0]
    else:
        civec = ci
    if getattr(casscf.fcisolver, 'make_rdm1s', None):
        casdm1a, casdm1b = casscf.fcisolver.make_rdm1s(civec, ncas, nelecas)
        casdm1 = casdm1a + casdm1b
        dm1b = numpy.dot(mocore, mocore.conj().T)
        dm1a = dm1b + reduce(numpy.dot, (mocas, casdm1a, mocas.conj().T))
        dm1b += reduce(numpy.dot, (mocas, casdm1b, mocas.conj().T))
        dm1 = dm1a + dm1b
        spin_dm1 = dm1a - dm1b
        if log.verbose >= logger.DEBUG2:
            log.info('alpha density matrix (on AO)')
            dump_mat.dump_tri(log.stdout, dm1a, label, **kwargs)
            log.info('beta density matrix (on AO)')
            dump_mat.dump_tri(log.stdout, dm1b, label, **kwargs)
    else:
        casdm1 = casscf.fcisolver.make_rdm1(civec, ncas, nelecas)
        dm1a = (numpy.dot(mocore, mocore.conj().T) * 2 +
                reduce(numpy.dot, (mocas, casdm1, mocas.conj().T)))
        dm1b = None
        dm1 = dm1a
        spin_dm1 = None

    if log.verbose >= logger.INFO:
        ovlp_ao = casscf._scf.get_ovlp()
        # note the last two args of ._eig for mc1step_symm
        occ, ucas = casscf._eig(-casdm1, ncore, nocc)
        log.info('Natural occ %s', str(-occ))
        mocas = numpy.dot(mocas, ucas)
        if with_meta_lowdin:
            log.info('Natural orbital (expansion on meta-Lowdin AOs) in CAS space')
            orth_coeff = orth.orth_ao(casscf.mol, 'meta_lowdin', s=ovlp_ao)
            mocas = reduce(numpy.dot, (orth_coeff.conj().T, ovlp_ao, mocas))
        else:
            log.info('Natural orbital (expansion on AOs) in CAS space')
        dump_mat.dump_rec(log.stdout, mocas, label, start=1, **kwargs)
        if log.verbose >= logger.DEBUG2:
            if not casscf.natorb:
                log.debug2('NOTE: mc.mo_coeff in active space is different to '
                           'the natural orbital coefficients printed in above.')
            if with_meta_lowdin:
                c = reduce(numpy.dot, (orth_coeff.conj().T, ovlp_ao, mo_coeff))
                log.debug2('MCSCF orbital (expansion on meta-Lowdin AOs)')
            else:
                c = mo_coeff
                log.debug2('MCSCF orbital (expansion on AOs)')
            dump_mat.dump_rec(log.stdout, c, label, start=1, **kwargs)

        if casscf._scf.mo_coeff is not None:
            addons.map2hf(casscf, casscf._scf.mo_coeff)

        if (ci is not None and
            (getattr(casscf.fcisolver, 'large_ci', None) or
             getattr(casscf.fcisolver, 'states_large_ci', None))):
            log.info('** Largest CI components **')
            if isinstance(ci, (list, tuple, RANGE_TYPE)):
                if hasattr(casscf.fcisolver, 'states_large_ci'):
                    # defined in state_average_mix_ mcscf object
                    res = casscf.fcisolver.states_large_ci(ci, casscf.ncas, casscf.nelecas,
                                                           large_ci_tol, return_strs=False)
                else:
                    res = [casscf.fcisolver.large_ci(civec, casscf.ncas, casscf.nelecas,
                                                     large_ci_tol, return_strs=False)
                           for civec in ci]
                for i, civec in enumerate(ci):
                    log.info('  [alpha occ-orbitals] [beta occ-orbitals]  state %-3d CI coefficient', i)
                    for c,ia,ib in res[i]:
                        log.info('  %-20s %-30s % .12f', ia, ib, c)
            else:
                log.info('  [alpha occ-orbitals] [beta occ-orbitals]            CI coefficient')
                res = casscf.fcisolver.large_ci(ci, casscf.ncas, casscf.nelecas,
                                                large_ci_tol, return_strs=False)
                for c,ia,ib in res:
                    log.info('  %-20s %-30s % .12f', ia, ib, c)

        if with_meta_lowdin:
            casscf._scf.mulliken_meta(casscf.mol, dm1, s=ovlp_ao, verbose=log)
        else:
            casscf._scf.mulliken_pop(casscf.mol, dm1, s=ovlp_ao, verbose=log)
        if spin_dm1 is not None:
            if with_meta_lowdin:
                log.info('Mulliken spin population analysis on meta-Lowdin AOs:')
                spin_pop, spin_chg = casscf._scf.mulliken_meta(casscf.mol, spin_dm1, s=ovlp_ao, verbose=log)
            else:
                log.info('Mulliken spin population analysis on AOs:')
                spin_pop, spin_chg = casscf._scf.mulliken_pop(casscf.mol, spin_dm1, s=ovlp_ao, verbose=log)
            for i, s in enumerate(label):
                log.info('spop of %-12s %10.5f', s, spin_pop[i])
            spin_chg = casscf.mol.atom_charges() - spin_chg
            log.note('Mulliken atomic spins:')
            for ia in range(casscf.mol.natm):
                symb = casscf.mol.atom_symbol(ia)
                log.note('spin of  %d%s =   %10.5f', ia, symb, spin_chg[ia])
    return dm1a, dm1b

def get_fock(mc, mo_coeff=None, ci=None, eris=None, casdm1=None, verbose=None):
    r'''
    Effective one-electron Fock matrix in AO representation
    f = \sum_{pq} E_{pq} F_{pq}
    F_{pq} = h_{pq} + \sum_{rs} [(pq|rs)-(ps|rq)] DM_{sr}

    Ref.
    Theor. Chim. Acta., 91, 31
    Chem. Phys. 48, 157

    For state-average CASCI/CASSCF object, the effective fock matrix is based
    on the state-average density matrix.  To obtain Fock matrix of a specific
    state in the state-average calculations, you can pass "casdm1" of the
    specific state to this function.

    Args:
        mc: a CASSCF/CASCI object or RHF object

    Kwargs:
        mo_coeff (ndarray): orbitals that span the core, active and external
            space.
        ci (ndarray): CI coefficients (or objects to represent the CI
            wavefunctions in DMRG/QMC-MCSCF calculations).
        eris: Integrals for the MCSCF object. Input this object to reduce the
            overhead of computing integrals. It can be generated by
            :func:`mc.ao2mo` method.
        casdm1 (ndarray): 1-particle density matrix in active space. Without
            input casdm1, the density matrix is computed with the input ci
            coefficients/object. If neither ci nor casdm1 were given, density
            matrix is computed by :func:`mc.fcisolver.make_rdm1` method. For
            state-average CASCI/CASCF calculation, this results in the
            effective Fock matrix based on the state-average density matrix.
            To obtain the effective Fock matrix for one particular state, you
            can assign the density matrix of that state to the kwarg casdm1.

    Returns:
        Fock matrix
    '''

    if ci is None: ci = mc.ci
    if mo_coeff is None: mo_coeff = mc.mo_coeff
    nmo = mo_coeff.shape[1]
    ncore = mc.ncore
    ncas = mc.ncas
    nocc = ncore + ncas
    nelecas = mc.nelecas

    if casdm1 is None:
        casdm1 = mc.fcisolver.make_rdm1(ci, ncas, nelecas)
    if getattr(eris, 'ppaa', None) is not None:
        vj = numpy.empty((nmo,nmo))
        vk = numpy.empty((nmo,nmo))
        for i in range(nmo):
            vj[i] = numpy.einsum('ij,qij->q', casdm1, eris.ppaa[i])
            vk[i] = numpy.einsum('ij,iqj->q', casdm1, eris.papa[i])
        mo_inv = numpy.dot(mo_coeff.conj().T, mc._scf.get_ovlp())
        fock = (mc.get_hcore() +
                reduce(numpy.dot, (mo_inv.conj().T, eris.vhf_c+vj-vk*.5, mo_inv)))
    else:
        dm_core = numpy.dot(mo_coeff[:,:ncore]*2, mo_coeff[:,:ncore].conj().T)
        mocas = mo_coeff[:,ncore:nocc]
        dm = dm_core + reduce(numpy.dot, (mocas, casdm1, mocas.conj().T))
        vj, vk = mc._scf.get_jk(mc.mol, dm)
        fock = mc.get_hcore() + vj-vk*.5
    return fock

def cas_natorb(mc, mo_coeff=None, ci=None, eris=None, sort=False,
               casdm1=None, verbose=None, with_meta_lowdin=WITH_META_LOWDIN):
    '''Transform active orbitals to natrual orbitals, and update the CI wfn
    accordingly

    Args:
        mc : a CASSCF/CASCI object or RHF object

    Kwargs:
        sort : bool
            Sort natural orbitals wrt the occupancy.

    Returns:
        A tuple, the first item is natural orbitals, the second is updated CI
        coefficients, the third is the natural occupancy associated to the
        natural orbitals.
    '''
    from pyscf.lo import orth
    from pyscf.tools import dump_mat
    from pyscf.tools.mo_mapping import mo_1to1map
    if mo_coeff is None: mo_coeff = mc.mo_coeff
    if ci is None: ci = mc.ci
    log = logger.new_logger(mc, verbose)
    ncore = mc.ncore
    ncas = mc.ncas
    nocc = ncore + ncas
    nelecas = mc.nelecas
    nmo = mo_coeff.shape[1]
    if casdm1 is None:
        casdm1 = mc.fcisolver.make_rdm1(ci, ncas, nelecas)
    # orbital symmetry is reserved in this _eig call
    cas_occ, ucas = mc._eig(-casdm1, ncore, nocc)
    if sort:
        casorb_idx = numpy.argsort(cas_occ.round(9), kind='mergesort')
        cas_occ = cas_occ[casorb_idx]
        ucas = ucas[:,casorb_idx]

    cas_occ = -cas_occ
    mo_occ = numpy.zeros(mo_coeff.shape[1])
    mo_occ[:ncore] = 2
    mo_occ[ncore:nocc] = cas_occ

    mo_coeff1 = mo_coeff.copy()
    mo_coeff1[:,ncore:nocc] = numpy.dot(mo_coeff[:,ncore:nocc], ucas)
    if getattr(mo_coeff, 'orbsym', None) is not None:
        orbsym = numpy.copy(mo_coeff.orbsym)
        if sort:
            orbsym[ncore:nocc] = orbsym[ncore:nocc][casorb_idx]
        mo_coeff1 = lib.tag_array(mo_coeff1, orbsym=orbsym)
    else:
        orbsym = numpy.zeros(nmo, dtype=int)

    # When occupancies of active orbitals equal to 2 or 0, these orbitals
    # need to be canonicalized along with inactive(core or virtual) orbitals
    # using general Fock matrix. Because they are strongly coupled with
    # inactive orbitals, the 0th order Hamiltonian of MRPT methods can be
    # strongly affected. Numerical uncertainty may be found in the perturbed
    # correlation energy.
    # See issue https://github.com/pyscf/pyscf/issues/1041
    occ2_idx = numpy.where(2 - cas_occ < FRAC_OCC_THRESHOLD)[0]
    occ0_idx = numpy.where(cas_occ < FRAC_OCC_THRESHOLD)[0]
    if occ2_idx.size > 0 or occ0_idx.size > 0:
        fock_ao = mc.get_fock(mo_coeff, ci, eris, casdm1, verbose)

        def _diag_subfock_(idx):
            c = mo_coeff1[:,idx]
            fock = reduce(numpy.dot, (c.conj().T, fock_ao, c))
            w, c = mc._eig(fock, None, None, orbsym[idx])
            mo_coeff1[:,idx] = mo_coeff1[:,idx].dot(c)

        if occ2_idx.size > 0:
            log.warn('Active orbitals %s (occs = %s) are canonicalized with core orbitals',
                     occ2_idx, cas_occ[occ2_idx])
            full_occ2_idx = numpy.append(numpy.arange(ncore), ncore + occ2_idx)
            _diag_subfock_(full_occ2_idx)
        if occ0_idx.size > 0:
            log.warn('Active orbitals %s (occs = %s) are canonicalized with external orbitals',
                     occ0_idx, cas_occ[occ0_idx])
            full_occ0_idx = numpy.append(ncore + occ0_idx, numpy.arange(nocc, nmo))
            _diag_subfock_(full_occ0_idx)

    # Rotate CI according to the unitary coefficients ucas if applicable
    fcivec = None
    if getattr(mc.fcisolver, 'transform_ci_for_orbital_rotation', None):
        if isinstance(ci, (fci.FCIvector, fci.SCIvector, numpy.ndarray)):
            fcivec = mc.fcisolver.transform_ci_for_orbital_rotation(ci, ncas, nelecas, ucas)
        elif (isinstance(ci, (list, tuple)) and
              all(isinstance(x[0], (fci.FCIvector, fci.SCIvector, numpy.ndarray)) for x in ci)):
            fcivec = [mc.fcisolver.transform_ci_for_orbital_rotation(x, ncas, nelecas, ucas)
                      for x in ci]
    elif getattr(mc.fcisolver, 'states_transform_ci_for_orbital_rotation', None):
        fcivec = mc.fcisolver.states_transform_ci_for_orbital_rotation(ci, ncas, nelecas, ucas)

    # Rerun fcisolver to get wavefunction if it cannot be transformed from
    # existed one.
    if fcivec is None:
        log.info('FCI vector not available, call CASCI to update wavefunction')
        mocas = mo_coeff1[:,ncore:nocc]
        hcore = mc.get_hcore()
        dm_core = numpy.dot(mo_coeff1[:,:ncore]*2, mo_coeff1[:,:ncore].conj().T)
        ecore = mc.energy_nuc()
        ecore+= numpy.einsum('ij,ji', hcore, dm_core)
        h1eff = reduce(numpy.dot, (mocas.conj().T, hcore, mocas))
        if getattr(eris, 'ppaa', None) is not None:
            ecore += eris.vhf_c[:ncore,:ncore].trace()
            h1eff += reduce(numpy.dot, (ucas.conj().T, eris.vhf_c[ncore:nocc,ncore:nocc], ucas))
            aaaa = ao2mo.restore(4, eris.ppaa[ncore:nocc,ncore:nocc,:,:], ncas)
            aaaa = ao2mo.incore.full(aaaa, ucas)
        else:
            if getattr(mc, 'with_df', None):
                aaaa = mc.with_df.ao2mo(mocas)
            else:
                aaaa = ao2mo.kernel(mc.mol, mocas)
            corevhf = mc.get_veff(mc.mol, dm_core)
            ecore += numpy.einsum('ij,ji', dm_core, corevhf) * .5
            h1eff += reduce(numpy.dot, (mocas.conj().T, corevhf, mocas))


        # See label_symmetry_ function in casci_symm.py which initialize the
        # orbital symmetry information in fcisolver.  This orbital symmetry
        # labels should be reordered to match the sorted active space orbitals.
        if sort and getattr(mo_coeff1, 'orbsym', None) is not None:
            mc.fcisolver.orbsym = mo_coeff1.orbsym[ncore:nocc]

        max_memory = max(400, mc.max_memory-lib.current_memory()[0])
        e, fcivec = mc.fcisolver.kernel(h1eff, aaaa, ncas, nelecas, ecore=ecore,
                                        max_memory=max_memory, verbose=log)
        log.debug('In Natural orbital, CASCI energy = %s', e)

    if log.verbose >= logger.INFO:
        ovlp_ao = mc._scf.get_ovlp()
        # where_natorb gives the new locations of the natural orbitals
        where_natorb = mo_1to1map(ucas)
        log.debug('where_natorb %s', str(where_natorb))
        log.info('Natural occ %s', str(cas_occ))
        if with_meta_lowdin:
            log.info('Natural orbital (expansion on meta-Lowdin AOs) in CAS space')
            label = mc.mol.ao_labels()
            orth_coeff = orth.orth_ao(mc.mol, 'meta_lowdin', s=ovlp_ao)
            mo_cas = reduce(numpy.dot, (orth_coeff.conj().T, ovlp_ao, mo_coeff1[:,ncore:nocc]))
        else:
            log.info('Natural orbital (expansion on AOs) in CAS space')
            label = mc.mol.ao_labels()
            mo_cas = mo_coeff1[:,ncore:nocc]
        dump_mat.dump_rec(log.stdout, mo_cas, label, start=1)

        if mc._scf.mo_coeff is not None:
            s = reduce(numpy.dot, (mo_coeff1[:,ncore:nocc].conj().T,
                                   mc._scf.get_ovlp(), mc._scf.mo_coeff))
            idx = numpy.argwhere(abs(s)>.4)
            for i,j in idx:
                log.info('<CAS-nat-orb|mo-hf>  %-5d  %-5d  % 12.8f',
                         ncore+i+1, j+1, s[i,j])
    return mo_coeff1, fcivec, mo_occ

def canonicalize(mc, mo_coeff=None, ci=None, eris=None, sort=False,
                 cas_natorb=False, casdm1=None, verbose=logger.NOTE,
                 with_meta_lowdin=WITH_META_LOWDIN, stav_dm1=False):
    '''Canonicalized CASCI/CASSCF orbitals of effecitive Fock matrix and
    update CI coefficients accordingly.

    Effective Fock matrix is built with one-particle density matrix (see
    also :func:`mcscf.casci.get_fock`). For state-average CASCI/CASSCF object,
    the canonicalized orbitals are based on the state-average density matrix.
    To obtain canonicalized orbitals for an individual state, you need to pass
    "casdm1" of the specific state to this function.

    Args:
        mc: a CASSCF/CASCI object or RHF object

    Kwargs:
        mo_coeff (ndarray): orbitals that span the core, active and external
            space.
        ci (ndarray): CI coefficients (or objects to represent the CI
            wavefunctions in DMRG/QMC-MCSCF calculations).
        eris: Integrals for the MCSCF object. Input this object to reduce the
            overhead of computing integrals. It can be generated by
            :func:`mc.ao2mo` method.
        sort (bool): Whether the canonicalized orbitals are sorted based on
            the orbital energy (diagonal part of the effective Fock matrix)
            within each subspace (core, active, external). If point group
            symmetry is not available in the system, orbitals are always
            sorted. When point group symmetry is available, sort=False will
            preserve the symmetry label of input orbitals and only sort the
            orbitals in each symmetry sector. sort=True will reorder all
            orbitals over all symmetry sectors in each subspace and the
            symmetry labels may be changed.
        cas_natorb (bool): Whether to transform active orbitals to natual
            orbitals. If enabled, the output orbitals in active space are
            transformed to natural orbitals and CI coefficients are updated
            accordingly.
        casdm1 (ndarray): 1-particle density matrix in active space. This
            density matrix is used to build effective fock matrix. Without
            input casdm1, the density matrix is computed with the input ci
            coefficients/object. If neither ci nor casdm1 were given, density
            matrix is computed by :func:`mc.fcisolver.make_rdm1` method. For
            state-average CASCI/CASCF calculation, this results in a set of
            canonicalized orbitals of state-average effective Fock matrix.
            To canonicalize the orbitals for one particular state, you can
            assign the density matrix of that state to the kwarg casdm1.
        stav_dm1 (bool): Use state-average 1-particle density matrix for
            computing Fock matrices and natural orbitals

    Returns:
        A tuple, (natural orbitals, CI coefficients, orbital energies)
        The orbital energies are the diagonal terms of effective Fock matrix.
    '''
    from pyscf.mcscf import addons
    log = logger.new_logger(mc, verbose)

    if mo_coeff is None: mo_coeff = mc.mo_coeff
    if ci is None: ci = mc.ci
    if casdm1 is None:
        if (isinstance(ci, (list, tuple, RANGE_TYPE)) and
                not isinstance(mc.fcisolver, addons.StateAverageFCISolver)):
            if stav_dm1:
                log.warn('Mulitple states found in CASCI solver. '
                         'Use state-average 1RDM  to compute the Fock matrix'
                         ' and natural orbitals in the active space.')
                casdm1 = mc.fcisolver.make_rdm1(ci[0], mc.ncas, mc.nelecas)
                for root in range(1, len(ci)):
                    casdm1 += mc.fcisolver.make_rdm1(ci[root], mc.ncas,
                                                     mc.nelecas)
                casdm1 /= len(ci)
            else:
                log.warn('Mulitple states found in CASCI solver. '
                         'First state is used to compute the Fock matrix'
                         ' and natural orbitals in active space.')
                casdm1 = mc.fcisolver.make_rdm1(ci[0], mc.ncas, mc.nelecas)
        else:
            casdm1 = mc.fcisolver.make_rdm1(ci, mc.ncas, mc.nelecas)

    ncore = mc.ncore
    nocc = ncore + mc.ncas
    nmo = mo_coeff.shape[1]
    fock_ao = mc.get_fock(mo_coeff, ci, eris, casdm1, verbose)

    if cas_natorb:
        mo_coeff1, ci, mc.mo_occ = mc.cas_natorb(mo_coeff, ci, eris, sort, casdm1,
                                                 verbose, with_meta_lowdin)
    else:
        # Keep the active space unchanged by default.  The rotation in active space
        # may cause problem for external CI solver eg DMRG.
        mo_coeff1 = mo_coeff.copy()
        log.info('Density matrix diagonal elements %s', casdm1.diagonal())

    mo_energy = numpy.einsum('pi,pi->i', mo_coeff1.conj(), fock_ao.dot(mo_coeff1))

    if getattr(mo_coeff, 'orbsym', None) is not None:
        orbsym = mo_coeff.orbsym
    else:
        orbsym = numpy.zeros(nmo, dtype=int)

    def _diag_subfock_(idx):
        if idx.size > 1:
            c = mo_coeff1[:,idx]
            fock = reduce(numpy.dot, (c.conj().T, fock_ao, c))
            # note the last argument orbysm is needed by mc1step_symm._eig
            w, c = mc._eig(fock, None, None, orbsym[idx])

            if sort:
                sub_order = numpy.argsort(w.round(9), kind='mergesort')
                w = w[sub_order]
                c = c[:,sub_order]
                orbsym[idx] = orbsym[idx][sub_order]

            mo_coeff1[:,idx] = mo_coeff1[:,idx].dot(c)
            mo_energy[idx] = w

    mask = numpy.ones(nmo, dtype=bool)
    frozen = getattr(mc, 'frozen', None)
    if frozen is not None:
        if isinstance(frozen, (int, numpy.integer)):
            mask[:frozen] = False
        else:
            mask[frozen] = False
    core_idx = numpy.where(mask[:ncore])[0]
    vir_idx = numpy.where(mask[nocc:])[0] + nocc
    _diag_subfock_(core_idx)
    _diag_subfock_(vir_idx)

    # orbsym is required only for symmetry-adapted methods. Here to use
    # mo_coeff.orbsym to test if a symmetry-adapted calculation.
    if getattr(mo_coeff, 'orbsym', None) is not None:
        mo_coeff1 = lib.tag_array(mo_coeff1, orbsym=orbsym)

    if log.verbose >= logger.DEBUG:
        for i in range(nmo):
            log.debug('i = %d  <i|F|i> = %12.8f', i+1, mo_energy[i])
# still return ci coefficients, in case the canonicalization funciton changed
# cas orbitals, the ci coefficients should also be updated.
    return mo_coeff1, ci, mo_energy


def kernel(casci, mo_coeff=None, ci0=None, verbose=logger.NOTE, envs=None):
    '''CASCI solver

    Args:
        casci: CASCI or CASSCF object

        mo_coeff : ndarray
            orbitals to construct active space Hamiltonian
        ci0 : ndarray or custom types
            FCI sovler initial guess. For external FCI-like solvers, it can be
            overloaded different data type. For example, in the state-average
            FCI solver, ci0 is a list of ndarray. In other solvers such as
            DMRGCI solver, SHCI solver, ci0 are custom types.

    kwargs:
        envs: dict
            The variable envs is created (for PR 807) to passes MCSCF runtime
            environment variables to SHCI solver. For solvers which do not
            need this parameter, a kwargs should be created in kernel method
            and "envs" pop in kernel function
    '''
    if mo_coeff is None: mo_coeff = casci.mo_coeff
    log = logger.new_logger(casci, verbose)
    t0 = (logger.process_clock(), logger.perf_counter())
    log.debug('Start CASCI')

    ncas = casci.ncas
    nelecas = casci.nelecas

    # 2e
    eri_cas = casci.get_h2eff(mo_coeff)
    t1 = log.timer('integral transformation to CAS space', *t0)

    # 1e
    h1eff, energy_core = casci.get_h1eff(mo_coeff)
    log.debug('core energy = %.15g', energy_core)
    t1 = log.timer('effective h1e in CAS space', *t1)

    if h1eff.shape[0] != ncas:
        raise RuntimeError('Active space size error. nmo=%d ncore=%d ncas=%d' %
                           (mo_coeff.shape[1], casci.ncore, ncas))

    # FCI
    max_memory = max(400, casci.max_memory-lib.current_memory()[0])
    e_tot, fcivec = casci.fcisolver.kernel(h1eff, eri_cas, ncas, nelecas,
                                           ci0=ci0, verbose=log,
                                           max_memory=max_memory,
                                           ecore=energy_core)

    t1 = log.timer('FCI solver', *t1)
    e_cas = e_tot - energy_core
    return e_tot, e_cas, fcivec


def as_scanner(mc):
    '''Generating a scanner for CASCI PES.

    The returned solver is a function. This function requires one argument
    "mol" as input and returns total CASCI energy.

    The solver will automatically use the results of last calculation as the
    initial guess of the new calculation.  All parameters of MCSCF object
    are automatically applied in the solver.

    Note scanner has side effects.  It may change many underlying objects
    (_scf, with_df, with_x2c, ...) during calculation.

    Examples:

    >>> from pyscf import gto, scf, mcscf
    >>> mf = scf.RHF(gto.Mole().set(verbose=0))
    >>> mc_scanner = mcscf.CASCI(mf, 4, 4).as_scanner()
    >>> mc_scanner(gto.M(atom='N 0 0 0; N 0 0 1.1'))
    >>> mc_scanner(gto.M(atom='N 0 0 0; N 0 0 1.5'))
    '''
    if isinstance(mc, lib.SinglePointScanner):
        return mc

    logger.info(mc, 'Create scanner for %s', mc.__class__)

    class CASCI_Scanner(mc.__class__, lib.SinglePointScanner):
        def __init__(self, mc):
            self.__dict__.update(mc.__dict__)
            self._scf = mc._scf.as_scanner()

        def __call__(self, mol_or_geom, mo_coeff=None, ci0=None):
            if isinstance(mol_or_geom, gto.Mole):
                mol = mol_or_geom
            else:
                mol = self.mol.set_geom_(mol_or_geom, inplace=False)

            # These properties can be updated when calling mf_scanner(mol) if
            # they are shared with mc._scf. In certain scenario the properties
            # may be created for mc separately, e.g. when mcscf.approx_hessian is
            # called. For safety, the code below explicitly resets these
            # properties.
            for key in ('with_df', 'with_x2c', 'with_solvent', 'with_dftd3'):
                sub_mod = getattr(self, key, None)
                if sub_mod:
                    sub_mod.reset(mol)

            if mo_coeff is None:
                mf_scanner = self._scf
                mf_scanner(mol)
                mo_coeff = mf_scanner.mo_coeff
            if ci0 is None:
                ci0 = self.ci
            self.mol = mol
            e_tot = self.kernel(mo_coeff, ci0)[0]
            return e_tot
    return CASCI_Scanner(mc)


class CASCI(lib.StreamObject):
    '''CASCI

    Args:
        mf_or_mol : SCF object or Mole object
            SCF or Mole to define the problem size.
        ncas : int
            Number of active orbitals.
        nelecas : int or a pair of int
            Number of electrons in active space.

    Kwargs:
        ncore : int
            Number of doubly occupied core orbitals. If not presented, this
            parameter can be automatically determined.

    Attributes:
        verbose : int
            Print level.  Default value equals to :class:`Mole.verbose`.
        max_memory : float or int
            Allowed memory in MB.  Default value equals to :class:`Mole.max_memory`.
        ncas : int
            Active space size.
        nelecas : tuple of int
            Active (nelec_alpha, nelec_beta)
        ncore : int or tuple of int
            Core electron number.  In UHF-CASSCF, it's a tuple to indicate the different core eletron numbers.
        natorb : bool
            Whether to transform natural orbitals in active space.
            Note: when CASCI/CASSCF are combined with DMRG solver or selected
            CI solver, enabling this parameter may slightly change the total energy.
            False by default.
        canonicalization : bool
            Whether to canonicalize orbitals in core and external space
            against the general Fock matrix.
            The orbitals in active space are NOT transformed by default. To
            get the natural orbitals in active space, the attribute .natorb
            needs to be enabled.
            True by default.
        sorting_mo_energy : bool
            Whether to sort the orbitals based on the diagonal elements of the
            general Fock matrix.  Default is False.
        fcisolver : an instance of :class:`FCISolver`
            The pyscf.fci module provides several FCISolver for different scenario.  Generally,
            fci.direct_spin1.FCISolver can be used for all RHF-CASSCF.  However, a proper FCISolver
            can provide better performance and better numerical stability.  One can either use
            :func:`fci.solver` function to pick the FCISolver by the program or manually assigen
            the FCISolver to this attribute, e.g.

            >>> from pyscf import fci
            >>> mc = mcscf.CASSCF(mf, 4, 4)
            >>> mc.fcisolver = fci.solver(mol, singlet=True)
            >>> mc.fcisolver = fci.direct_spin1.FCISolver(mol)

            You can control FCISolver by setting e.g.::

                >>> mc.fcisolver.max_cycle = 30
                >>> mc.fcisolver.conv_tol = 1e-7

            For more details of the parameter for FCISolver, See :mod:`fci`.

    Saved results

        e_tot : float
            Total MCSCF energy (electronic energy plus nuclear repulsion)
        e_cas : float
            CAS space FCI energy
        ci : ndarray
            CAS space FCI coefficients
        mo_coeff : ndarray
            When canonicalization is specified, the orbitals are canonical
            orbitals which make the general Fock matrix (Fock operator on top
            of MCSCF 1-particle density matrix) diagonalized within each
            subspace (core, active, external).  If natorb (natural orbitals in
            active space) is specified, the active segment of the mo_coeff is
            natural orbitls.
        mo_energy : ndarray
            Diagonal elements of general Fock matrix (in mo_coeff
            representation).
        mo_occ : ndarray
            Occupation numbers of natural orbitals if natorb is specified.

    Examples:

    >>> from pyscf import gto, scf, mcscf
    >>> mol = gto.M(atom='N 0 0 0; N 0 0 1', basis='ccpvdz', verbose=0)
    >>> mf = scf.RHF(mol)
    >>> mf.scf()
    >>> mc = mcscf.CASCI(mf, 6, 6)
    >>> mc.kernel()[0]
    -108.980200816243354
    '''

    natorb = getattr(__config__, 'mcscf_casci_CASCI_natorb', False)
    canonicalization = getattr(__config__, 'mcscf_casci_CASCI_canonicalization', True)
    sorting_mo_energy = getattr(__config__, 'mcscf_casci_CASCI_sorting_mo_energy', False)

    def __init__(self, mf_or_mol, ncas, nelecas, ncore=None):
        if isinstance(mf_or_mol, gto.Mole):
            mf = scf.RHF(mf_or_mol)
        else:
            mf = mf_or_mol

        mol = mf.mol
        self.mol = mol
        self._scf = mf
        self.verbose = mol.verbose
        self.stdout = mol.stdout
        self.max_memory = mf.max_memory
        self.ncas = ncas
        if isinstance(nelecas, (int, numpy.integer)):
            nelecb = (nelecas-mol.spin)//2
            neleca = nelecas - nelecb
            self.nelecas = (neleca, nelecb)
        else:
            self.nelecas = (nelecas[0],nelecas[1])
        self.ncore = ncore
        singlet = (getattr(__config__, 'mcscf_casci_CASCI_fcisolver_direct_spin0', False)
                   and self.nelecas[0] == self.nelecas[1])  # leads to direct_spin1
        self.fcisolver = fci.solver(mol, singlet, symm=False)
# CI solver parameters are set in fcisolver object
        self.fcisolver.lindep = getattr(__config__,
                                        'mcscf_casci_CASCI_fcisolver_lindep', 1e-12)
        self.fcisolver.max_cycle = getattr(__config__,
                                           'mcscf_casci_CASCI_fcisolver_max_cycle', 200)
        self.fcisolver.conv_tol = getattr(__config__,
                                          'mcscf_casci_CASCI_fcisolver_conv_tol', 1e-8)

##################################################
# don't modify the following attributes, they are not input options
        self.e_tot = 0
        self.e_cas = None
        self.ci = None
        self.mo_coeff = mf.mo_coeff
        self.mo_energy = mf.mo_energy
        self.mo_occ = None
        self.converged = False

        keys = set(('natorb', 'canonicalization', 'sorting_mo_energy'))
        self._keys = set(self.__dict__.keys()).union(keys)

    @property
    def ncore(self):
        if self._ncore is None:
            ncorelec = self.mol.nelectron - sum(self.nelecas)
            assert ncorelec % 2 == 0
            assert ncorelec >= 0
            return ncorelec // 2
        else:
            return self._ncore
    @ncore.setter
    def ncore(self, x):
        assert x is None or isinstance(x, (int, numpy.integer))
        assert x is None or x >= 0
        self._ncore = x

    def dump_flags(self, verbose=None):
        log = logger.new_logger(self, verbose)
        log.info('')
        log.info('******** CASCI flags ********')
        ncore = self.ncore
        ncas = self.ncas
        nvir = self.mo_coeff.shape[1] - ncore - ncas
        log.info('CAS (%de+%de, %do), ncore = %d, nvir = %d',
                 self.nelecas[0], self.nelecas[1], ncas, ncore, nvir)
        log.info('natorb = %s', self.natorb)
        log.info('canonicalization = %s', self.canonicalization)
        log.info('sorting_mo_energy = %s', self.sorting_mo_energy)
        log.info('max_memory %d (MB)', self.max_memory)
        if getattr(self.fcisolver, 'dump_flags', None):
            self.fcisolver.dump_flags(log.verbose)
        if self.mo_coeff is None:
            log.error('Orbitals for CASCI are not specified. The relevant SCF '
                      'object may not be initialized.')

        if (getattr(self._scf, 'with_solvent', None) and
            not getattr(self, 'with_solvent', None)):
            log.warn('''Solvent model %s was found at SCF level but not applied to the CASCI object.
The SCF solvent model will not be applied to the current CASCI calculation.
To enable the solvent model for CASCI, the following code needs to be called
        from pyscf import solvent
        mc = mcscf.CASCI(...)
        mc = solvent.ddCOSMO(mc)
''',
                     self._scf.with_solvent.__class__)
        return self

    def check_sanity(self):
        assert self.ncas > 0
        ncore = self.ncore
        nvir = self.mo_coeff.shape[1] - ncore - self.ncas
        assert ncore >= 0
        assert nvir >= 0
        assert ncore * 2 + sum(self.nelecas) == self.mol.nelectron
        assert 0 <= self.nelecas[0] <= self.ncas
        assert 0 <= self.nelecas[1] <= self.ncas
        return self

    def reset(self, mol=None):
        if mol is not None:
            self.mol = mol
            self.fcisolver.mol = mol
        self._scf.reset(mol)
        return self

    def energy_nuc(self):
        return self._scf.energy_nuc()

    def get_hcore(self, mol=None):
        return self._scf.get_hcore(mol)

    @lib.with_doc(scf.hf.get_jk.__doc__)
    def get_jk(self, mol, dm, hermi=1, with_j=True, with_k=True, omega=None):
        return self._scf.get_jk(mol, dm, hermi,
                                with_j=with_j, with_k=with_k, omega=omega)

    @lib.with_doc(scf.hf.get_veff.__doc__)
    def get_veff(self, mol=None, dm=None, hermi=1):
        if mol is None: mol = self.mol
        if dm is None:
            mocore = self.mo_coeff[:,:self.ncore]
            dm = numpy.dot(mocore, mocore.conj().T) * 2
# don't call self._scf.get_veff because _scf might be DFT object
        vj, vk = self.get_jk(mol, dm, hermi)
        return vj - vk * .5

    def _eig(self, h, *args):
        return scf.hf.eig(h, None)

    def get_h2cas(self, mo_coeff=None):
        '''Compute the active space two-particle Hamiltonian.

        Note It is different to get_h2eff when df.approx_hessian is applied,
        in which get_h2eff function returns the DF integrals while get_h2cas
        returns the regular 2-electron integrals.
        '''
        return self.ao2mo(mo_coeff)

    def get_h2eff(self, mo_coeff=None):
        '''Compute the active space two-particle Hamiltonian.

        Note It is different to get_h2cas when df.approx_hessian is applied.
        in which get_h2eff function returns the DF integrals while get_h2cas
        returns the regular 2-electron integrals.
        '''
        return self.ao2mo(mo_coeff)

    def ao2mo(self, mo_coeff=None):
        '''Compute the active space two-particle Hamiltonian.
        '''
        ncore = self.ncore
        ncas = self.ncas
        nocc = ncore + ncas
        if mo_coeff is None:
            ncore = self.ncore
            mo_coeff = self.mo_coeff[:,ncore:nocc]
        elif mo_coeff.shape[1] != ncas:
            mo_coeff = mo_coeff[:,ncore:nocc]

        if hasattr(self._scf, '_eri') and self._scf._eri is not None:
            eri = ao2mo.full(self._scf._eri, mo_coeff,
                             max_memory=self.max_memory)
        else:
            eri = ao2mo.full(self.mol, mo_coeff, verbose=self.verbose,
                             max_memory=self.max_memory)
        return eri

    get_h1cas = h1e_for_cas = h1e_for_cas

    def get_h1eff(self, mo_coeff=None, ncas=None, ncore=None):
        return self.h1e_for_cas(mo_coeff, ncas, ncore)
    get_h1eff.__doc__ = h1e_for_cas.__doc__

    def casci(self, mo_coeff=None, ci0=None, verbose=None):
        return self.kernel(mo_coeff, ci0, verbose)
    def kernel(self, mo_coeff=None, ci0=None, verbose=None):
        '''
        Returns:
            Five elements, they are
            total energy,
            active space CI energy,
            the active space FCI wavefunction coefficients or DMRG wavefunction ID,
            the MCSCF canonical orbital coefficients,
            the MCSCF canonical orbital coefficients.

        They are attributes of mcscf object, which can be accessed by
        .e_tot, .e_cas, .ci, .mo_coeff, .mo_energy
        '''
        if mo_coeff is None:
            mo_coeff = self.mo_coeff
        else:
            self.mo_coeff = mo_coeff
        if ci0 is None:
            ci0 = self.ci
        log = logger.new_logger(self, verbose)

        self.check_sanity()
        self.dump_flags(log)

        self.e_tot, self.e_cas, self.ci = \
                kernel(self, mo_coeff, ci0=ci0, verbose=log)

        if self.canonicalization:
            self.canonicalize_(mo_coeff, self.ci,
                               sort=self.sorting_mo_energy,
                               cas_natorb=self.natorb, verbose=log)
        elif self.natorb:
            # FIXME (pyscf-2.0): Whether to transform natural orbitals in
            # active space when this flag is enabled?
            log.warn('The attribute .natorb of mcscf object affects only the '
                     'orbital canonicalization.\n'
                     'If you would like to get natural orbitals in active space '
                     'without touching core and external orbitals, an explicit '
                     'call to mc.cas_natorb_() is required')

        if getattr(self.fcisolver, 'converged', None) is not None:
            self.converged = numpy.all(self.fcisolver.converged)
            if self.converged:
                log.info('CASCI converged')
            else:
                log.info('CASCI not converged')
        else:
            self.converged = True
        self._finalize()
        return self.e_tot, self.e_cas, self.ci, self.mo_coeff, self.mo_energy

    def _finalize(self):
        log = logger.Logger(self.stdout, self.verbose)
        if log.verbose >= logger.NOTE and getattr(self.fcisolver, 'spin_square', None):
            if isinstance(self.e_cas, (float, numpy.number)):
                try:
                    ss = self.fcisolver.spin_square(self.ci, self.ncas, self.nelecas)
<<<<<<< HEAD
                    log.note('CASCI E = %.15g  E(CI) = %.15g  S^2 = %.7f',
                             self.e_tot, self.e_cas, ss[0])
                except NotImplementedError:
                    log.note('CASCI E = %.15g  E(CI) = %.15g',
=======
                    log.note('CASCI E = %#.15g  E(CI) = %#.15g  S^2 = %.7f',
                             self.e_tot, self.e_cas, ss[0])
                except NotImplementedError:
                    log.note('CASCI E = %#.15g  E(CI) = %#.15g',
>>>>>>> 063af4c6
                             self.e_tot, self.e_cas)
            else:
                for i, e in enumerate(self.e_cas):
                    try:
                        ss = self.fcisolver.spin_square(self.ci[i], self.ncas, self.nelecas)
<<<<<<< HEAD
                        log.note('CASCI state %d  E = %.15g  E(CI) = %.15g  S^2 = %.7f',
                                 i, self.e_tot[i], e, ss[0])
                    except NotImplementedError:
                        log.note('CASCI state %d  E = %.15g  E(CI) = %.15g',
=======
                        log.note('CASCI state %3d  E = %#.15g  E(CI) = %#.15g  S^2 = %.7f',
                                 i, self.e_tot[i], e, ss[0])
                    except NotImplementedError:
                        log.note('CASCI state %3d  E = %#.15g  E(CI) = %#.15g',
>>>>>>> 063af4c6
                                 i, self.e_tot[i], e)

        else:
            if isinstance(self.e_cas, (float, numpy.number)):
                log.note('CASCI E = %#.15g  E(CI) = %#.15g', self.e_tot, self.e_cas)
            else:
                for i, e in enumerate(self.e_cas):
                    log.note('CASCI state %3d  E = %#.15g  E(CI) = %#.15g',
                             i, self.e_tot[i], e)
        return self

    as_scanner = as_scanner

    @lib.with_doc(cas_natorb.__doc__)
    def cas_natorb(self, mo_coeff=None, ci=None, eris=None, sort=False,
                   casdm1=None, verbose=None, with_meta_lowdin=WITH_META_LOWDIN):
        return cas_natorb(self, mo_coeff, ci, eris, sort, casdm1, verbose,
                          with_meta_lowdin)
    @lib.with_doc(cas_natorb.__doc__)
    def cas_natorb_(self, mo_coeff=None, ci=None, eris=None, sort=False,
                    casdm1=None, verbose=None, with_meta_lowdin=WITH_META_LOWDIN):
        self.mo_coeff, self.ci, self.mo_occ = cas_natorb(self, mo_coeff, ci, eris,
                                                         sort, casdm1, verbose)
        return self.mo_coeff, self.ci, self.mo_occ

    def get_fock(self, mo_coeff=None, ci=None, eris=None, casdm1=None,
                 verbose=None):
        return get_fock(self, mo_coeff, ci, eris, casdm1, verbose)

    canonicalize = canonicalize

    @lib.with_doc(canonicalize.__doc__)
    def canonicalize_(self, mo_coeff=None, ci=None, eris=None, sort=False,
                      cas_natorb=False, casdm1=None, verbose=None,
                      with_meta_lowdin=WITH_META_LOWDIN):
        self.mo_coeff, ci, self.mo_energy = \
                canonicalize(self, mo_coeff, ci, eris,
                             sort, cas_natorb, casdm1, verbose, with_meta_lowdin)
        if cas_natorb:  # When active space is changed, the ci solution needs to be updated
            self.ci = ci
        return self.mo_coeff, ci, self.mo_energy

    analyze = analyze

    @lib.with_doc(addons.sort_mo.__doc__)
    def sort_mo(self, caslst, mo_coeff=None, base=1):
        if mo_coeff is None: mo_coeff = self.mo_coeff
        return addons.sort_mo(self, mo_coeff, caslst, base)

    @lib.with_doc(addons.state_average.__doc__)
    def state_average_(self, weights=(0.5,0.5), wfnsym=None):
        addons.state_average_(self, weights, wfnsym)
        return self
    @lib.with_doc(addons.state_average.__doc__)
    def state_average(self, weights=(0.5,0.5), wfnsym=None):
        return addons.state_average(self, weights, wfnsym)

    @lib.with_doc(addons.state_specific_.__doc__)
    def state_specific_(self, state=1):
        addons.state_specific(self, state)
        return self

    def make_rdm1s(self, mo_coeff=None, ci=None, ncas=None, nelecas=None,
                   ncore=None, **kwargs):
        '''One-particle density matrices for alpha and beta spin on AO basis
        '''
        if mo_coeff is None: mo_coeff = self.mo_coeff
        if ci is None: ci = self.ci
        if ncas is None: ncas = self.ncas
        if nelecas is None: nelecas = self.nelecas
        if ncore is None: ncore = self.ncore

        casdm1a, casdm1b = self.fcisolver.make_rdm1s(ci, ncas, nelecas)
        mocore = mo_coeff[:,:ncore]
        mocas = mo_coeff[:,ncore:ncore+ncas]
        dm1b = numpy.dot(mocore, mocore.conj().T)
        dm1a = dm1b + reduce(numpy.dot, (mocas, casdm1a, mocas.conj().T))
        dm1b += reduce(numpy.dot, (mocas, casdm1b, mocas.conj().T))
        return dm1a, dm1b

    def make_rdm1(self, mo_coeff=None, ci=None, ncas=None, nelecas=None,
                  ncore=None, **kwargs):
        '''One-particle density matrix in AO representation
        '''
        if mo_coeff is None: mo_coeff = self.mo_coeff
        if ci is None: ci = self.ci
        if ncas is None: ncas = self.ncas
        if nelecas is None: nelecas = self.nelecas
        if ncore is None: ncore = self.ncore

        casdm1 = self.fcisolver.make_rdm1(ci, ncas, nelecas)
        mocore = mo_coeff[:,:ncore]
        mocas = mo_coeff[:,ncore:ncore+ncas]
        dm1 = numpy.dot(mocore, mocore.conj().T) * 2
        dm1 = dm1 + reduce(numpy.dot, (mocas, casdm1, mocas.conj().T))
        return dm1

    def fix_spin_(self, shift=PENALTY, ss=None):
        r'''Use level shift to control FCI solver spin.

        .. math::

            (H + shift*S^2) |\Psi\rangle = E |\Psi\rangle

        Kwargs:
            shift : float
                Energy penalty for states which have wrong spin
            ss : number
                S^2 expection value == s*(s+1)
        '''
        fci.addons.fix_spin_(self.fcisolver, shift, ss)
        return self
    fix_spin = fix_spin_

    def density_fit(self, auxbasis=None, with_df=None):
        from pyscf.mcscf import df
        return df.density_fit(self, auxbasis, with_df)

    def sfx2c1e(self):
        from pyscf.x2c import sfx2c1e
        self._scf = sfx2c1e.sfx2c1e(self._scf).run()
        self.mo_coeff = self._scf.mo_coeff
        self.mo_energy = self._scf.mo_energy
        return self
    x2c = x2c1e = sfx2c1e

    def nuc_grad_method(self):
        from pyscf.grad import casci
        return casci.Gradients(self)

scf.hf.RHF.CASCI = scf.rohf.ROHF.CASCI = lib.class_as_method(CASCI)
scf.uhf.UHF.CASCI = None

del (WITH_META_LOWDIN, LARGE_CI_TOL, PENALTY)


if __name__ == '__main__':
    from pyscf import mcscf
    mol = gto.Mole()
    mol.verbose = 0
    mol.output = None#"out_h2o"
    mol.atom = [
        ['O', ( 0., 0.    , 0.   )],
        ['H', ( 0., -0.757, 0.587)],
        ['H', ( 0., 0.757 , 0.587)],]

    mol.basis = {'H': 'sto-3g',
                 'O': '6-31g',}
    mol.build()

    m = scf.RHF(mol)
    ehf = m.scf()
    mc = mcscf.CASCI(m, 4, 4)
    mc.fcisolver = fci.solver(mol)
    mc.natorb = 1
    emc = mc.kernel()[0]
    print(ehf, emc, emc-ehf)
    #-75.9577817425 -75.9624554777 -0.00467373522233
    print(emc+75.9624554777)

#    mc = CASCI(m, 4, (3,1))
#    #mc.fcisolver = fci.direct_spin1
#    mc.fcisolver = fci.solver(mol, False)
#    emc = mc.casci()[0]
#    print(emc - -75.439016172976)
#
#    mol = gto.Mole()
#    mol.verbose = 0
#    mol.output = "out_casci"
#    mol.atom = [
#        ["C", (-0.65830719,  0.61123287, -0.00800148)],
#        ["C", ( 0.73685281,  0.61123287, -0.00800148)],
#        ["C", ( 1.43439081,  1.81898387, -0.00800148)],
#        ["C", ( 0.73673681,  3.02749287, -0.00920048)],
#        ["C", (-0.65808819,  3.02741487, -0.00967948)],
#        ["C", (-1.35568919,  1.81920887, -0.00868348)],
#        ["H", (-1.20806619, -0.34108413, -0.00755148)],
#        ["H", ( 1.28636081, -0.34128013, -0.00668648)],
#        ["H", ( 2.53407081,  1.81906387, -0.00736748)],
#        ["H", ( 1.28693681,  3.97963587, -0.00925948)],
#        ["H", (-1.20821019,  3.97969587, -0.01063248)],
#        ["H", (-2.45529319,  1.81939187, -0.00886348)],]
#
#    mol.basis = {'H': 'sto-3g',
#                 'C': 'sto-3g',}
#    mol.build()
#
#    m = scf.RHF(mol)
#    ehf = m.scf()
#    mc = CASCI(m, 9, 8)
#    mc.fcisolver = fci.solver(mol)
#    emc = mc.casci()[0]
#    print(ehf, emc, emc-ehf)
#    print(emc - -227.948912536)
#
#    mc = CASCI(m, 9, (5,3))
#    #mc.fcisolver = fci.direct_spin1
#    mc.fcisolver = fci.solver(mol, False)
#    mc.fcisolver.nroots = 3
#    emc = mc.casci()[0]
#    print(emc[0] - -227.7674519720)<|MERGE_RESOLUTION|>--- conflicted
+++ resolved
@@ -991,33 +991,19 @@
             if isinstance(self.e_cas, (float, numpy.number)):
                 try:
                     ss = self.fcisolver.spin_square(self.ci, self.ncas, self.nelecas)
-<<<<<<< HEAD
-                    log.note('CASCI E = %.15g  E(CI) = %.15g  S^2 = %.7f',
-                             self.e_tot, self.e_cas, ss[0])
-                except NotImplementedError:
-                    log.note('CASCI E = %.15g  E(CI) = %.15g',
-=======
                     log.note('CASCI E = %#.15g  E(CI) = %#.15g  S^2 = %.7f',
                              self.e_tot, self.e_cas, ss[0])
                 except NotImplementedError:
                     log.note('CASCI E = %#.15g  E(CI) = %#.15g',
->>>>>>> 063af4c6
                              self.e_tot, self.e_cas)
             else:
                 for i, e in enumerate(self.e_cas):
                     try:
                         ss = self.fcisolver.spin_square(self.ci[i], self.ncas, self.nelecas)
-<<<<<<< HEAD
-                        log.note('CASCI state %d  E = %.15g  E(CI) = %.15g  S^2 = %.7f',
-                                 i, self.e_tot[i], e, ss[0])
-                    except NotImplementedError:
-                        log.note('CASCI state %d  E = %.15g  E(CI) = %.15g',
-=======
                         log.note('CASCI state %3d  E = %#.15g  E(CI) = %#.15g  S^2 = %.7f',
                                  i, self.e_tot[i], e, ss[0])
                     except NotImplementedError:
                         log.note('CASCI state %3d  E = %#.15g  E(CI) = %#.15g',
->>>>>>> 063af4c6
                                  i, self.e_tot[i], e)
 
         else:
