#!/usr/bin/env python
# Copyright 2014-2020 The PySCF Developers. All Rights Reserved.
#
# Licensed under the Apache License, Version 2.0 (the "License");
# you may not use this file except in compliance with the License.
# You may obtain a copy of the License at
#
#     http://www.apache.org/licenses/LICENSE-2.0
#
# Unless required by applicable law or agreed to in writing, software
# distributed under the License is distributed on an "AS IS" BASIS,
# WITHOUT WARRANTIES OR CONDITIONS OF ANY KIND, either express or implied.
# See the License for the specific language governing permissions and
# limitations under the License.
#
# Author: Qiming Sun <osirpt.sun@gmail.com>
#

'''Wave Function Stability Analysis

Ref.
JCP 66, 3045 (1977); DOI:10.1063/1.434318
JCP 104, 9047 (1996); DOI:10.1063/1.471637

See also tddft/rhf.py and scf/newton_ah.py
'''

import numpy
import scipy
from functools import reduce
from pyscf import lib
from pyscf.lib import logger
from pyscf.scf import hf, hf_symm, uhf_symm, ghf_symm
from pyscf.scf import _response_functions  # noqa
from pyscf.soscf import newton_ah
from pyscf import __config__

STAB_NROOTS = getattr(__config__, 'STAB_NROOTS', 3)

def _get_internal_stability_status(mf):
    res = mf.stability(return_status=True)
    if len(res) == 4:
        return res[0], res[2]
    elif len(res) == 2:
        return res

def stable_opt_internal(mf, max_attempt=10, newton=False):
    log = logger.new_logger(mf)
    mo1, stable = _get_internal_stability_status(mf)
    cyc = 0
    while (not stable and cyc < max_attempt):
        log.note('Try to optimize orbitals until stable, attempt %d' % cyc)
        dm1 = mf.make_rdm1(mo1, mf.mo_occ)
        if newton:
            mf = mf.run(max_cycle=20)
            if not mf.converged:
                mf = mf.newton().run()
        else:
            mf = mf.run(dm1)
        mo1, stable = _get_internal_stability_status(mf)
        cyc += 1
    if not stable:
        log.note('Stability Opt failed after %d attempts' % cyc)
    return mf

def dump_status(log, stable, method_class, stab_type):
    if not stable:
        log.note(method_class + f' wavefunction has an {stab_type} instability')
    else:
        log.note(method_class + f' wavefunction is stable in the {stab_type} '
                 'stability analysis')


def rhf_stability(mf, internal=True, external=False, verbose=None, return_status=False,
                  nroots=STAB_NROOTS, tol=1e-4):
    '''
    Stability analysis for RHF/RKS method.

    Args:
        mf : RHF or RKS object

    Kwargs:
        internal : bool
            Internal stability, within the RHF space.
        external : bool
            External stability. Including the RHF -> UHF and real -> complex
            stability analysis.
        return_status: bool
            Whether to return `stable_i` and `stable_e`
        nroots: int
            Number of roots solved by Davidson solver
        tol: float
            Convergence tolerance for Davidson solver

    Returns:
        If return_status is False (default), the return value includes
        two set of orbitals, which are more close to the stable condition.
        The first corresponds to the internal stability
        and the second corresponds to the external stability.

        Else, another two boolean variables (indicating current status:
        stable or unstable) are returned.
        The first corresponds to the internal stability
        and the second corresponds to the external stability.
    '''
    mo_i = mo_e = None
    stable_i = stable_e = None
    if internal:
        mo_i, stable_i = rhf_internal(mf, verbose=verbose, return_status=True, nroots=nroots, tol=tol)
    if external:
        mo_e, stable_e = rhf_external(mf, verbose=verbose, return_status=True, nroots=nroots, tol=tol)
    if return_status:
        return mo_i, mo_e, stable_i, stable_e
    else:
        return mo_i, mo_e

def uhf_stability(mf, internal=True, external=False, verbose=None, return_status=False,
                  nroots=STAB_NROOTS, tol=1e-4):
    '''
    Stability analysis for UHF/UKS method.

    Args:
        mf : UHF or UKS object

    Kwargs:
        internal : bool
            Internal stability, within the UHF space.
        external : bool
            External stability. Including the UHF -> GHF and real -> complex
            stability analysis.
        return_status: bool
            Whether to return `stable_i` and `stable_e`
        nroots: int
            Number of roots solved by Davidson solver
        tol: float
            Convergence tolerance for Davidson solver

    Returns:
        If return_status is False (default), the return value includes
        two set of orbitals, which are more close to the stable condition.
        The first corresponds to the internal stability
        and the second corresponds to the external stability.

        Else, another two boolean variables (indicating current status:
        stable or unstable) are returned.
        The first corresponds to the internal stability
        and the second corresponds to the external stability.
    '''
    mo_i = mo_e = None
    stable_i = stable_e = None
    if internal:
        mo_i, stable_i = uhf_internal(mf, verbose=verbose, return_status=True, nroots=nroots, tol=tol)
    if external:
        mo_e, stable_e = uhf_external(mf, verbose=verbose, return_status=True, nroots=nroots, tol=tol)
    if return_status:
        return mo_i, mo_e, stable_i, stable_e
    else:
        return mo_i, mo_e

def rohf_stability(mf, internal=True, external=False, verbose=None, return_status=False,
                   nroots=STAB_NROOTS, tol=1e-4):
    '''
    Stability analysis for ROHF/ROKS method.

    Args:
        mf : ROHF or ROKS object

    Kwargs:
        internal : bool
            Internal stability, within the RHF space.
        external : bool
            External stability. It is not available in current version.
        return_status: bool
            Whether to return `stable_i` and `stable_e`
        nroots: int
            Number of roots solved by Davidson solver
        tol: float
            Convergence tolerance for Davidson solver

    Returns:
        If return_status is False (default), the return value includes
        two set of orbitals, which are more close to the stable condition.
        The first corresponds to the internal stability
        and the second corresponds to the external stability.

        Else, another two boolean variables (indicating current status:
        stable or unstable) are returned.
        The first corresponds to the internal stability
        and the second corresponds to the external stability.
    '''
    mo_i = mo_e = None
    stable_i = stable_e = None
    if internal:
        mo_i, stable_i = rohf_internal(mf, verbose=verbose, return_status=True, nroots=nroots, tol=tol)
    if external:
        mo_e, stable_e = rohf_external(mf, verbose=verbose, return_status=True, nroots=nroots, tol=tol)
    if return_status:
        return mo_i, mo_e, stable_i, stable_e
    else:
        return mo_i, mo_e

def is_complex(mf):
    return mf.mo_coeff.dtype == numpy.complex128

def ghf_stability(mf, verbose=None, return_status=False,
                  nroots=STAB_NROOTS, tol=1e-4):
    '''
    Stability analysis for GHF/GKS method.
    For real GHF/GKS, internal and real2complex stability analysis are performed,
    but currently only the mo (and stable) of internal analysis is returned.
    For complex GHF/GKS, internal stability analysis is performed.

    Args:
        mf : GHF or GKS object

    Kwargs:
        return_status: bool
            Whether to return `stable_i` and `stable_e`
        nroots: int
            Number of roots solved by Davidson solver
        tol: float
            Convergence tolerance for Davidson solver

    Returns:
        If return_status is False (default), the return value includes
        one set of orbitals, which is more close to the stable condition.

        Else, another one boolean variable (indicating current status:
        stable or unstable) are returned.
    '''
    mo_i = None
    stable_i = None
    if is_complex(mf):
        mo_i, stable_i = ghf_complex(mf, verbose=verbose, return_status=True, nroots=nroots, tol=tol)
    else:
        mo_i, stable_i = ghf_real_internal(mf, verbose=verbose, return_status=True, nroots=nroots, tol=tol)
        ghf_real2complex(mf, verbose=verbose, return_status=True, nroots=nroots, tol=tol)
        # should we also return the status of r2c?
    if return_status:
        return mo_i, stable_i
    else:
        return mo_i


def dhf_stability(mf, verbose=None, return_status=False,
                  nroots=STAB_NROOTS, tol=1e-4):
    '''
    Stability analysis for DHF/DKS method.

    Args:
        mf : DHF or DKS object

    Kwargs:
        return_status: bool
            Whether to return `stable`
        nroots: int
            Number of roots solved by Davidson solver
        tol: float
            Convergence tolerance for Davidson solver

    Returns:
        If return_status is False (default), the return value includes
        a new set of orbitals, which are more close to the stable condition.

        Else, another one boolean variable (indicating current status:
        stable or unstable) is returned.
    '''
    log = logger.new_logger(mf, verbose)
    g, hop, hdiag = newton_ah.gen_g_hop_dhf(mf, mf.mo_coeff, mf.mo_occ)
    hdiag *= 2
    stable = True
    def precond(dx, e, x0):
        hdiagd = hdiag - e
        hdiagd[abs(hdiagd)<1e-8] = 1e-8
        return dx/hdiagd
    def hessian_x(x): # See comments in function rhf_internal
        return hop(x).real * 2

    x0 = numpy.zeros_like(g)
    x0[g!=0] = 1. / hdiag[g!=0]
    x0[numpy.argmin(hdiag)] = 1
    e, v = lib.davidson(hessian_x, x0, precond, tol=tol, verbose=log, nroots=nroots)
    if e < -1e-5:
        log.note(f'{mf.__class__} wavefunction has an internal instability')
        mo = _rotate_mo(mf.mo_coeff, mf.mo_occ, v)
        stable = False
    else:
        log.note(f'{mf.__class__} wavefunction is stable in the internal '
                 'stability analysis')
        mo = mf.mo_coeff
    if return_status:
        return mo, stable
    else:
        return mo

def rhf_internal(mf, with_symmetry=True, verbose=None, return_status=False,
                 nroots=STAB_NROOTS, tol=1e-4):
    log = logger.new_logger(mf, verbose)
    g, hop, hdiag = newton_ah.gen_g_hop_rhf(mf, mf.mo_coeff, mf.mo_occ,
                                            with_symmetry=with_symmetry)
    hdiag *= 2
    def precond(dx, e, x0):
        hdiagd = hdiag - e
        hdiagd[abs(hdiagd)<1e-8] = 1e-8
        return dx/hdiagd
    # The results of hop(x) corresponds to a displacement that reduces
    # gradients g.  It is the vir-occ block of the matrix vector product
    # (Hessian*x). The occ-vir block equals to x2.T.conj(). The overall
    # Hessian for internal reotation is x2 + x2.T.conj(). This is
    # the reason we apply (.real * 2) below
    def hessian_x(x):
        return hop(x).real * 2

    x0 = numpy.zeros_like(g)
    x0[g!=0] = 1. / hdiag[g!=0]
    if not with_symmetry:  # allow to break point group symmetry
        x0[numpy.argmin(hdiag)] = 1
    e, v = lib.davidson(hessian_x, x0, precond, tol=tol, verbose=log, nroots=nroots)
    log.info('rhf_internal: lowest eigs of H = %s', e)
    if nroots != 1:
        e, v = e[0], v[0]
    stable = not (e < -1e-5)
    dump_status(log, stable, f'{mf.__class__}', 'internal')
    if stable:
        mo = mf.mo_coeff
    else:
        mo = _rotate_mo(mf.mo_coeff, mf.mo_occ, v)
    if return_status:
        return mo, stable
    else:
        return mo

def _rotate_mo(mo_coeff, mo_occ, dx):
    dr = hf.unpack_uniq_var(dx, mo_occ)
    u = newton_ah.expmat(dr)
    return numpy.dot(mo_coeff, u)

def _gen_hop_rhf_external(mf, with_symmetry=True, verbose=None):
    mol = mf.mol
    mo_coeff = mf.mo_coeff
    mo_occ = mf.mo_occ
    occidx = numpy.where(mo_occ==2)[0]
    viridx = numpy.where(mo_occ==0)[0]
    nocc = len(occidx)
    nvir = len(viridx)
    orbv = mo_coeff[:,viridx]
    orbo = mo_coeff[:,occidx]

    if with_symmetry and mol.symmetry:
        orbsym = hf_symm.get_orbsym(mol, mo_coeff)
        sym_forbid = orbsym[viridx].reshape(-1,1) != orbsym[occidx]

    h1e = mf.get_hcore()
    dm0 = mf.make_rdm1(mo_coeff, mo_occ)
    fock_ao = h1e + mf.get_veff(mol, dm0)
    fock = reduce(numpy.dot, (mo_coeff.conj().T, fock_ao, mo_coeff))
    foo = fock[occidx[:,None],occidx]
    fvv = fock[viridx[:,None],viridx]

    hdiag = fvv.diagonal().reshape(-1,1) - foo.diagonal()
    if with_symmetry and mol.symmetry:
        hdiag[sym_forbid] = 0
    hdiag = hdiag.ravel()

    vrespz = mf.gen_response(singlet=None, hermi=2)
    def hop_real2complex(x1):
        x1 = x1.reshape(nvir,nocc)
        if with_symmetry and mol.symmetry:
            x1 = x1.copy()
            x1[sym_forbid] = 0
        x2 = numpy.einsum('ps,sq->pq', fvv, x1)
        x2-= numpy.einsum('ps,rp->rs', foo, x1)

        d1 = reduce(numpy.dot, (orbv, x1*2, orbo.conj().T))
        dm1 = d1 - d1.conj().T
# No Coulomb and fxc contribution for anti-hermitian DM
        v1 = vrespz(dm1)
        x2 += reduce(numpy.dot, (orbv.conj().T, v1, orbo))
        if with_symmetry and mol.symmetry:
            x2[sym_forbid] = 0
        return x2.ravel()

    vresp1 = mf.gen_response(singlet=False, hermi=1)
    def hop_rhf2uhf(x1):
        # See also rhf.TDA triplet excitation
        x1 = x1.reshape(nvir,nocc)
        if with_symmetry and mol.symmetry:
            x1 = x1.copy()
            x1[sym_forbid] = 0
        x2 = numpy.einsum('ps,sq->pq', fvv, x1)
        x2-= numpy.einsum('ps,rp->rs', foo, x1)

        d1 = reduce(numpy.dot, (orbv, x1*2, orbo.conj().T))
        dm1 = d1 + d1.conj().T
        v1ao = vresp1(dm1)
        x2 += reduce(numpy.dot, (orbv.conj().T, v1ao, orbo))
        if with_symmetry and mol.symmetry:
            x2[sym_forbid] = 0
        return x2.real.ravel()

    return hop_real2complex, hdiag, hop_rhf2uhf, hdiag


def rhf_external(mf, with_symmetry=True, verbose=None, return_status=False,
                 nroots=STAB_NROOTS, tol=1e-4):
    log = logger.new_logger(mf, verbose)
    hop1, hdiag1, hop2, hdiag2 = _gen_hop_rhf_external(mf, with_symmetry)

    def precond(dx, e, x0):
        hdiagd = hdiag1 - e
        hdiagd[abs(hdiagd)<1e-8] = 1e-8
        return dx/hdiagd
    x0 = numpy.zeros_like(hdiag1)
    x0[hdiag1>1e-5] = 1. / hdiag1[hdiag1>1e-5]
    if not with_symmetry:  # allow to break point group symmetry
        x0[numpy.argmin(hdiag1)] = 1
    e1, v1 = lib.davidson(hop1, x0, precond, tol=tol, verbose=log, nroots=nroots)
    log.info('rhf_real2complex: lowest eigs of H = %s', e1)
    if nroots != 1:
        e1, v1 = e1[0], v1[0]
    stable1 = not (e1 < -1e-5)
    dump_status(log, stable1, f'{mf.__class__}', 'real -> complex')

    def precond(dx, e, x0):
        hdiagd = hdiag2 - e
        hdiagd[abs(hdiagd)<1e-8] = 1e-8
        return dx/hdiagd
<<<<<<< HEAD
    x0 = v1
    e3, v3 = lib.davidson(hop2, x0, precond, tol=tol, verbose=log, nroots=nroots)
    log.info('rhf_external: lowest eigs of H = %s', e3)
    if nroots != 1:
        e3, v3 = e3[0], v3[0]
    stable = not (e3 < -1e-5)
    dump_status(log, stable, f'{mf.__class__}', 'RHF/RKS -> UHF/UKS')
    if stable:
=======
    x0 = numpy.zeros_like(hdiag2)
    x0[hdiag2>1e-5] = 1. / hdiag2[hdiag2>1e-5]
    e3, v3 = lib.davidson(hop2, x0, precond, tol=1e-4, verbose=log)
    if e3 < -1e-5:
        log.note(f'{mf.__class__} wavefunction has a RHF/RKS -> UHF/UKS instability.')
        mo = (_rotate_mo(mf.mo_coeff, mf.mo_occ, v3), mf.mo_coeff)
        stable = False
    else:
        log.note(f'{mf.__class__} wavefunction is stable in the RHF/RKS -> '
                 'UHF/UKS stability analysis')
>>>>>>> ec8618c9
        mo = (mf.mo_coeff, mf.mo_coeff)
    else:
        mo = (_rotate_mo(mf.mo_coeff, mf.mo_occ, v3), mf.mo_coeff)
    if return_status:
        return mo, stable
    else:
        return mo

def rohf_internal(mf, with_symmetry=True, verbose=None, return_status=False,
                  nroots=STAB_NROOTS, tol=1e-4):
    log = logger.new_logger(mf, verbose)
    g, hop, hdiag = newton_ah.gen_g_hop_rohf(mf, mf.mo_coeff, mf.mo_occ,
                                             with_symmetry=with_symmetry)
    hdiag *= 2
    def precond(dx, e, x0):
        hdiagd = hdiag - e
        hdiagd[abs(hdiagd)<1e-8] = 1e-8
        return dx/hdiagd
    def hessian_x(x): # See comments in function rhf_internal
        return hop(x).real * 2

    x0 = numpy.zeros_like(g)
    x0[g!=0] = 1. / hdiag[g!=0]
    if not with_symmetry:  # allow to break point group symmetry
        x0[numpy.argmin(hdiag)] = 1
    e, v = lib.davidson(hessian_x, x0, precond, tol=tol, verbose=log, nroots=nroots)
    log.info('rohf_internal: lowest eigs of H = %s', e)
    if nroots != 1:
        e, v = e[0], v[0]
    stable = not (e < -1e-5)
    dump_status(log, stable, f'{mf.__class__}', 'internal')
    if stable:
        mo = mf.mo_coeff
    else:
        mo = _rotate_mo(mf.mo_coeff, mf.mo_occ, v)
    if return_status:
        return mo, stable
    else:
        return mo

def rohf_external(mf, with_symmetry=True, verbose=None, return_status=False,
                  nroots=STAB_NROOTS, tol=1e-4):
    raise NotImplementedError

def uhf_internal(mf, with_symmetry=True, verbose=None, return_status=False,
                 nroots=STAB_NROOTS, tol=1e-4):
    log = logger.new_logger(mf, verbose)
    g, hop, hdiag = newton_ah.gen_g_hop_uhf(mf, mf.mo_coeff, mf.mo_occ,
                                            with_symmetry=with_symmetry)
    hdiag *= 2
    def precond(dx, e, x0):
        hdiagd = hdiag - e
        hdiagd[abs(hdiagd)<1e-8] = 1e-8
        return dx/hdiagd
    def hessian_x(x): # See comments in function rhf_internal
        return hop(x).real * 2

    x0 = numpy.zeros_like(g)
    x0[g!=0] = 1. / hdiag[g!=0]
    if not with_symmetry:  # allow to break point group symmetry
        x0[numpy.argmin(hdiag)] = 1
    e, v = lib.davidson(hessian_x, x0, precond, tol=tol, verbose=log, nroots=nroots)
    log.info('uhf_internal: lowest eigs of H = %s', e)
    if nroots != 1:
        e, v = e[0], v[0]
    stable = not (e < -1e-5)
    dump_status(log, stable, f'{mf.__class__}', 'internal')
    if stable:
        mo = mf.mo_coeff
    else:
        nocca = numpy.count_nonzero(mf.mo_occ[0]> 0)
        nvira = numpy.count_nonzero(mf.mo_occ[0]==0)
        mo = (_rotate_mo(mf.mo_coeff[0], mf.mo_occ[0], v[:nocca*nvira]),
              _rotate_mo(mf.mo_coeff[1], mf.mo_occ[1], v[nocca*nvira:]))
    if return_status:
        return mo, stable
    else:
        return mo

def _gen_hop_uhf_external(mf, with_symmetry=True, verbose=None):
    mol = mf.mol
    mo_coeff = mf.mo_coeff
    mo_occ = mf.mo_occ
    occidxa = numpy.where(mo_occ[0]>0)[0]
    occidxb = numpy.where(mo_occ[1]>0)[0]
    viridxa = numpy.where(mo_occ[0]==0)[0]
    viridxb = numpy.where(mo_occ[1]==0)[0]
    nocca = len(occidxa)
    noccb = len(occidxb)
    nvira = len(viridxa)
    nvirb = len(viridxb)
    orboa = mo_coeff[0][:,occidxa]
    orbob = mo_coeff[1][:,occidxb]
    orbva = mo_coeff[0][:,viridxa]
    orbvb = mo_coeff[1][:,viridxb]

    if with_symmetry and mol.symmetry:
        orbsyma, orbsymb = uhf_symm.get_orbsym(mol, mo_coeff)
        sym_forbida = orbsyma[viridxa].reshape(-1,1) != orbsyma[occidxa]
        sym_forbidb = orbsymb[viridxb].reshape(-1,1) != orbsymb[occidxb]
        sym_forbid1 = numpy.hstack((sym_forbida.ravel(), sym_forbidb.ravel()))

    h1e = mf.get_hcore()
    dm0 = mf.make_rdm1(mo_coeff, mo_occ)
    fock_ao = h1e + mf.get_veff(mol, dm0)
    focka = reduce(numpy.dot, (mo_coeff[0].conj().T, fock_ao[0], mo_coeff[0]))
    fockb = reduce(numpy.dot, (mo_coeff[1].conj().T, fock_ao[1], mo_coeff[1]))
    fooa = focka[occidxa[:,None],occidxa]
    fvva = focka[viridxa[:,None],viridxa]
    foob = fockb[occidxb[:,None],occidxb]
    fvvb = fockb[viridxb[:,None],viridxb]

    h_diaga =(focka[viridxa,viridxa].reshape(-1,1) - focka[occidxa,occidxa])
    h_diagb =(fockb[viridxb,viridxb].reshape(-1,1) - fockb[occidxb,occidxb])
    hdiag1 = numpy.hstack((h_diaga.reshape(-1), h_diagb.reshape(-1)))
    if with_symmetry and mol.symmetry:
        hdiag1[sym_forbid1] = 0

    vrespz = mf.gen_response(with_j=False, hermi=2)
    def hop_real2complex(x1):
        if with_symmetry and mol.symmetry:
            x1 = x1.copy()
            x1[sym_forbid1] = 0
        x1a = x1[:nvira*nocca].reshape(nvira,nocca)
        x1b = x1[nvira*nocca:].reshape(nvirb,noccb)
        x2a = numpy.einsum('pr,rq->pq', fvva, x1a)
        x2a-= numpy.einsum('sq,ps->pq', fooa, x1a)
        x2b = numpy.einsum('pr,rq->pq', fvvb, x1b)
        x2b-= numpy.einsum('qs,ps->pq', foob, x1b)

        d1a = reduce(numpy.dot, (orbva, x1a, orboa.conj().T))
        d1b = reduce(numpy.dot, (orbvb, x1b, orbob.conj().T))
        dm1 = numpy.array((d1a-d1a.conj().T, d1b-d1b.conj().T))

        v1 = vrespz(dm1)
        x2a += reduce(numpy.dot, (orbva.conj().T, v1[0], orboa))
        x2b += reduce(numpy.dot, (orbvb.conj().T, v1[1], orbob))
        x2 = numpy.hstack((x2a.ravel(), x2b.ravel()))
        if with_symmetry and mol.symmetry:
            x2[sym_forbid1] = 0
        return x2

    if with_symmetry and mol.symmetry:
        orbsyma, orbsymb = uhf_symm.get_orbsym(mol, mo_coeff)
        sym_forbidab = orbsyma[viridxa].reshape(-1,1) != orbsymb[occidxb]
        sym_forbidba = orbsymb[viridxb].reshape(-1,1) != orbsyma[occidxa]
        sym_forbid2 = numpy.hstack((sym_forbidab.ravel(), sym_forbidba.ravel()))
    hdiagab = fvva.diagonal().reshape(-1,1) - foob.diagonal()
    hdiagba = fvvb.diagonal().reshape(-1,1) - fooa.diagonal()
    hdiag2 = numpy.hstack((hdiagab.ravel(), hdiagba.ravel()))
    if with_symmetry and mol.symmetry:
        hdiag2[sym_forbid2] = 0

    vresp1 = mf.gen_response(with_j=False, hermi=0)
    # Spin flip GHF solution is not considered
    def hop_uhf2ghf(x1):
        if with_symmetry and mol.symmetry:
            x1 = x1.copy()
            x1[sym_forbid2] = 0
        x1ab = x1[:nvira*noccb].reshape(nvira,noccb)
        x1ba = x1[nvira*noccb:].reshape(nvirb,nocca)
        x2ab = numpy.einsum('pr,rq->pq', fvva, x1ab)
        x2ab-= numpy.einsum('sq,ps->pq', foob, x1ab)
        x2ba = numpy.einsum('pr,rq->pq', fvvb, x1ba)
        x2ba-= numpy.einsum('qs,ps->pq', fooa, x1ba)

        d1ab = reduce(numpy.dot, (orbva, x1ab, orbob.conj().T))
        d1ba = reduce(numpy.dot, (orbvb, x1ba, orboa.conj().T))
        dm1 = numpy.array((d1ab+d1ba.conj().T, d1ba+d1ab.conj().T))
        v1 = vresp1(dm1)
        x2ab += reduce(numpy.dot, (orbva.conj().T, v1[0], orbob))
        x2ba += reduce(numpy.dot, (orbvb.conj().T, v1[1], orboa))
        x2 = numpy.hstack((x2ab.real.ravel(), x2ba.real.ravel()))
        if with_symmetry and mol.symmetry:
            x2[sym_forbid2] = 0
        return x2

    return hop_real2complex, hdiag1, hop_uhf2ghf, hdiag2


def uhf_external(mf, with_symmetry=True, verbose=None, return_status=False,
                 nroots=STAB_NROOTS, tol=1e-4):
    log = logger.new_logger(mf, verbose)
    hop1, hdiag1, hop2, hdiag2 = _gen_hop_uhf_external(mf, with_symmetry)

    def precond(dx, e, x0):
        hdiagd = hdiag1 - e
        hdiagd[abs(hdiagd)<1e-8] = 1e-8
        return dx/hdiagd
    x0 = numpy.zeros_like(hdiag1)
    x0[hdiag1>1e-5] = 1. / hdiag1[hdiag1>1e-5]
    if not with_symmetry:  # allow to break point group symmetry
        x0[numpy.argmin(hdiag1)] = 1
    e1, v = lib.davidson(hop1, x0, precond, tol=tol, verbose=log, nroots=nroots)
    log.info('uhf_real2complex: lowest eigs of H = %s', e1)
    if nroots != 1:
        e1, v = e1[0], v[0]
    stable1 = not (e1 < -1e-5)
    dump_status(log, stable1, f'{mf.__class__}', 'real -> complex')

    def precond(dx, e, x0):
        hdiagd = hdiag2 - e
        hdiagd[abs(hdiagd)<1e-8] = 1e-8
        return dx/hdiagd
    x0 = numpy.zeros_like(hdiag2)
    x0[hdiag2>1e-5] = 1. / hdiag2[hdiag2>1e-5]
    if not with_symmetry:  # allow to break point group symmetry
        x0[numpy.argmin(hdiag2)] = 1
    e3, v = lib.davidson(hop2, x0, precond, tol=tol, verbose=log, nroots=nroots)
    log.info('uhf_external: lowest eigs of H = %s', e3)
    if nroots != 1:
        e3, v = e3[0], v[0]
    stable = not (e3 < -1e-5)
    dump_status(log, stable, f'{mf.__class__}', 'UHF/UKS -> GHF/GKS')
    mo = scipy.linalg.block_diag(*mf.mo_coeff)
    if not stable:
        occidxa = numpy.where(mf.mo_occ[0]> 0)[0]
        viridxa = numpy.where(mf.mo_occ[0]==0)[0]
        occidxb = numpy.where(mf.mo_occ[1]> 0)[0]
        viridxb = numpy.where(mf.mo_occ[1]==0)[0]
        nocca = len(occidxa)
        nvira = len(viridxa)
        noccb = len(occidxb)
        nvirb = len(viridxb)
        nmo = nocca + nvira
        dx = numpy.zeros((nmo*2,nmo*2))
        dx[viridxa[:,None],nmo+occidxb] = v[:nvira*noccb].reshape(nvira,noccb)
        dx[nmo+viridxb[:,None],occidxa] = v[nvira*noccb:].reshape(nvirb,nocca)
        u = newton_ah.expmat(dx - dx.conj().T)
        mo = numpy.dot(mo, u)
        mo = numpy.hstack([mo[:,:nocca], mo[:,nmo:nmo+noccb],
                           mo[:,nocca:nmo], mo[:,nmo+noccb:]])
    if return_status:
        return mo, stable
    else:
        return mo

def _gen_hop_ghf_real2complex(mf, with_symmetry=True, verbose=None):
    mol = mf.mol
    mo_coeff = mf.mo_coeff
    mo_occ = mf.mo_occ
    occidx = numpy.where(mo_occ==1)[0]
    viridx = numpy.where(mo_occ==0)[0]
    nocc = len(occidx)
    nvir = len(viridx)
    orbv = mo_coeff[:,viridx]
    orbo = mo_coeff[:,occidx]

    if with_symmetry and mol.symmetry:
        orbsym = ghf_symm.get_orbsym(mol, mo_coeff)
        sym_forbid = orbsym[viridx, None] != orbsym[occidx]

    h1e = mf.get_hcore()
    dm0 = mf.make_rdm1(mo_coeff, mo_occ)
    fock_ao = mf.get_fock(h1e, dm=dm0)
    fock = reduce(numpy.dot, (mo_coeff.conj().T, fock_ao, mo_coeff))
    foo = fock[occidx[:,None],occidx]
    fvv = fock[viridx[:,None],viridx]

    hdiag = fvv.diagonal().real[:,None] - foo.diagonal().real
    if with_symmetry and mol.symmetry:
        hdiag[sym_forbid] = 0
    hdiag = hdiag.ravel()

    vrespz = mf.gen_response(#singlet=None,
                             with_j=False,
                             hermi=0)
    def hop_real2complex(x1):
        x1 = x1.reshape(nvir,nocc)
        if with_symmetry and mol.symmetry:
            x1 = x1.copy()
            x1[sym_forbid] = 0
        x2 = numpy.einsum('ps,sq->pq', fvv, x1)
        x2-= numpy.einsum('ps,rp->rs', foo, x1)

        d1 = reduce(numpy.dot, (orbv, x1, orbo.conj().T))
        dm1 = d1 - d1.conj().T
# No Coulomb and fxc contribution for anti-hermitian DM
        v1 = vrespz(dm1)
        x2 += reduce(numpy.dot, (orbv.conj().T, v1, orbo))
        if with_symmetry and mol.symmetry:
            x2[sym_forbid] = 0
        return x2.ravel()

    return hop_real2complex, hdiag

def _gen_hop_ghf_complex_internal(mf, with_symmetry=True, verbose=None):
    mol = mf.mol
    mo_coeff = mf.mo_coeff
    mo_energy = mf.mo_energy
    mo_occ = mf.mo_occ
    nao, nmo = mo_coeff.shape
    occidx = numpy.where(mo_occ == 1)[0]
    viridx = numpy.where(mo_occ == 0)[0]
    nocc = len(occidx)
    nvir = len(viridx)
    orbv = mo_coeff[:,viridx]
    orbo = mo_coeff[:,occidx]

    if with_symmetry and mol.symmetry:
        orbsym = ghf_symm.get_orbsym(mol, mo_coeff)
        sym_forbid = orbsym[viridx] != orbsym[occidx]

    foo = numpy.diag(mo_energy[occidx])
    fvv = numpy.diag(mo_energy[viridx])

    hdiag = fvv.diagonal() - foo.diagonal()[:,None]
    if with_symmetry and mol.symmetry:
        hdiag[sym_forbid] = 0
    hdiag = numpy.hstack((hdiag.ravel(), hdiag.ravel().conj()))

    mo_coeff = numpy.asarray(numpy.hstack((orbo,orbv)), order='F')
    vresp = mf.gen_response(hermi=0)

    def hop(x1):
        x1 = numpy.asarray(x1).reshape(2,nocc,nvir)
        if with_symmetry and mol.symmetry:
            # shape(nz,2,nocc,nvir): 2 ~ X,Y
            x1 = numpy.copy(x1)
            x1[:,sym_forbid] = 0

        xs, ys = x1
        # dms = AX + BY
        dms  = lib.einsum('ov,qv,po->pq', xs, orbv.conj(), orbo)
        dms += lib.einsum('ov,pv,qo->pq', ys, orbv, orbo.conj())

        v1ao = vresp(dms)
        v1ov = lib.einsum('pq,po,qv->ov', v1ao, orbo.conj(), orbv)
        v1vo = lib.einsum('pq,qo,pv->ov', v1ao, orbo, orbv.conj())
        v1ov += lib.einsum('qs,sp->qp', xs, fvv)  # AX
        v1ov -= lib.einsum('pr,sp->sr', xs, foo)  # AX
        v1vo += lib.einsum('qs,sp->qp', ys, fvv.conj())  # (A*)Y
        v1vo -= lib.einsum('pr,sp->sr', ys, foo.conj())  # (A*)Y

        if with_symmetry and mol.symmetry:
            v1ov[:,sym_forbid] = 0
            v1vo[:,sym_forbid] = 0

        # (AX, (-A*)Y)
        #nz = x1.shape[0]
        hx = numpy.hstack((v1ov.ravel(), v1vo.ravel()))
        return hx

    return hop, hdiag

def ghf_real_internal(mf, with_symmetry=True, verbose=None, return_status=False,
                      nroots=STAB_NROOTS, tol=1e-4):
    log = logger.new_logger(mf, verbose)
    #with_symmetry = True
    g, hop, hdiag = newton_ah.gen_g_hop_ghf(mf, mf.mo_coeff, mf.mo_occ)
    hdiag *= 2
    def precond(dx, e, x0):
        hdiagd = hdiag - e
        hdiagd[abs(hdiagd)<1e-8] = 1e-8
        return dx/hdiagd
    def hessian_x(x): # See comments in function rhf_internal
        return hop(x).real * 2

    x0 = numpy.zeros_like(g)
    x0[g!=0] = 1. / hdiag[g!=0]
    if not with_symmetry:  # allow to break point group symmetry
        x0[numpy.argmin(hdiag)] = 1
    e, v = lib.davidson(hessian_x, x0, precond, tol=tol, verbose=log, nroots=nroots)
    log.info('ghf_real_internal: lowest eigs of H = %s', e)
    if nroots != 1:
        e, v = e[0], v[0]
    stable = not (e < -1e-5)
    dump_status(log, stable, f'{mf.__class__} (real)', 'internal')
    if stable:
        mo = mf.mo_coeff
    else:
        mo = _rotate_mo(mf.mo_coeff, mf.mo_occ, v)
    if return_status:
        return mo, stable
    else:
        return mo

def ghf_real2complex(mf, with_symmetry=True, verbose=None, return_status=False,
                     nroots=STAB_NROOTS, tol=1e-4):
    log = logger.new_logger(mf, verbose)
    hop_r2c, hdiag_r2c = _gen_hop_ghf_real2complex(mf, with_symmetry=with_symmetry)
    def precond(dx, e, x0):
        hdiagd = hdiag_r2c - e
        hdiagd[abs(hdiagd)<1e-8] = 1e-8
        return dx/hdiagd
    x0 = numpy.zeros_like(hdiag_r2c)
    x0[hdiag_r2c>1e-5] = 1. / hdiag_r2c[hdiag_r2c>1e-5]
    if not with_symmetry:  # allow to break point group symmetry
        x0[numpy.argmin(hdiag_r2c)] = 1
    e2, v2 = lib.davidson(hop_r2c, x0, precond, tol=tol, verbose=log, nroots=nroots)
    log.info('ghf_real2complex: lowest eigs of H = %s', e2)
    if nroots != 1:
        e2, v2 = e2[0], v2[0]
    stable_r2c = not (e2 < -1e-5)
    dump_status(log, stable_r2c, f'{mf.__class__} (real)', 'real -> complex')
    # TODO: return mo for GHF r2c

def ghf_real(mf, **kwargs):
    ghf_real_internal(mf, **kwargs)
    ghf_real2complex(mf, **kwargs)


def ghf_complex(mf, with_symmetry=True, verbose=None, return_status=False,
                nroots=STAB_NROOTS, tol=1e-4):
    log = logger.new_logger(mf, verbose)
    hop, hdiag = _gen_hop_ghf_complex_internal(mf)
    def precond(dx, e, x0):
        hdiagd = hdiag - e
        hdiagd[abs(hdiagd)<1e-8] = 1e-8
        return dx/hdiagd
    x0 = numpy.zeros_like(hdiag)
    x0[hdiag>1e-5] = 1. / hdiag[hdiag>1e-5]
    if not with_symmetry:  # allow to break point group symmetry
        x0[numpy.argmin(hdiag)] = 1
    x0[0] += 0.1j
    e, v = lib.davidson(hop, x0, precond, tol=tol, verbose=log, nroots=nroots)
    log.info('ghf_complex_internal: lowest eigs of H = %s', e)
    if nroots != 1:
        e, v = e[0], v[0]
    stable = not (e < -1e-5)
    dump_status(log, stable, f'{mf.__class__} (complex)', 'internal')

    if stable:
        mo = mf.mo_coeff
    else:
        occidx = numpy.where(mf.mo_occ> 0)[0]
        viridx = numpy.where(mf.mo_occ==0)[0]
        nocc = len(occidx)
        nvir = len(viridx)
        j = v[:nvir*nocc].reshape(nvir,nocc)
        dx = numpy.vstack((
            numpy.hstack(( numpy.zeros((nocc,nocc)), -j.conj().T )),
            numpy.hstack(( j, numpy.zeros((nvir, nvir)) ))
        ))
        u = newton_ah.expmat(dx)
        #print(mf.mo_occ, nocc, nvir, dx.shape, u.shape)
        mo = numpy.dot(mf.mo_coeff, u)

    if return_status:
        return mo, stable
    else:
        return mo

if __name__ == '__main__':
    from pyscf import gto, scf, dft
    mol = gto.M(atom='O 0 0 0; O 0 0 1.2222', basis='631g*')
    mf = scf.RHF(mol).run()
    rhf_stability(mf, True, True, verbose=4)

    mf = dft.RKS(mol).run(level_shift=.2)
    rhf_stability(mf, True, True, verbose=4)

    mf = scf.UHF(mol).run()
    mo1 = uhf_stability(mf, True, True, verbose=4)[0]

    mf = scf.newton(mf).run(mo1, mf.mo_occ)
    uhf_stability(mf, True, False, verbose=4)
    mf = scf.newton(scf.UHF(mol)).run()
    uhf_stability(mf, True, False, verbose=4)

    mol.spin = 2
    mf = scf.UHF(mol).run()
    uhf_stability(mf, True, True, verbose=4)

    mf = dft.UKS(mol).run()
    uhf_stability(mf, True, True, verbose=4)

    mol = gto.M(atom='''
O1
O2  1  1.2227
O3  1  1.2227  2  114.0451
                ''', basis = '631g*')
    mf = scf.RHF(mol).run()
    rhf_stability(mf, True, True, verbose=4)

    mf = scf.UHF(mol).run()
    mo1 = uhf_stability(mf, True, True, verbose=4)[0]

    mf = scf.newton(scf.UHF(mol)).run()
    uhf_stability(mf, True, True, verbose=4)<|MERGE_RESOLUTION|>--- conflicted
+++ resolved
@@ -425,8 +425,9 @@
         hdiagd = hdiag2 - e
         hdiagd[abs(hdiagd)<1e-8] = 1e-8
         return dx/hdiagd
-<<<<<<< HEAD
-    x0 = v1
+
+    x0 = numpy.zeros_like(hdiag2)
+    x0[hdiag2>1e-5] = 1. / hdiag2[hdiag2>1e-5]
     e3, v3 = lib.davidson(hop2, x0, precond, tol=tol, verbose=log, nroots=nroots)
     log.info('rhf_external: lowest eigs of H = %s', e3)
     if nroots != 1:
@@ -434,18 +435,6 @@
     stable = not (e3 < -1e-5)
     dump_status(log, stable, f'{mf.__class__}', 'RHF/RKS -> UHF/UKS')
     if stable:
-=======
-    x0 = numpy.zeros_like(hdiag2)
-    x0[hdiag2>1e-5] = 1. / hdiag2[hdiag2>1e-5]
-    e3, v3 = lib.davidson(hop2, x0, precond, tol=1e-4, verbose=log)
-    if e3 < -1e-5:
-        log.note(f'{mf.__class__} wavefunction has a RHF/RKS -> UHF/UKS instability.')
-        mo = (_rotate_mo(mf.mo_coeff, mf.mo_occ, v3), mf.mo_coeff)
-        stable = False
-    else:
-        log.note(f'{mf.__class__} wavefunction is stable in the RHF/RKS -> '
-                 'UHF/UKS stability analysis')
->>>>>>> ec8618c9
         mo = (mf.mo_coeff, mf.mo_coeff)
     else:
         mo = (_rotate_mo(mf.mo_coeff, mf.mo_occ, v3), mf.mo_coeff)
