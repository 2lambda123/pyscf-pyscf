--- conflicted
+++ resolved
@@ -48,99 +48,6 @@
     del mol, pmol, mf_lda, mf_gga
 
 class KnownValues(unittest.TestCase):
-<<<<<<< HEAD
-#    def test_tda_lda(self):
-#        td = tdscf.TDA(mf_lda).run(nstates=3)
-#        tdg = td.nuc_grad_method()
-#        g1 = tdg.kernel(td.xy[2])
-#        self.assertAlmostEqual(g1[0,2], -0.40279473514282405, 6)
-#
-#        td_solver = td.as_scanner()
-#        e1 = td_solver(pmol.set_geom_('H 0 0 1.805; F 0 0 0', unit='B'))
-#        e2 = td_solver(pmol.set_geom_('H 0 0 1.803; F 0 0 0', unit='B'))
-#        self.assertAlmostEqual((e1[2]-e2[2])/.002, g1[0,2], 5)
-#
-#    def test_tda_b88(self):
-#        td = tdscf.TDA(mf_gga).run(nstates=3)
-#        tdg = td.nuc_grad_method()
-#        g1 = tdg.kernel(state=3)
-#        self.assertAlmostEqual(g1[0,2], -0.8120037135120326, 6)
-#
-#        td_solver = td.as_scanner()
-#        e1 = td_solver(pmol.set_geom_('H 0 0 1.805; F 0 0 0', unit='B'))
-#        e2 = td_solver(pmol.set_geom_('H 0 0 1.803; F 0 0 0', unit='B'))
-#        self.assertAlmostEqual((e1[2]-e2[2])/.002, g1[0,2], 5)
-#
-#    def test_tddft_lda(self):
-#        td = tdscf.TDDFT(mf_lda).run(nstates=3)
-#        tdg = td.nuc_grad_method()
-#        g1 = tdg.kernel(state=3)
-#        self.assertAlmostEqual(g1[0,2], -0.39791714992157035, 6)
-#
-#        td_solver = td.as_scanner()
-#        e1 = td_solver(pmol.set_geom_('H 0 0 1.805; F 0 0 0', unit='B'))
-#        e2 = td_solver(pmol.set_geom_('H 0 0 1.803; F 0 0 0', unit='B'))
-#        self.assertAlmostEqual((e1[2]-e2[2])/.002, g1[0,2], 5)
-#
-#    @unittest.skip('has bug')
-#    def test_tda_mgga(self):
-#        mf = dft.UKS(mol)
-#        mf.xc = 'm06l'
-#        mf.conv_tol = 1e-12
-#        mf.kernel()
-#        td = mf.TDA().run(nstates=3)
-#        tdg = td.Gradients()
-#        g1 = tdg.kernel(state=2)
-#        self.assertAlmostEqual(g1[0,2], -0.31324464083043635, 4)
-#
-#        td_solver = td.as_scanner()
-#        pmol = mol.copy()
-#        e1 = td_solver(pmol.set_geom_('H 0 0 1.805; F 0 0 0', unit='B'))
-#        e2 = td_solver(pmol.set_geom_('H 0 0 1.803; F 0 0 0', unit='B'))
-#        self.assertAlmostEqual(abs((e1[2]-e2[2])/.002 - g1[0,2]).max(), 0, 4)
-#        self.assertAlmostEqual(abs((e1[2]-e2[2])/.002 - g1[1,2]).max(), 0, 4)
-#
-#    def test_tddft_b3lyp(self):
-#        mf = dft.UKS(mol).set(conv_tol=1e-12)
-#        mf.xc = '.2*HF + .8*b88, vwn'
-#        mf.scf()
-#        td = tdscf.TDDFT(mf).run(nstates=3)
-#        tdg = td.nuc_grad_method()
-#        g1 = tdg.kernel(state=3)
-#        self.assertAlmostEqual(g1[0,2], -0.80446691153291727, 6)
-#
-#        td_solver = td.as_scanner()
-#        e1 = td_solver(pmol.set_geom_('H 0 0 1.805; F 0 0 0', unit='B'))
-#        e2 = td_solver(pmol.set_geom_('H 0 0 1.803; F 0 0 0', unit='B'))
-#        self.assertAlmostEqual((e1[2]-e2[2])/.002, g1[0,2], 4)
-#
-#    def test_range_separated(self):
-#        mol = gto.M(atom="H; H 1 1.", basis='631g', verbose=0)
-#        mf = dft.UKS(mol).set(xc='CAMB3LYP')
-#        td = mf.apply(tdscf.TDA)
-#        tdg_scanner = td.nuc_grad_method().as_scanner()
-#        g = tdg_scanner(mol, state=3)[1]
-#        self.assertAlmostEqual(lib.fp(g), -0.46656653988919661, 6)
-#        smf = td.as_scanner()
-#        e1 = smf(mol.set_geom_("H; H 1 1.001"))[2]
-#        e2 = smf(mol.set_geom_("H; H 1 0.999"))[2]
-#        self.assertAlmostEqual((e1-e2)/0.002*lib.param.BOHR, g[1,0], 4)
-
-    def test_custom_xc(self):
-        mol = gto.Mole()
-        mol.verbose = 0
-        mol.atom = [
-            ['H' , (0. , 0. , 1.804)],
-            ['F' , (0. , 0. , 0.)], ]
-        mol.unit = 'B'
-        mol.basis = '631g'
-        mol.charge = -2
-        mol.spin = 2
-        mol.build()
-        mf = dft.UKS(mol).set(conv_tol=1e-14)
-        mf.xc = '.2*HF + .8*b88, vwn'
-        mf.grids.prune = False
-=======
     def test_tda_lda(self):
         td = tdscf.TDA(mf_lda).run(nstates=3)
         tdg = td.nuc_grad_method()
@@ -179,7 +86,6 @@
         mf = dft.UKS(mol)
         mf.xc = 'm06l'
         mf.conv_tol = 1e-12
->>>>>>> 063af4c6
         mf.kernel()
 
         td = mf.TDA()
@@ -195,8 +101,6 @@
         e2 = td_solver(mol.set_geom_('H 0 0 1.803; F 0 0 0', unit='B'))
         self.assertAlmostEqual((e1[2]-e2[2])/.002, g1[0,2], 4)
 
-<<<<<<< HEAD
-=======
     def test_range_separated(self):
         mol = gto.M(atom="H; H 1 1.", basis='631g', verbose=0)
         mf = dft.UKS(mol).set(xc='CAMB3LYP')
@@ -238,7 +142,6 @@
         e2 = td_solver(mol.set_geom_('H 0 0 1.803; F 0 0 0', unit='B'))
         self.assertAlmostEqual((e1[2]-e2[2])/.002, g1[0,2], 4)
 
->>>>>>> 063af4c6
 
 if __name__ == "__main__":
     print("Full Tests for TD-UKS gradients")
