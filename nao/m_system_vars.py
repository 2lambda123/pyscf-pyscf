--- conflicted
+++ resolved
@@ -15,8 +15,6 @@
 from pyscf.nao.m_siesta_ion_add_sp2 import _siesta_ion_add_sp2
 from pyscf.nao.m_ao_log import ao_log_c
 
-<<<<<<< HEAD
-=======
 #
 #
 #
@@ -29,7 +27,7 @@
   return 
 
 
->>>>>>> 25fbe51b
+
 #
 #
 #
