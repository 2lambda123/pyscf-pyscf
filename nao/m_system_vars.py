from __future__ import division
import numpy as np
import sys
import re

from pyscf.nao.m_color import color as bc
from pyscf.nao.m_siesta_xml import siesta_xml
from pyscf.nao.m_siesta_wfsx import siesta_wfsx_c
from pyscf.nao.m_siesta_ion_xml import siesta_ion_xml
from pyscf.nao.m_siesta_hsx import siesta_hsx_c
from pyscf.nao.m_siesta2blanko_csr import _siesta2blanko_csr
from pyscf.nao.m_siesta2blanko_denvec import _siesta2blanko_denvec
from pyscf.nao.m_sv_diag import sv_diag 
from pyscf.nao.m_siesta_ion_add_sp2 import _add_mu_sp2
from pyscf.nao.m_ao_log import ao_log_c
#
#
#
def get_orb2m(sv):
  orb2m = np.empty(sv.norbs, dtype='int64')
  orb = 0
  for atom in range(sv.natoms):
    sp = sv.atom2sp[atom]
    nmult = sv.sp2nmult[sp]
    for mu in range(nmult):
      j = sv.sp_mu2j[sp,mu]
      for m in range(-j,j+1):
        orb2m[orb] = m
        orb = orb + 1
  return(orb2m)

#
#
#
def diag_check(self):
  ksn2e = self.xml_dict['ksn2e']
  ac = True
  for k in range(self.nkpoints):
    kvec = self.xml_dict["k2xyzw"][k,0:3]
    for spin in range(self.nspin):
      e,x = sv_diag(self, kvec=kvec, spin=spin)
      eref = ksn2e[k,spin,:]
      acks = np.allclose(eref,e,atol=1e-5,rtol=1e-4)
      ac = ac and acks
      if(not acks):
        aerr = sum(abs(eref-e))/len(e)
        print("diag_check: "+bc.RED+str(k)+' '+str(spin)+' '+str(aerr)+bc.ENDC)
  return(ac)

#
#
#
class system_vars_c():
  def __init__(self, label='siesta', Atoms=None, forcetype=-1):

    self.label = label
    self.xml_dict = siesta_xml(self.label)
    self.wfsx = siesta_wfsx_c(self.label)
    self.hsx = siesta_hsx_c(self.label, forcetype)
  
    if Atoms is None:
      self.init_siesta_xml()
    else:
      self.init_ase_atoms(Atoms)
<<<<<<< HEAD

    print('self.mu_sp2j = ', self.sp_mu2j)
    print('self.mu_sp2rcut = ', self.sp_mu2rcut)
=======
      
    self.sp2ion_to_j_rcut()
>>>>>>> 4831f418

  def init_ase_atoms(self, Atoms):
    """ Initialise system vars using siesta file and Atom object from ASE."""
    try:
      import ase
    except:
      warn('no ASE installed: try via siesta.xml')
      self.init_pure_siesta()

    self.Atoms = Atoms
   
    ##### The parameters as fields     
    self.sp2ion = []
    species = []
    for sp in Atoms.get_chemical_symbols():
      if sp not in species:
        species.append(sp)
        self.sp2ion.append(siesta_ion_xml(sp+self.wfsx.ion_suffix[sp]+'.ion.xml'))
    
    _add_mu_sp2(self, self.sp2ion)
    self.sp2ao_log = ao_log_c(self.sp2ion)
  
    self.natoms = Atoms.get_positions().shape[0]
    self.norbs  = self.wfsx.norbs 
    self.nspin  = self.wfsx.nspin
    self.nkpoints  = self.wfsx.nkpoints

    strspecie2sp = {}
    for sp in range(len(self.wfsx.sp2strspecie)): strspecie2sp[self.wfsx.sp2strspecie[sp]] = sp
    
    self.atom2sp = np.empty((self.natoms), dtype='int64')
    for i, sp in enumerate(Atoms.get_chemical_symbols()):
      self.atom2sp[i] = strspecie2sp[sp]
    
    orb2m = get_orb2m(self)
    _siesta2blanko_csr(orb2m, self.hsx.s4_csr, self.hsx.orb_sc2orb_uc)

    for s in range(self.nspin):
      _siesta2blanko_csr(orb2m, self.hsx.spin2h4_csr[s], self.hsx.orb_sc2orb_uc)
    
    for k in range(self.nkpoints):
      for s in range(self.nspin):
        for n in range(self.norbs):
          _siesta2blanko_denvec(orb2m, self.wfsx.X[:,:,n,s,k])

 
  def init_siesta_xml(self):
    """
    Initialise system var using only the siesta files.
    """
    self.Atoms = None
    
    ##### The parameters as fields     
    self.sp2ion = []
    for sp in self.wfsx.sp2strspecie:
      self.sp2ion.append(siesta_ion_xml(sp+self.wfsx.ion_suffix[sp]+'.ion.xml'))
    
    _add_mu_sp2(self, self.sp2ion)
    self.ao_log = ao_log_c(self.sp2ion)
  
    self.natoms = len(self.xml_dict['atom2sp'])
    self.norbs  = self.wfsx.norbs 
    self.nspin  = self.wfsx.nspin
    self.nkpoints  = self.wfsx.nkpoints

    strspecie2sp = {}
    for sp in range(len(self.wfsx.sp2strspecie)): strspecie2sp[self.wfsx.sp2strspecie[sp]] = sp
    
    self.atom2sp = np.empty((self.natoms), dtype='int64')
    for o in range(self.wfsx.norbs):
      atom = self.wfsx.orb2atm[o]
      strspecie = self.wfsx.orb2strspecie[o]
      self.atom2sp[atom-1] = strspecie2sp[strspecie]

    orb2m = get_orb2m(self)
    _siesta2blanko_csr(orb2m, self.hsx.s4_csr, self.hsx.orb_sc2orb_uc)

    for s in range(self.nspin):
      _siesta2blanko_csr(orb2m, self.hsx.spin2h4_csr[s], self.hsx.orb_sc2orb_uc)
    
    for k in range(self.nkpoints):
      for s in range(self.nspin):
        for n in range(self.norbs):
<<<<<<< HEAD
          _siesta2blanko_denvec(orb2m, self.wfsx.X[:,:,n,s,k])
=======
          _siesta2blanko_denvec(orb2m, self.wfsx.X[:,:,n,s,k])

  def sp2ion_to_j_rcut(self):
    """ Extract mu_sp2j and self.mu_sp2rcut for each specie """
    nspecies = len(self.sp2ion)
    if nspecies <1: return

    nmu_mx = max(self.sp2ion[sp]["paos"]["npaos"] for sp in range(nspecies))
    self.mu_sp2j = np.zeros((nmu_mx, nspecies), dtype='int64')
    self.mu_sp2rcut = np.zeros((nmu_mx, nspecies), dtype='float64')

    for sp, ion in enumerate(self.sp2ion):
      npaos = ion["paos"]["npaos"]
      self.mu_sp2rcut[0:npaos, sp] = ion["paos"]["cutoff"]
      for pao, orb in enumerate(ion["paos"]["orbital"]):
        self.mu_sp2j[pao, sp] = orb["l"]
>>>>>>> 4831f418
<|MERGE_RESOLUTION|>--- conflicted
+++ resolved
@@ -62,14 +62,10 @@
       self.init_siesta_xml()
     else:
       self.init_ase_atoms(Atoms)
-<<<<<<< HEAD
 
     print('self.mu_sp2j = ', self.sp_mu2j)
     print('self.mu_sp2rcut = ', self.sp_mu2rcut)
-=======
-      
-    self.sp2ion_to_j_rcut()
->>>>>>> 4831f418
+
 
   def init_ase_atoms(self, Atoms):
     """ Initialise system vars using siesta file and Atom object from ASE."""
@@ -153,23 +149,4 @@
     for k in range(self.nkpoints):
       for s in range(self.nspin):
         for n in range(self.norbs):
-<<<<<<< HEAD
-          _siesta2blanko_denvec(orb2m, self.wfsx.X[:,:,n,s,k])
-=======
-          _siesta2blanko_denvec(orb2m, self.wfsx.X[:,:,n,s,k])
-
-  def sp2ion_to_j_rcut(self):
-    """ Extract mu_sp2j and self.mu_sp2rcut for each specie """
-    nspecies = len(self.sp2ion)
-    if nspecies <1: return
-
-    nmu_mx = max(self.sp2ion[sp]["paos"]["npaos"] for sp in range(nspecies))
-    self.mu_sp2j = np.zeros((nmu_mx, nspecies), dtype='int64')
-    self.mu_sp2rcut = np.zeros((nmu_mx, nspecies), dtype='float64')
-
-    for sp, ion in enumerate(self.sp2ion):
-      npaos = ion["paos"]["npaos"]
-      self.mu_sp2rcut[0:npaos, sp] = ion["paos"]["cutoff"]
-      for pao, orb in enumerate(ion["paos"]["orbital"]):
-        self.mu_sp2j[pao, sp] = orb["l"]
->>>>>>> 4831f418
+          _siesta2blanko_denvec(orb2m, self.wfsx.X[:,:,n,s,k])