#!/usr/bin/env bash
python -m pip install --upgrade pip
<<<<<<< HEAD
pip install wheel
pip install nose nose-exclude nose-timer nose-cov codecov
pip install numpy h5py
=======
pip install "numpy!=1.16,!=1.17" "scipy<=1.1" h5py pytest pytest-cov pytest-timer
>>>>>>> 59f0f566
pip install pyberny geometric

version=$(python -c 'import sys; version=sys.version_info[:2]; print("{0}.{1}".format(*version))')

#scipy
if [ $version == '3.6' ]; then
    pip install 'scipy<1.2'
elif [ $version == '3.7' ]; then
    pip install 'scipy<1.2'
else
    pip install scipy
fi

#cppe
if [ $version != '2.7' ] && [ $version != '3.5' ]; then
    pip install cppe
fi<|MERGE_RESOLUTION|>--- conflicted
+++ resolved
@@ -1,12 +1,6 @@
 #!/usr/bin/env bash
 python -m pip install --upgrade pip
-<<<<<<< HEAD
-pip install wheel
-pip install nose nose-exclude nose-timer nose-cov codecov
-pip install numpy h5py
-=======
 pip install "numpy!=1.16,!=1.17" "scipy<=1.1" h5py pytest pytest-cov pytest-timer
->>>>>>> 59f0f566
 pip install pyberny geometric
 
 version=$(python -c 'import sys; version=sys.version_info[:2]; print("{0}.{1}".format(*version))')
