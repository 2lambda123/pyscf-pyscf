--- conflicted
+++ resolved
@@ -8,10 +8,6 @@
 if [ $version != '3.12' ]; then
     pip install geometric
     pip install spglib
-<<<<<<< HEAD
-    pip install pyscf-dispersion
-=======
->>>>>>> 6d3b24bb
 fi
 
 #cppe
