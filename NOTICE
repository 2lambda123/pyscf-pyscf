Copyright 2014-2021 The PySCF Developers.
PySCF (www.pyscf.org) was developed by:

Qiming Sun
Sandeep Sharma (University of Colorado Boulder)
Alexander Sokolov (The Ohio State University)
George H. Booth (King's College London)
Wirawan Purwanto (William & Mary)
Sheng Guo (Caltech)
Sebastian Wouters (Ghent University)
Zhendong Li (Beijing Normal University)
Jun Yang (Hong Kong University)
Carlos Jimenez-Hoyos (Wesleyan University)
Junzi Liu (John Hopkins; University of Science and Technology Beijing)
Garnet Chan (Princeton University; Caltech)
Timothy Berkelbach (Princeton University; University of Chicago; CCQ)
James D. McClain (Princeton University; Caltech)
Nick Blunt (LBNL)
Elvira Sayfutyarova (Princeton University; Yale University)
Jan Hermann (MPI)
Peter Koval (Donostia International Physics Center)
Marc Barbry (CFM Materials Physics Center; Simbeyond)
Susi Lehtola (LBNL; University of Helsinki; MolSSI)
Paul J. Robinson (UCLA)
Narbe Mardirossian (Caltech)
Lucas Wagner (University of Illinois)
Mark J. Williamson (Cambridge University)
Boxiao Zheng (Princeton University)
Bastien Mussard (University of Colorado Boulder)
Kevin Koh (University of Notre dame)
Janus Juul Eriksen (Johannes Gutenberg University Mainz)
Li Chen (University of Illinois)
Junhao Li (Cornell University)
Vijay Gopal Chilkuri (LPCQ)
Zhihao Cui (Caltech)
Nikolay A. Bogdanov (MPI FKF Stuttgart)
Artem Pulkin (Caltech)
James E. T. Smith (CCQ, Flatiron Institute)
Chong Sun (Caltech)
Jason Yu (Caltech)
Shining Sun (Caltech)
Alec White (Caltech)
Bryan Lau (Columbia University)
Matthew R. Hermes (University of Chicago)
Yang Gao (Caltech)
Xiao Wang (CCQ)
Henry Schurkus (Caltech)
Jia Chen (University of Florida)
Henrik Larsson (Caltech)
Shiv Upadhyay (University of Pittsburgh)
Samragni Banerjee (The Ohio State University)
Matthew Treinish (IBM)
Xing Zhang (Caltech)
Tianyu Zhu (Caltech)
Lee-Ping Wang (UC Davis)
Kevin Gasperich (University of Pittsburgh)
Jesse Gorzinski (IBM)
Zhi Wang (University of Chicago)
Maximilian Scheurer (Ruprecht-Karls University)
Peng Bao (Chinese Academy of Sciences)
Peter Pinski (HQS Quantum Simulations)
Oliver Backhouse (King's College London)
Matthew Chan (Tencent America LLC)
Verena A. Neufeld (Columbia University)
Max Nusspickel (King's College London)
Abdelrahman Ahmed (The Ohio State University)
Terrence Stahl (The Ohio State University)
Hung Q. Pham (Columbia University)
Eric Hermes
Hongzhou Ye
Huanchen Zhai
Kevin Focke
Matthias Degroote
Muhammad Firmansyah Kasim
Simon Ewing
Yixiao Chen
Zhenyu Zhu
Shirong Wang
Xubo Wang
Kyle Bystrom
Minye Zhang
Yusuke Kimura
Unathi Koketso Skosana
Matthew Hennefarth
Will Wheeler
Basil Ibrahim
Junjie Yang
Pablo del Mazo Sevillano
Allan Chain
Xin Xing
Seunghoon Lee
Chia-Nan Yeh
Chun-Yu Chow
odidev (from puresoftware)
<<<<<<< HEAD
=======
Nike Dattani
Egor Trushin
Wanja Schulze
Till Hanke
Kevin J. Sung
Jonathan Edward Moussa
>>>>>>> 063af4c6



---
* This list is not the contribution order. The order is roughly based on the
  time of the first commit from each contributor.
* Affiliations may not be the present affiliation of each contributor. If you
  wish to update your affiliation to any form you like, please write email to
  Xing Zhang (xzhang8@caltech.edu) or Qiming Sun (osirpt.sun@gmail.com)<|MERGE_RESOLUTION|>--- conflicted
+++ resolved
@@ -92,15 +92,12 @@
 Chia-Nan Yeh
 Chun-Yu Chow
 odidev (from puresoftware)
-<<<<<<< HEAD
-=======
 Nike Dattani
 Egor Trushin
 Wanja Schulze
 Till Hanke
 Kevin J. Sung
 Jonathan Edward Moussa
->>>>>>> 063af4c6
 
 
 
